# This Source Code Form is subject to the terms of the Mozilla Public
# License, v. 2.0. If a copy of the MPL was not distributed with this
# file, You can obtain one at http://mozilla.org/MPL/2.0/.

# -*- coding: utf-8 -*-
"""
Custom errors raised by flowmachine.
"""


class NameTooLongError(Exception):
    """
    Custom error to pass when a table name is too
    long for postgres to store.
    """

    pass


class NotConnectedError(Exception):
    """Error indicating the database connection is missing."""

    def __init__(self):
        Exception.__init__(
            self, "No connection found. Do you need to call flowmachine.connect()?"
        )


class BadLevelError(Exception):
    """
    Raised when any class is given an error it does not recognise.

    Parameters
    ----------
    level : str
        The bad level.
    allowed_levels : list of str, optional
        List of allowed levels that the user may pass.
    """

    def __init__(self, level, allowed_levels=None):
        msg = "Unrecognised level {}".format(level)
        if allowed_levels is not None:
            msg += ", level must be one of {}".format(allowed_levels)
        Exception.__init__(self, msg)


class MissingDateError(Exception):
    """
    Raised when instantiating a class that points to a date that does not exist
    in the database.

    Parameters
    ----------

    start, stop : str, optional
        Pass a single date to include in the error message.
    """

    def __init__(self, start=None, stop=None):
        msg = "No data for date"
        if start is not None:
            msg += ": {}".format(start)
        if stop is not None:
            msg += " - {}".format(stop)
        Exception.__init__(self, msg)


<<<<<<< HEAD
class MissingColumnsError(Exception):
    """
    Raised when instantiating a class that requires a particular column but
    for which it is missing for any of the tables requested.
    """

    def __init__(self, columns, tables):
        if len(columns) == 1:
            msg = "{columns[0].capitalize()} is missing for {tables}"
        else:
            msg = "{columns} are missing for {tables}"
=======
class MissingDirectionColumnError(Exception):
    """
    Raised when instantiating a class that requires a directed calculation but
    for which the direction column is missing for any of the tables requested.
    """

    def __init__(self, tables):
        msg = "Direction is missing for {tables}"
>>>>>>> cd19bc19
        Exception.__init__(self, msg)<|MERGE_RESOLUTION|>--- conflicted
+++ resolved
@@ -66,7 +66,6 @@
         Exception.__init__(self, msg)
 
 
-<<<<<<< HEAD
 class MissingColumnsError(Exception):
     """
     Raised when instantiating a class that requires a particular column but
@@ -77,15 +76,4 @@
         if len(columns) == 1:
             msg = "{columns[0].capitalize()} is missing for {tables}"
         else:
-            msg = "{columns} are missing for {tables}"
-=======
-class MissingDirectionColumnError(Exception):
-    """
-    Raised when instantiating a class that requires a directed calculation but
-    for which the direction column is missing for any of the tables requested.
-    """
-
-    def __init__(self, tables):
-        msg = "Direction is missing for {tables}"
->>>>>>> cd19bc19
-        Exception.__init__(self, msg)+            msg = "{columns} are missing for {tables}"