# This Source Code Form is subject to the terms of the Mozilla Public
# License, v. 2.0. If a copy of the MPL was not distributed with this
# file, You can obtain one at http://mozilla.org/MPL/2.0/.

# -*- coding: utf-8 -*-
"""
This is the base class that defines any query on our database.  It simply
defines methods that returns the query as a string and as a pandas dataframe.

"""
import json
import pickle
import logging
import weakref
from concurrent.futures import Future
from time import sleep

from typing import List, Union

import psycopg2
import networkx as nx
import pandas as pd

from hashlib import md5

from sqlalchemy.exc import ResourceClosedError

from flowmachine.core.cache import touch_cache
<<<<<<< HEAD
from flowmachine.core.errors.flowmachine_errors import (
    QueryCancelledException,
    QueryErroredException,
    QueryResetFailedException,
)
from flowmachine.core.query_state import QueryStateMachine
=======
from flowmachine.utils import rlock
>>>>>>> a5ee3b15
from abc import ABCMeta, abstractmethod

from .errors import NameTooLongError, NotConnectedError

import flowmachine

logger = logging.getLogger("flowmachine").getChild(__name__)

# This is the maximum length that postgres will allow for its
# table name. This should only be changed if postgres is updated
# and removes this restriction.
MAX_POSTGRES_NAME_LENGTH = 63


class Query(metaclass=ABCMeta):
    """
    The core base class of the flowmachine module. This should handle
    all input and output methods for our sql queries, so that
    inherited classes should only need to deal with the logic of
    actually making the sql statement itself.

    Parameters
    ----------
    cache : bool, default True
        Will store the resultant dataframes in memory. One can turn this
        off with turn_off_caching, and back on with turn_on_caching.
    """

    _QueryPool = weakref.WeakValueDictionary()

    def __init__(self, cache=True):
        obj = Query._QueryPool.get(self.md5)
        if obj is None:
            try:
                self.connection
            except AttributeError:
                raise NotConnectedError()

            self._cache = cache
            Query._QueryPool[self.md5] = self
        else:
            self.__dict__ = obj.__dict__

    @property
    def md5(self):
        """
        Generate a uniquely identifying hash of this query,
        based on the parameters of it and the subqueries it is
        composed of.

        Returns
        -------
        str
            md5 hash string
        """
        try:
            return self._md5
        except:
            state = self.__getstate__()
            hashes = sorted([x.md5 for x in self.dependencies])
            for key, item in sorted(state.items()):
                try:
                    if isinstance(item, list) or isinstance(item, tuple):
                        item = sorted(item)
                    elif isinstance(item, dict):
                        item = json.dumps(item, sort_keys=True, default=str)

                    try:
                        hashes.append(str(item))
                    except TypeError:
                        pass
                except:
                    pass
            hashes.append(self.__class__.__name__)
            hashes.sort()
            self._md5 = md5(str(hashes).encode()).hexdigest()
            return self._md5

    @abstractmethod
    def _make_query(self):

        raise NotImplementedError

    def __repr__(self):

        # Default representation, derived classes might want to
        # add something more specific
        return "Query object of type : " + self.__class__.__name__

    def __iter__(self):
        con = self.connection.engine
        qur = self.get_query()
        with con.begin():
            self._query_object = con.execute(qur)

        return self

    def __next__(self):
        N = self._query_object.fetchone()
        if N:
            return N
        else:
            raise StopIteration

    def __len__(self):

        try:
            return self._len
        except AttributeError:
            sql = """
                  SELECT count(*) FROM ({everything}) AS foo
                  """.format(
                everything=self.get_query()
            )
            self._len = self.connection.fetch(sql)[0][0]
            return self._len

    def turn_on_caching(self):
        """
        Turn on the caching, so that a computed dataframe is retained.
        """
        self._cache = True

    def turn_off_caching(self):
        """
        Turn the caching off, the object forgets previously calculated
        dataframes, and won't store further calculations
        """
        try:
            del self._len
        except AttributeError:
            pass
        try:
            del self._df
        except AttributeError:
            pass

        self._cache = False

    @property
    def cache(self):
        """

        Returns
        -------
        bool
            True is caching is switched on.

        """
        return self._cache

    def get_query(self):
        """
        Returns a  string representing an SQL query. The string will point
        to the database cache of this query if it exists.

        Returns
        -------
        str
            SQL query string.

        """
        try:
            table_name = self.fully_qualified_table_name
            schema, name = table_name.split(".")
            if QueryStateMachine(self.redis, self.md5).has_finished_operating():
                if self.connection.has_table(schema=schema, name=name):
                    try:
                        touch_cache(self.connection, self.md5)
                    except ValueError:
                        pass  # Cache record not written yet, which can happen for Models
                        # which will call through to this method from their `_make_query` method while writing metadata.
                    # In that scenario, the table _is_ written, but won't be visible from the connection touch_cache uses
                    # as the cache metadata transaction isn't complete!
                    return "SELECT * FROM {}".format(table_name)
        except NotImplementedError:
            pass
        return self._make_query()

    def get_dataframe_async(self):
        """
        Execute the query in a worker thread and return a future object
        which will contain the result as a pandas dataframe when complete.

        Returns
        -------
        Future
            Future object which can be used to get the resulting dataframe

        Notes
        -----
        This should be executed with care, as the results may consume
        large amounts of memory

        """

        def do_get():
            if self._cache:
                try:
                    return self._df.copy()
                except AttributeError:
                    qur = f"SELECT {self.column_names_as_string_list} FROM ({self.get_query()}) _"
                    with self.connection.engine.begin():
                        self._df = pd.read_sql_query(qur, con=self.connection.engine)

                    return self._df.copy()
            else:
                qur = f"SELECT {self.column_names_as_string_list} FROM ({self.get_query()}) _"
                with self.connection.engine.begin():
                    return pd.read_sql_query(qur, con=self.connection.engine)

        df_future = self.tp.submit(do_get)
        return df_future

    def get_dataframe(self):
        """
        Executes the query and return the result as a pandas dataframe.
        This should be executed with care, as the results may consume large
        amounts of memory.

        Returns
        -------
        pandas.DataFrame
            DataFrame containing results of the query.

        """
        return self.get_dataframe_async().result()

    @property
    @abstractmethod
    def column_names(self) -> List[str]:
        """
        Returns the column names.

        Returns
        -------
        list of str
            List of the column names of this query.
        """
        pass

    @property
    def column_names_as_string_list(self) -> str:
        """
        Get the column names as a comma separated list

        Returns
        -------
        str
            Comma separated list of column names
        """
        return ", ".join(self.column_names)

    def head(self, n=5):
        """
        Return the first n results of the query

        Parameters
        ----------
        n : int
            Number of results to return

        Returns
        -------
        pandas.DataFrame
            A DataFrame containing n results
        """
        try:
            return self._df.head(n)
        except AttributeError:
            Q = f"SELECT {self.column_names_as_string_list} FROM ({self.get_query()}) h LIMIT {n};"
            con = self.connection.engine
            with con.begin():
                df = pd.read_sql_query(Q, con=con)
                return df

    def get_table(self):
        """
        If this Query is stored, return a Table object referencing
        the stored version. If it is not stored, raise an exception.

        Returns
        -------
        flowmachine.core.Table
            The stored version of this Query as a Table object
        """
        return flowmachine.core.Table(self.fully_qualified_table_name)

    def union(self, other, all=True):
        """
        Returns a Query representing a the union of the two queries.
        This is simply the two tables concatenated. By passing the 
        argument all as true the duplicates are also removed.
        
        Parameters
        ----------
        other : Query
            An instance of a query object.
        all : Bool
            If true returns sql UNION ALL else returns UNION

        Returns
        -------
        Union
            Query representing the concatenation of the two queries

        Examples
        --------
        >>> dl1 = daily_location('2016-01-01', level='cell')
        >>> dl2 = daily_location('2016-01-02', level='cell')
        >>> dl1.union(dl2).get_query()
        'cell_msisdn_20160101 UNION ALL cell_msisdn_20160102'

        >>> dl1.union(dl2,all=False).get_query()
        'cell_msisdn_20160101 UNION cell_msisdn_20160102'
        """

        from .union import Union

        return Union(self, other, all)

    def join(
        self,
        other,
        on_left,
        on_right=None,
        how="inner",
        left_append="",
        right_append="",
    ):
        """

        Parameters
        ----------
        other : Query
            Query to join to
        on_left : str
            Field of this query to join on
        on_right : str
            Field of this query to join on
        how : {'left', 'outer', 'inner', 'full'}
            Method of joining to the other
        left_append : str
        right_append : str

        Returns
        -------
        Join
            Query object representing the two queries joined together
        """

        from .join import Join

        return Join(self, other, on_left, on_right, how, left_append, right_append)

    def subset(self, col, subset):
        """
        Subsets one of the columns to a specified subset of values

        Parameters
        ----------
        col : str
            Name of the column to subset, e.g. subscriber, cell etc.
        subset : list
            List of values to subset to

        Returns
        -------
        Subset object
        """

        from .subset import subset_factory

        subset_class = subset_factory(self.__class__)
        return subset_class(self, col, subset)

    def numeric_subset(self, col, low, high):
        """
        Subsets one of the columns to a specified range of numerical values.

        Parameters
        ----------
        col : str
            Name of the column to subset, e.g. subscriber, cell etc.
        low : float
                Lower bound of interval to subset on
        high : float
            Upper bound of interval to subset on

        Returns
        -------
        Numeric subset object
        """

        from .subset import subset_numbers_factory

        subset_class = subset_numbers_factory(self.__class__)
        return subset_class(self, col, low, high)

    def _make_sql(self, name: str, schema: Union[str, None] = None) -> List[str]:
        """
        Create the SQL necessary to store the result of the calculation back
        into the database.

        Parameters
        ----------
        name : str,
            name of the table
        schema : str, default None
            Name of an existing schema. If none will use the postgres default,
            see postgres docs for more info.

        Returns
        -------
        list
            Ordered list of SQL strings to execute.
        """

        if schema is not None:
            full_name = "{}.{}".format(schema, name)
        else:
            full_name = name
        queries = []
        # Deal with the table already existing potentially
        if self.connection.has_table(name, schema=schema):
            logger.info("Table already exists")
            return []

        Q = f"""EXPLAIN (ANALYZE TRUE, TIMING FALSE, FORMAT JSON) CREATE TABLE {full_name} AS 
        (SELECT {self.column_names_as_string_list} FROM ({self._make_query()}) _)"""
        queries.append(Q)
        for ix in self.index_cols:
            queries.append(
                "CREATE INDEX ON {tbl} ({ixen})".format(
                    tbl=full_name, ixen=",".join(ix) if isinstance(ix, list) else ix
                )
            )
        return queries

    def to_sql(self, name: str, schema: Union[str, None] = None) -> Future:
        """
        Store the result of the calculation back into the database.

        Parameters
        ----------
        name : str
            name of the table
        schema : str, default None
            Name of an existing schema. If none will use the postgres default,
            see postgres docs for more info.

        Returns
        -------
        Future
            Future object, containing this query and any result information.

        Notes
        -----

        This method will return a Future immediately.
        """
        if len(name) > MAX_POSTGRES_NAME_LENGTH:
            err_msg = (
                "The table name {} is too long ({}) chars. Postgres allows only table names"
                " of length {}"
            ).format(name, len(name), MAX_POSTGRES_NAME_LENGTH)
            raise NameTooLongError(err_msg)

        def do_query() -> Query:
            logger.debug("Getting storage lock.")
            q_state_machine = QueryStateMachine(self.redis, self.md5)
            current_state, this_thread_is_owner = q_state_machine.execute()
            if this_thread_is_owner:
                logger.debug("Obtained storage lock.")
                query_ddl_ops = self._make_sql(name, schema=schema)
                logger.debug("Made SQL.")
                con = self.connection.engine
                plan_time = 0
                with con.begin():
                    ddl_op_results = []
                    for ddl_op in query_ddl_ops:
                        try:
                            ddl_op_result = con.execute(ddl_op)
                        except Exception as e:
                            q_state_machine.error()
                            logger.error(
                                f"Error executing SQL: '{ddl_op}'. Error was {e}"
                            )
                            raise e
                        try:
                            ddl_op_results.append(ddl_op_result.fetchall())
                        except ResourceClosedError:
                            pass  # Nothing to do here
                        for ddl_op_result in ddl_op_results:
                            try:
                                plan = ddl_op_result[0][0][0]  # Should be a query plan
                                plan_time += plan["Execution Time"]
                            except (IndexError, KeyError):
                                pass  # Not an explain result
                    logger.debug("Executed queries.")
                    if schema == "cache":
                        self._db_store_cache_metadata(compute_time=plan_time)
                q_state_machine.finish()
            elif q_state_machine.is_executing:
                logger.debug(
                    f"Query '{self.md5}' executing elsewhere, waiting for it to finish."
                )
                while q_state_machine.is_executing:
                    sleep(5)
            if q_state_machine.is_executed_without_error:
                return self
            elif q_state_machine.is_cancelled:
                logger.error(f"Query '{self.md5}' was cancelled.")
                raise QueryCancelledException(self.md5)
            elif q_state_machine.errored:
                logger.error(f"Query '{self.md5}' finished with an error.")
                raise QueryErroredException(self.md5)

        current_state, changed_to_queue = QueryStateMachine(
            self.redis, self.md5
        ).enqueue()
        logger.debug(
            f"Attempted to enqueue query '{self.md5}', query state is now {current_state} and change happened {'here and now' if changed_to_queue else 'elsewhere'}."
        )
        store_future = self.tp.submit(do_query)
        return store_future

    def explain(self, format="text", analyse=False):
        """
        Returns the postgres SQL explanation string.

        Parameters
        ----------
        format : {'text', 'json', 'yaml', 'xml'}, default 'text'
            Output format for the explanation.
        analyse : bool
            Set to true to run the query and return actual timings.

        Returns
        -------
        str or list of dict
            If `format='json'` is set, then this returns a list of dicts

        See Also
        --------
        https://www.postgresql.org/docs/current/static/sql-explain.html
        """
        format = format.upper()
        if format not in {"TEXT", "JSON", "YAML", "XML"}:
            raise ValueError("{} is not a valid explain output format.".format(format))
        opts = ["FORMAT {}".format(format)]
        if analyse:
            opts.append("ANALYZE")
        Q = "EXPLAIN ({})".format(", ".join(opts)) + self.get_query()

        exp = self.connection.fetch(Q)

        if format == "TEXT":
            return "\n".join(
                x[0] for x in exp
            )  # TEXT comes back as multiple rows, i.e. a list of tuple(str, )
        return exp[0][0]  # Everything else comes as one

    def _get_query_attrs_for_dependency_graph(self, analyse):
        """
        Helper method which returns information about this query for use in a dependency graph.

        Parameters
        ----------
        analyse : bool
            Set to True to get actual runtimes for queries, note that this will actually run the query!

        Returns
        -------
        dict
            Dictionary containing the keys "name", "stored", "cost" and "runtime" (the latter is only
            present if `analyse=True`.
            Example return value: `{"name": "DailyLocation", "stored": False, "cost": 334.53, "runtime": 161.6}`
        """
        expl = self.explain(format="json", analyse=analyse)[0]
        attrs = {}
        attrs["name"] = self.__class__.__name__
        attrs["stored"] = self.is_stored
        attrs["cost"] = expl["Plan"]["Total Cost"]
        if analyse:
            attrs["runtime"] = expl["Execution Time"]
        return attrs

    @property
    def fully_qualified_table_name(self):
        """
        Returns a unique fully qualified name for the query to be stored as under the cache schema, based on
        a hash of the parameters, class, and subqueries.

        Returns
        -------
        str
            String form of the table's fqn
        """
        return f"cache.{self.table_name}"

    @property
    def table_name(self):
        """
        Returns a uniquename for the query to be stored as, based on
        a hash of the parameters, class, and subqueries.

        Returns
        -------
        str
            String form of the table's fqn
        """
        return f"x{self.md5}"

    @property
    def is_stored(self):
        """
        Returns
        -------
        bool
            True if the table is stored, and False otherwise.
        """

        try:
            schema, name = self.fully_qualified_table_name.split(".")
            return self.connection.has_table(name, schema)
        except NotImplementedError:
            return False

    def store(self):
        """
        Store the results of this computation with the correct table
        name using a background thread.

        Returns
        -------
        Future
            Future object which can be queried to check the query
            is stored.
        """

        try:
            table_name = self.fully_qualified_table_name
        except NotImplementedError:
            raise ValueError("Cannot store an object of this type with these params")

        schema, name = table_name.split(".")

        store_future = self.to_sql(name, schema=schema)
        return store_future

    def _db_store_cache_metadata(self, compute_time=None):
        """
        Helper function for store, updates flowmachine metadata table to
        log that this query is stored, but does not actually store
        the query.
        """

        from ..__init__ import __version__

        con = self.connection.engine

        self_storage = b""
        try:
            self_storage = pickle.dumps(self)
        except:
            logger.debug("Can't pickle, attempting to cache anyway.")
            pass

        try:
            in_cache = bool(
                self.connection.fetch(
                    f"SELECT * FROM cache.cached WHERE query_id='{self.md5}'"
                )
            )

            with con.begin():
                cache_record_insert = """
                INSERT INTO cache.cached 
                (query_id, version, query, created, access_count, last_accessed, compute_time, 
                cache_score_multiplier, class, schema, tablename, obj) 
                VALUES (%s, %s, %s, NOW(), 0, NOW(), %s, 0, %s, %s, %s, %s)
                 ON CONFLICT (query_id) DO UPDATE SET last_accessed = NOW();"""
                con.execute(
                    cache_record_insert,
                    (
                        self.md5,
                        __version__,
                        self._make_query(),
                        compute_time,
                        self.__class__.__name__,
                        *self.fully_qualified_table_name.split("."),
                        psycopg2.Binary(self_storage),
                    ),
                )
                con.execute("SELECT touch_cache(%s);", self.md5)
                con.execute("SELECT pg_notify(%s, 'Done.')", self.md5)
                logger.debug(
                    "{} added to cache.".format(self.fully_qualified_table_name)
                )
                if not in_cache:
                    for dep in self._get_deps(root=True):
                        con.execute(
                            "INSERT INTO cache.dependencies values (%s, %s) ON CONFLICT DO NOTHING",
                            (self.md5, dep.md5),
                        )
        except NotImplementedError:
            logger.debug("Table has no standard name.")

    @property
    def dependencies(self):
        """

        Returns
        -------
        set
            Query's this one is directly dependent on
        """
        return self._adjacent()

    def _adjacent(self):
        """
        Returns
        -------
        set
            Query's this one is directly dependent on
        """
        dependencies = set()
        for x in self.__dict__.values():
            if isinstance(x, Query):
                dependencies.add(x)
        lists = [
            x
            for x in self.__dict__.values()
            if isinstance(x, list) or isinstance(x, tuple)
        ]
        for l in lists:
            for x in l:
                if isinstance(x, Query):
                    dependencies.add(x)

        return dependencies

    def _get_deps(self, root=False, stored_dependencies=None):
        """

        Parameters
        ----------
        root : bool
            Set to true to exclude this query from the resulting set
        stored_dependencies : set
            Keeps track of dependencies already discovered

        Returns
        -------
        set
            The set of all stored queries this one depends on

        """
        if stored_dependencies is None:
            stored_dependencies = set()
        if not root and self.is_stored:
            stored_dependencies.add(self)
        else:
            for d in self.dependencies - stored_dependencies:
                d._get_deps(stored_dependencies=stored_dependencies)
        return stored_dependencies.difference([self])

    def invalidate_db_cache(self, name=None, schema=None, cascade=True, drop=True):
        """
        Helper function for store, drops this table, and (by default) any
        that depend on it, as well as removing them from
        the cache metadata table.

        Parameters
        ----------
        name : str
            Name of the table
        schema : str
            Schema of the table
        cascade : bool
            Set to false to remove only this table from cache
        drop : bool
            Set to false to remove the cache record without dropping the table
        """
        q_state_machine = QueryStateMachine(self.redis, self.md5)
        current_state, this_thread_is_owner = q_state_machine.reset()
        if this_thread_is_owner:
            con = self.connection.engine
            try:
                table_reference_to_this_query = self.get_table()
                if table_reference_to_this_query is not self:
                    table_reference_to_this_query.invalidate_db_cache(
                        cascade=cascade, drop=drop
                    )  # Remove any Table pointing as this query
            except (ValueError, NotImplementedError) as e:
                pass  # This cache record isn't actually stored
            try:
                deps = self.connection.fetch(
                    """SELECT obj FROM cache.cached LEFT JOIN cache.dependencies
                    ON cache.cached.query_id=cache.dependencies.query_id
                    WHERE depends_on='{}'""".format(
                        self.md5
                    )
                )
                with con.begin():
                    con.execute(
                        "DELETE FROM cache.cached WHERE query_id=%s", (self.md5,)
                    )
                    logger.debug(
                        "Deleted cache record for {}.".format(
                            self.fully_qualified_table_name
                        )
                    )
                    if drop:
                        con.execute(
                            "DROP TABLE IF EXISTS {}".format(
                                self.fully_qualified_table_name
                            )
                        )
                        logger.debug(
                            "Dropped cache for for {}.".format(
                                self.fully_qualified_table_name
                            )
                        )

                if cascade:
                    for rec in deps:
                        dep = pickle.loads(rec[0])
                        logger.debug(
                            "Cascading to {} from cache record for {}.".format(
                                dep.fully_qualified_table_name,
                                self.fully_qualified_table_name,
                            )
                        )
                        dep.invalidate_db_cache()
                else:
                    logger.debug("Not cascading to dependents.")
            except NotImplementedError:
                logger.info("Table has no standard name.")
            if schema is not None:
                full_name = "{}.{}".format(schema, name)
            else:
                full_name = name
            logger.debug("Dropping {}".format(full_name))
            with con.begin():
                con.execute("DROP TABLE IF EXISTS {}".format(full_name))
            q_state_machine.finish_reset()
        elif q_state_machine.is_resetting:
            logger.debug(
                f"Query '{self.md5}' is being reset from elsewhere, waiting for reset to finish."
            )
            while q_state_machine.is_resetting:
                sleep(1)
        if not q_state_machine.is_known:
            raise QueryResetFailedException(self.md5)

    @property
    def index_cols(self):
        """
        A list of columns to use as indexes when storing this query.


        Returns
        -------
        ixen : list
            By default, returns the location columns if they are present
            and self.level is defined, and the subscriber column.

        Examples
        --------
        >>> daily_location("2016-01-01").index_cols
        [['name'], '"subscriber"']
        """
        from flowmachine.utils import (
            get_columns_for_level,
        )  # Local import to avoid circular import

        cols = self.column_names
        ixen = []
        try:
            # Not all objects define the attribute column_name so we'll fall
            # back to the default if it is not defined
            try:
                loc_cols = get_columns_for_level(self.level, self.column_name)
            except AttributeError:
                loc_cols = get_columns_for_level(self.level)
            if set(loc_cols).issubset(cols):
                ixen.append(loc_cols)
        except AttributeError:
            pass
        try:
            if self.subscriber_identifier in cols:
                ixen.append(self.subscriber_identifier)
            else:
                ixen.append('"subscriber"')
        except AttributeError:
            pass
        return ixen

    def __getstate__(self):
        """
        Removes properties which should not be pickled, or hashed. Override
        this method in your subclass if you need to add more.

        Returns
        -------
        dict
            A picklable and hash-safe copy of this objects internal dict.
        """
        state = self.__dict__.copy()
        bad_keys = [
            "_cache",
            "_df",
            "_query_lock",
            "_len",
            "_query_object",
            "_cols",
            "_md5",
            "_runtime",
        ]
        for k in bad_keys:
            try:
                del state[k]
            except:
                pass
        if (
            "table" in state
            and isinstance(state["table"], str)
            and state["table"].lower() == "all"
        ):
            state["table"] = "all"

        return state

    def __setstate__(self, state):
        """
        Helper for unpickling objects.

        Parameters
        ----------
        state : dict
            A dictionary to use in recreating the object
        """
        # Recreate lock.
        self.__dict__.update(state)
        self._cache = False

    @classmethod
    def get_stored(cls):
        """
        Get a list of stored query objects of this type

        Returns
        -------
        list
            All cached instances of this Query type, or any if called with
            Query.

        """
        try:
            Query.connection
        except:
            raise NotConnectedError()

        if cls is Query:
            qry = "SELECT obj FROM cache.cached"
        else:
            qry = "SELECT obj FROM cache.cached WHERE class='{}'".format(cls.__name__)
        logger.debug(qry)
        objs = Query.connection.fetch(qry)
        return (pickle.loads(obj[0]) for obj in objs)

    def random_sample(
        self,
        size=None,
        fraction=None,
        method="system_rows",
        estimate_count=True,
        seed=None,
    ):
        """
        Draws a random sample from this query.

        Parameters
        ----------
        size : int
            Number of rows to draw
        fraction : float
            Fraction of total rows to draw
        method : {'system', 'system_rows', 'bernoulli', 'random_ids'}, default 'system_rows'
            Specifies the method used to select the random sample.
            'system_rows': performs block-level sampling by randomly sampling
                each physical storage page of the underlying relation. This
                sampling method is guaranteed to provide a sample of the specified
                size
            'system': performs block-level sampling by randomly sampling each
                physical storage page for the underlying relation. This
                sampling method is not guaranteed to generate a sample of the
                specified size, but an approximation. This method may not
                produce a sample at all, so it might be worth running it again
                if it returns an empty dataframe.
            'bernoulli': samples directly on each row of the underlying
                relation. This sampling method is slower and is not guaranteed to
                generate a sample of the specified size, but an approximation
            'random_ids': Assumes that the table contains a column named 'id'
                with random numbers from 1 to the total number of rows in the
                table. This method samples the ids from this table.
        estimate_count : bool, default True
            Whether to estimate the number of rows in the table using
            information contained in the `pg_class` or whether to perform an
            actual count in the number of rows.
        seed : float, optional
            Optionally provide a seed for repeatable random samples, which should be between -/+1.
            Not available in combination with the system_rows method.

        Returns
        -------
        Random
            A special query object which contains a random sample from this one

        See Also
        --------
        flowmachine.utils.random.random_factory

        Notes
        -----

        Random samples may only be stored if a seed is supplied.

        """
        if seed is not None:
            if seed > 1 or seed < -1:
                raise ValueError("Seed must be between -1 and 1.")
            if method == "system_rows":
                raise ValueError("Seed is not supported with system_rows method.")

        from .random import random_factory

        random_class = random_factory(self.__class__)
        return random_class(
            query=self,
            size=size,
            fraction=fraction,
            method=method,
            estimate_count=estimate_count,
            seed=seed,
        )

    def dependency_graph(self, analyse=False):
        """
        Produce a graph of all the queries that go into producing this
        one, with their estimated run costs, and whether they are stored
        as node attributes.

        The resulting networkx object can then be visualised, or analysed.

        Parameters
        ----------
        query : Query
            Query object to produce a dependency graph fot
        analyse : bool
            Set to True to get actual runtimes for queries, note that this will actually
            run the query!

        Returns
        -------
        networkx.DiGraph

        Examples
        --------
        >>> import flowmachine
        >>> flowmachine.connect()
        >>> from flowmachine.features import daily_location
        >>> g = daily_location("2016-01-01").dependency_graph()
        >>> from networkx.drawing.nx_agraph import write_dot
        >>> write_dot(g, "daily_location_dependencies.dot")
        >>> g = daily_location("2016-01-01").dependency_graph(True)
        >>> from networkx.drawing.nx_agraph import write_dot
        >>> write_dot(g, "daily_location_dependencies_runtimes.dot")

        Notes
        -----
        The queries listed as dependencies are not _guaranteed_ to be
        used in the actual running of a query, only to be referenced by it.

        """
        g = nx.DiGraph()
        openlist = [(0, self)]
        deps = []

        while openlist:
            y, x = openlist.pop()
            deps.append((y, x))

            openlist += list(zip([x] * len(x.dependencies), x.dependencies))

        _, y = zip(*deps)
        for n in set(y):
            attrs = n._get_query_attrs_for_dependency_graph(analyse=analyse)
            attrs["shape"] = "rect"
            attrs["label"] = "{}. Cost: {}.".format(attrs["name"], attrs["cost"])
            if analyse:
                attrs["label"] += " Actual runtime: {}.".format(attrs["runtime"])
            if attrs["stored"]:
                attrs["fillcolor"] = "green"
                attrs["style"] = "filled"
            g.add_node("x{}".format(n.md5), **attrs)

        for x, y in deps:
            if x != 0:
                g.add_edge(*["x{}".format(z.md5) for z in (x, y)])

        return g<|MERGE_RESOLUTION|>--- conflicted
+++ resolved
@@ -26,19 +26,15 @@
 from sqlalchemy.exc import ResourceClosedError
 
 from flowmachine.core.cache import touch_cache
-<<<<<<< HEAD
 from flowmachine.core.errors.flowmachine_errors import (
     QueryCancelledException,
     QueryErroredException,
     QueryResetFailedException,
 )
 from flowmachine.core.query_state import QueryStateMachine
-=======
-from flowmachine.utils import rlock
->>>>>>> a5ee3b15
 from abc import ABCMeta, abstractmethod
 
-from .errors import NameTooLongError, NotConnectedError
+from flowmachine.core.errors import NameTooLongError, NotConnectedError
 
 import flowmachine
 
