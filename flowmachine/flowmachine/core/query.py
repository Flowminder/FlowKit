--- conflicted
+++ resolved
@@ -580,7 +580,6 @@
                 unstored_dependencies_graph(self)
             )  # Need to ensure we're behind our deps in the queue
 
-<<<<<<< HEAD
         ddl_ops_func = self._make_sql
 
         logger.debug("Attempting to queue query", query_id=self.query_id)
@@ -602,14 +601,6 @@
                 pass  # Not being managed
 
         # name, redis, query, connection, ddl_ops_func, write_func, schema = None, sleep_duration = 1
-=======
-        current_state, changed_to_queue = QueryStateMachine(
-            get_redis(), self.query_id, get_db().conn_id
-        ).enqueue()
-        logger.debug(
-            f"Attempted to enqueue query '{self.query_id}', query state is now {current_state} and change happened {'here and now' if changed_to_queue else 'elsewhere'}."
-        )
->>>>>>> 5317388d
         store_future = submit_to_executor(
             write_query_to_cache,
             name=name,
