# This Source Code Form is subject to the terms of the Mozilla Public
# License, v. 2.0. If a copy of the MPL was not distributed with this
# file, You can obtain one at http://mozilla.org/MPL/2.0/.

# -*- coding: utf-8 -*-
"""
This is the base class that defines any query on our database.  It simply
defines methods that returns the query as a string and as a pandas dataframe.

"""
import rapidjson as json
import pickle
import weakref
from concurrent.futures import Future

<<<<<<< HEAD
=======
import structlog
>>>>>>> 6aea272f
from typing import List, Union

import psycopg2
import networkx as nx
import pandas as pd

from hashlib import md5

from sqlalchemy.engine import Engine
from sqlalchemy.exc import ResourceClosedError

from flowmachine.core.cache import touch_cache
from flowmachine.core.errors.flowmachine_errors import (
    QueryCancelledException,
    QueryErroredException,
    QueryResetFailedException,
    StoreFailedException,
)
from flowmachine.core.query_state import QueryStateMachine
from abc import ABCMeta, abstractmethod

from flowmachine.core.errors import NameTooLongError, NotConnectedError

import flowmachine
from flowmachine.utils import _sleep

from flowmachine.core.cache import write_query_to_cache

logger = structlog.get_logger(__name__)

# This is the maximum length that postgres will allow for its
# table name. This should only be changed if postgres is updated
# and removes this restriction.
MAX_POSTGRES_NAME_LENGTH = 63


class Query(metaclass=ABCMeta):
    """
    The core base class of the flowmachine module. This should handle
    all input and output methods for our sql queries, so that
    inherited classes should only need to deal with the logic of
    actually making the sql statement itself.

    Parameters
    ----------
    cache : bool, default True
        Will store the resultant dataframes in memory. One can turn this
        off with turn_off_caching, and back on with turn_on_caching.
    """

    _QueryPool = weakref.WeakValueDictionary()

    def __init__(self, cache=True):
        obj = Query._QueryPool.get(self.md5)
        if obj is None:
            try:
                self.connection
            except AttributeError:
                raise NotConnectedError()

            self._cache = cache
            Query._QueryPool[self.md5] = self
        else:
            self.__dict__ = obj.__dict__

    @property
    def md5(self):
        """
        Generate a uniquely identifying hash of this query,
        based on the parameters of it and the subqueries it is
        composed of.

        Returns
        -------
        str
            md5 hash string
        """
        try:
            return self._md5
        except:
            state = self.__getstate__()
            hashes = sorted([x.md5 for x in self.dependencies])
            for key, item in sorted(state.items()):
                try:
                    if isinstance(item, list) or isinstance(item, tuple):
                        item = sorted(item)
                    elif isinstance(item, dict):
                        item = json.dumps(item, sort_keys=True, default=str)

                    try:
                        hashes.append(str(item))
                    except TypeError:
                        pass
                except:
                    pass
            hashes.append(self.__class__.__name__)
            hashes.sort()
            self._md5 = md5(str(hashes).encode()).hexdigest()
            return self._md5

    @abstractmethod
    def _make_query(self):

        raise NotImplementedError

    def __repr__(self):

        # Default representation, derived classes might want to
        # add something more specific
        return "Query object of type : " + self.__class__.__name__

    def __iter__(self):
        con = self.connection.engine
        qur = self.get_query()
        with con.begin():
            self._query_object = con.execute(qur)

        return self

    def __next__(self):
        N = self._query_object.fetchone()
        if N:
            return N
        else:
            raise StopIteration

    def __len__(self):

        try:
            return self._len
        except AttributeError:
            sql = """
                  SELECT count(*) FROM ({everything}) AS foo
                  """.format(
                everything=self.get_query()
            )
            self._len = self.connection.fetch(sql)[0][0]
            return self._len

    def turn_on_caching(self):
        """
        Turn on the caching, so that a computed dataframe is retained.
        """
        self._cache = True

    def turn_off_caching(self):
        """
        Turn the caching off, the object forgets previously calculated
        dataframes, and won't store further calculations
        """
        try:
            del self._len
        except AttributeError:
            pass
        try:
            del self._df
        except AttributeError:
            pass

        self._cache = False

    @property
    def cache(self):
        """

        Returns
        -------
        bool
            True is caching is switched on.

        """
        return self._cache

    def get_query(self):
        """
        Returns a  string representing an SQL query. The string will point
        to the database cache of this query if it exists.

        Returns
        -------
        str
            SQL query string.

        """
        try:
            table_name = self.fully_qualified_table_name
            schema, name = table_name.split(".")
            state_machine = QueryStateMachine(self.redis, self.md5)
            state_machine.wait_until_complete()
            if state_machine.is_completed and self.connection.has_table(
                schema=schema, name=name
            ):
                try:
                    touch_cache(self.connection, self.md5)
                except ValueError:
                    pass  # Cache record not written yet, which can happen for Models
                    # which will call through to this method from their `_make_query` method while writing metadata.
                # In that scenario, the table _is_ written, but won't be visible from the connection touch_cache uses
                # as the cache metadata transaction isn't complete!
                return "SELECT * FROM {}".format(table_name)
        except NotImplementedError:
            pass
        return self._make_query()

    def get_dataframe_async(self):
        """
        Execute the query in a worker thread and return a future object
        which will contain the result as a pandas dataframe when complete.

        Returns
        -------
        Future
            Future object which can be used to get the resulting dataframe

        Notes
        -----
        This should be executed with care, as the results may consume
        large amounts of memory

        """

        def do_get():
            if self._cache:
                try:
                    return self._df.copy()
                except AttributeError:
                    qur = f"SELECT {self.column_names_as_string_list} FROM ({self.get_query()}) _"
                    with self.connection.engine.begin():
                        self._df = pd.read_sql_query(qur, con=self.connection.engine)

                    return self._df.copy()
            else:
                qur = f"SELECT {self.column_names_as_string_list} FROM ({self.get_query()}) _"
                with self.connection.engine.begin():
                    return pd.read_sql_query(qur, con=self.connection.engine)

        df_future = self.tp.submit(do_get)
        return df_future

    def get_dataframe(self):
        """
        Executes the query and return the result as a pandas dataframe.
        This should be executed with care, as the results may consume large
        amounts of memory.

        Returns
        -------
        pandas.DataFrame
            DataFrame containing results of the query.

        """
        return self.get_dataframe_async().result()

    @property
    @abstractmethod
    def column_names(self) -> List[str]:
        """
        Returns the column names.

        Returns
        -------
        list of str
            List of the column names of this query.
        """
        pass

    @property
    def column_names_as_string_list(self) -> str:
        """
        Get the column names as a comma separated list

        Returns
        -------
        str
            Comma separated list of column names
        """
        return ", ".join(self.column_names)

    def head(self, n=5):
        """
        Return the first n results of the query

        Parameters
        ----------
        n : int
            Number of results to return

        Returns
        -------
        pandas.DataFrame
            A DataFrame containing n results
        """
        try:
            return self._df.head(n)
        except AttributeError:
            Q = f"SELECT {self.column_names_as_string_list} FROM ({self.get_query()}) h LIMIT {n};"
            con = self.connection.engine
            with con.begin():
                df = pd.read_sql_query(Q, con=con)
                return df

    def get_table(self):
        """
        If this Query is stored, return a Table object referencing
        the stored version. If it is not stored, raise an exception.

        Returns
        -------
        flowmachine.core.Table
            The stored version of this Query as a Table object
        """
        return flowmachine.core.Table(self.fully_qualified_table_name)

    def union(self, other, all=True):
        """
        Returns a Query representing a the union of the two queries.
        This is simply the two tables concatenated. By passing the 
        argument all as true the duplicates are also removed.
        
        Parameters
        ----------
        other : Query
            An instance of a query object.
        all : Bool
            If true returns sql UNION ALL else returns UNION

        Returns
        -------
        Union
            Query representing the concatenation of the two queries

        Examples
        --------
        >>> dl1 = daily_location('2016-01-01', level='cell')
        >>> dl2 = daily_location('2016-01-02', level='cell')
        >>> dl1.union(dl2).get_query()
        'cell_msisdn_20160101 UNION ALL cell_msisdn_20160102'

        >>> dl1.union(dl2,all=False).get_query()
        'cell_msisdn_20160101 UNION cell_msisdn_20160102'
        """

        from .union import Union

        return Union(self, other, all)

    def join(
        self,
        other,
        on_left,
        on_right=None,
        how="inner",
        left_append="",
        right_append="",
    ):
        """

        Parameters
        ----------
        other : Query
            Query to join to
        on_left : str
            Field of this query to join on
        on_right : str
            Field of this query to join on
        how : {'left', 'outer', 'inner', 'full'}
            Method of joining to the other
        left_append : str
        right_append : str

        Returns
        -------
        Join
            Query object representing the two queries joined together
        """

        from .join import Join

        return Join(self, other, on_left, on_right, how, left_append, right_append)

    def subset(self, col, subset):
        """
        Subsets one of the columns to a specified subset of values

        Parameters
        ----------
        col : str
            Name of the column to subset, e.g. subscriber, cell etc.
        subset : list
            List of values to subset to

        Returns
        -------
        Subset object
        """

        from .subset import subset_factory

        subset_class = subset_factory(self.__class__)
        return subset_class(self, col, subset)

    def numeric_subset(self, col, low, high):
        """
        Subsets one of the columns to a specified range of numerical values.

        Parameters
        ----------
        col : str
            Name of the column to subset, e.g. subscriber, cell etc.
        low : float
                Lower bound of interval to subset on
        high : float
            Upper bound of interval to subset on

        Returns
        -------
        Numeric subset object
        """

        from .subset import subset_numbers_factory

        subset_class = subset_numbers_factory(self.__class__)
        return subset_class(self, col, low, high)

    def _make_sql(self, name: str, schema: Union[str, None] = None) -> List[str]:
        """
        Create the SQL necessary to store the result of the calculation back
        into the database.

        Parameters
        ----------
        name : str,
            name of the table
        schema : str, default None
            Name of an existing schema. If none will use the postgres default,
            see postgres docs for more info.

        Returns
        -------
        list
            Ordered list of SQL strings to execute.
        """

        if schema is not None:
            full_name = "{}.{}".format(schema, name)
        else:
            full_name = name
        queries = []
        # Deal with the table already existing potentially
        if self.connection.has_table(name, schema=schema):
            logger.info("Table already exists")
            return []

        Q = f"""EXPLAIN (ANALYZE TRUE, TIMING FALSE, FORMAT JSON) CREATE TABLE {full_name} AS 
        (SELECT {self.column_names_as_string_list} FROM ({self._make_query()}) _)"""
        queries.append(Q)
        for ix in self.index_cols:
            queries.append(
                "CREATE INDEX ON {tbl} ({ixen})".format(
                    tbl=full_name, ixen=",".join(ix) if isinstance(ix, list) else ix
                )
            )
        return queries

    def to_sql(self, name: str, schema: Union[str, None] = None) -> Future:
        """
        Store the result of the calculation back into the database.

        Parameters
        ----------
        name : str
            name of the table
        schema : str, default None
            Name of an existing schema. If none will use the postgres default,
            see postgres docs for more info.

        Returns
        -------
        Future
            Future object, containing this query and any result information.

        Notes
        -----

        This method will return a Future immediately.
        """
        if len(name) > MAX_POSTGRES_NAME_LENGTH:
            err_msg = (
                "The table name {} is too long ({}) chars. Postgres allows only table names"
                " of length {}"
            ).format(name, len(name), MAX_POSTGRES_NAME_LENGTH)
            raise NameTooLongError(err_msg)

        def write_query(query_ddl_ops: List[str], connection: Engine) -> float:
            plan_time = 0
            ddl_op_results = []
            for ddl_op in query_ddl_ops:
                try:
                    ddl_op_result = connection.execute(ddl_op)
                except Exception as e:
                    logger.error(f"Error executing SQL: '{ddl_op}'. Error was {e}")
                    raise e
                try:
                    ddl_op_results.append(ddl_op_result.fetchall())
                except ResourceClosedError:
                    pass  # Nothing to do here
                for ddl_op_result in ddl_op_results:
                    try:
                        plan = ddl_op_result[0][0][0]  # Should be a query plan
                        plan_time += plan["Execution Time"]
                    except (IndexError, KeyError):
                        pass  # Not an explain result
            logger.debug("Executed queries.")
            return plan_time

        current_state, changed_to_queue = QueryStateMachine(
            self.redis, self.md5
        ).enqueue()
        logger.debug(
            f"Attempted to enqueue query '{self.md5}', query state is now {current_state} and change happened {'here and now' if changed_to_queue else 'elsewhere'}."
        )
        # name, redis, query, connection, ddl_ops_func, write_func, schema = None, sleep_duration = 1
        store_future = self.tp.submit(
            write_query_to_cache,
            name=name,
            schema=schema,
            query=self,
            connection=self.connection,
            redis=self.redis,
            ddl_ops_func=self._make_sql,
            write_func=write_query,
        )
        return store_future

    def explain(self, format="text", analyse=False):
        """
        Returns the postgres SQL explanation string.

        Parameters
        ----------
        format : {'text', 'json', 'yaml', 'xml'}, default 'text'
            Output format for the explanation.
        analyse : bool
            Set to true to run the query and return actual timings.

        Returns
        -------
        str or list of dict
            If `format='json'` is set, then this returns a list of dicts

        See Also
        --------
        https://www.postgresql.org/docs/current/static/sql-explain.html
        """
        format = format.upper()
        if format not in {"TEXT", "JSON", "YAML", "XML"}:
            raise ValueError("{} is not a valid explain output format.".format(format))
        opts = ["FORMAT {}".format(format)]
        if analyse:
            opts.append("ANALYZE")
        Q = "EXPLAIN ({})".format(", ".join(opts)) + self.get_query()

        exp = self.connection.fetch(Q)

        if format == "TEXT":
            return "\n".join(
                x[0] for x in exp
            )  # TEXT comes back as multiple rows, i.e. a list of tuple(str, )
        return exp[0][0]  # Everything else comes as one

    def _get_query_attrs_for_dependency_graph(self, analyse):
        """
        Helper method which returns information about this query for use in a dependency graph.

        Parameters
        ----------
        analyse : bool
            Set to True to get actual runtimes for queries, note that this will actually run the query!

        Returns
        -------
        dict
            Dictionary containing the keys "name", "stored", "cost" and "runtime" (the latter is only
            present if `analyse=True`.
            Example return value: `{"name": "DailyLocation", "stored": False, "cost": 334.53, "runtime": 161.6}`
        """
        expl = self.explain(format="json", analyse=analyse)[0]
        attrs = {}
        attrs["name"] = self.__class__.__name__
        attrs["stored"] = self.is_stored
        attrs["cost"] = expl["Plan"]["Total Cost"]
        if analyse:
            attrs["runtime"] = expl["Execution Time"]
        return attrs

    @property
    def fully_qualified_table_name(self):
        """
        Returns a unique fully qualified name for the query to be stored as under the cache schema, based on
        a hash of the parameters, class, and subqueries.

        Returns
        -------
        str
            String form of the table's fqn
        """
        return f"cache.{self.table_name}"

    @property
    def table_name(self):
        """
        Returns a uniquename for the query to be stored as, based on
        a hash of the parameters, class, and subqueries.

        Returns
        -------
        str
            String form of the table's fqn
        """
        return f"x{self.md5}"

    @property
    def is_stored(self):
        """
        Returns
        -------
        bool
            True if the table is stored, and False otherwise.
        """

        try:
            schema, name = self.fully_qualified_table_name.split(".")
            return self.connection.has_table(name, schema)
        except NotImplementedError:
            return False

    def store(self):
        """
        Store the results of this computation with the correct table
        name using a background thread.

        Returns
        -------
        Future
            Future object which can be queried to check the query
            is stored.
        """

        try:
            table_name = self.fully_qualified_table_name
        except NotImplementedError:
            raise ValueError("Cannot store an object of this type with these params")

        schema, name = table_name.split(".")

        store_future = self.to_sql(name, schema=schema)
        return store_future

    def _db_store_cache_metadata(self, compute_time=None):
        """
        Helper function for store, updates flowmachine metadata table to
        log that this query is stored, but does not actually store
        the query.
        """

        from ..__init__ import __version__

        con = self.connection.engine

        self_storage = b""
        try:
            self_storage = pickle.dumps(self)
        except:
            logger.debug("Can't pickle, attempting to cache anyway.")
            pass

        try:
            in_cache = bool(
                self.connection.fetch(
                    f"SELECT * FROM cache.cached WHERE query_id='{self.md5}'"
                )
            )

            with con.begin():
                cache_record_insert = """
                INSERT INTO cache.cached 
                (query_id, version, query, created, access_count, last_accessed, compute_time, 
                cache_score_multiplier, class, schema, tablename, obj) 
                VALUES (%s, %s, %s, NOW(), 0, NOW(), %s, 0, %s, %s, %s, %s)
                 ON CONFLICT (query_id) DO UPDATE SET last_accessed = NOW();"""
                con.execute(
                    cache_record_insert,
                    (
                        self.md5,
                        __version__,
                        self._make_query(),
                        compute_time,
                        self.__class__.__name__,
                        *self.fully_qualified_table_name.split("."),
                        psycopg2.Binary(self_storage),
                    ),
                )
                con.execute("SELECT touch_cache(%s);", self.md5)
                logger.debug(
                    "{} added to cache.".format(self.fully_qualified_table_name)
                )
                if not in_cache:
                    for dep in self._get_deps(root=True):
                        con.execute(
                            "INSERT INTO cache.dependencies values (%s, %s) ON CONFLICT DO NOTHING",
                            (self.md5, dep.md5),
                        )
        except NotImplementedError:
            logger.debug("Table has no standard name.")

    @property
    def dependencies(self):
        """

        Returns
        -------
        set
            Query's this one is directly dependent on
        """
        return self._adjacent()

    def _adjacent(self):
        """
        Returns
        -------
        set
            Query's this one is directly dependent on
        """
        dependencies = set()
        for x in self.__dict__.values():
            if isinstance(x, Query):
                dependencies.add(x)
        lists = [
            x
            for x in self.__dict__.values()
            if isinstance(x, list) or isinstance(x, tuple)
        ]
        for l in lists:
            for x in l:
                if isinstance(x, Query):
                    dependencies.add(x)

        return dependencies

    def _get_deps(self, root=False, stored_dependencies=None):
        """

        Parameters
        ----------
        root : bool
            Set to true to exclude this query from the resulting set
        stored_dependencies : set
            Keeps track of dependencies already discovered

        Returns
        -------
        set
            The set of all stored queries this one depends on

        """
        if stored_dependencies is None:
            stored_dependencies = set()
        if not root and self.is_stored:
            stored_dependencies.add(self)
        else:
            for d in self.dependencies - stored_dependencies:
                d._get_deps(stored_dependencies=stored_dependencies)
        return stored_dependencies.difference([self])

    def invalidate_db_cache(self, name=None, schema=None, cascade=True, drop=True):
        """
        Drops this table, and (by default) any that depend on it, as well as removing them from
        the cache metadata table. If the table is currently being dropped from elsewhere, this
        method will block and return when the table has been removed.

        Raises
        ------
        QueryResetFailedException
            If the query wasn't succesfully removed

        Parameters
        ----------
        name : str
            Name of the table
        schema : str
            Schema of the table
        cascade : bool
            Set to false to remove only this table from cache
        drop : bool
            Set to false to remove the cache record without dropping the table
        """
        q_state_machine = QueryStateMachine(self.redis, self.md5)
        current_state, this_thread_is_owner = q_state_machine.reset()
        if this_thread_is_owner:
            con = self.connection.engine
            try:
                table_reference_to_this_query = self.get_table()
                if table_reference_to_this_query is not self:
                    table_reference_to_this_query.invalidate_db_cache(
                        cascade=cascade, drop=drop
                    )  # Remove any Table pointing as this query
            except (ValueError, NotImplementedError) as e:
                pass  # This cache record isn't actually stored
            try:
                deps = self.connection.fetch(
                    """SELECT obj FROM cache.cached LEFT JOIN cache.dependencies
                    ON cache.cached.query_id=cache.dependencies.query_id
                    WHERE depends_on='{}'""".format(
                        self.md5
                    )
                )
                with con.begin():
                    con.execute(
                        "DELETE FROM cache.cached WHERE query_id=%s", (self.md5,)
                    )
                    logger.debug(
                        "Deleted cache record for {}.".format(
                            self.fully_qualified_table_name
                        )
                    )
                    if drop:
                        con.execute(
                            "DROP TABLE IF EXISTS {}".format(
                                self.fully_qualified_table_name
                            )
                        )
                        logger.debug(
                            "Dropped cache for for {}.".format(
                                self.fully_qualified_table_name
                            )
                        )

                if cascade:
                    for rec in deps:
                        dep = pickle.loads(rec[0])
                        logger.debug(
                            "Cascading to {} from cache record for {}.".format(
                                dep.fully_qualified_table_name,
                                self.fully_qualified_table_name,
                            )
                        )
                        dep.invalidate_db_cache()
                else:
                    logger.debug("Not cascading to dependents.")
            except NotImplementedError:
                logger.info("Table has no standard name.")
            if schema is not None:
                full_name = "{}.{}".format(schema, name)
            else:
                full_name = name
            logger.debug("Dropping {}".format(full_name))
            with con.begin():
                con.execute("DROP TABLE IF EXISTS {}".format(full_name))
            q_state_machine.finish_resetting()
        elif q_state_machine.is_resetting:
            logger.debug(
                f"Query '{self.md5}' is being reset from elsewhere, waiting for reset to finish."
            )
            while q_state_machine.is_resetting:
                _sleep(1)
        if not q_state_machine.is_known:
            raise QueryResetFailedException(self.md5)

    @property
    def index_cols(self):
        """
        A list of columns to use as indexes when storing this query.


        Returns
        -------
        ixen : list
            By default, returns the location columns if they are present
            and self.level is defined, and the subscriber column.

        Examples
        --------
        >>> daily_location("2016-01-01").index_cols
        [['name'], '"subscriber"']
        """
        from flowmachine.utils import (
            get_columns_for_level,
        )  # Local import to avoid circular import

        cols = self.column_names
        ixen = []
        try:
            # Not all objects define the attribute column_name so we'll fall
            # back to the default if it is not defined
            try:
                loc_cols = get_columns_for_level(self.level, self.column_name)
            except AttributeError:
                loc_cols = get_columns_for_level(self.level)
            if set(loc_cols).issubset(cols):
                ixen.append(loc_cols)
        except AttributeError:
            pass
        try:
            if self.subscriber_identifier in cols:
                ixen.append(self.subscriber_identifier)
            else:
                ixen.append('"subscriber"')
        except AttributeError:
            pass
        return ixen

    def __getstate__(self):
        """
        Removes properties which should not be pickled, or hashed. Override
        this method in your subclass if you need to add more.

        Returns
        -------
        dict
            A picklable and hash-safe copy of this objects internal dict.
        """
        state = self.__dict__.copy()
        bad_keys = [
            "_cache",
            "_df",
            "_query_lock",
            "_len",
            "_query_object",
            "_cols",
            "_md5",
            "_runtime",
        ]
        for k in bad_keys:
            try:
                del state[k]
            except:
                pass
        if (
            "table" in state
            and isinstance(state["table"], str)
            and state["table"].lower() == "all"
        ):
            state["table"] = "all"

        return state

    def __setstate__(self, state):
        """
        Helper for unpickling objects.

        Parameters
        ----------
        state : dict
            A dictionary to use in recreating the object
        """
        # Recreate lock.
        self.__dict__.update(state)
        self._cache = False

    @classmethod
    def get_stored(cls):
        """
        Get a list of stored query objects of this type

        Returns
        -------
        list
            All cached instances of this Query type, or any if called with
            Query.

        """
        try:
            Query.connection
        except:
            raise NotConnectedError()

        if cls is Query:
            qry = "SELECT obj FROM cache.cached"
        else:
            qry = "SELECT obj FROM cache.cached WHERE class='{}'".format(cls.__name__)
        logger.debug(qry)
        objs = Query.connection.fetch(qry)
        return (pickle.loads(obj[0]) for obj in objs)

    def random_sample(
        self,
        size=None,
        fraction=None,
        method="system_rows",
        estimate_count=True,
        seed=None,
    ):
        """
        Draws a random sample from this query.

        Parameters
        ----------
        size : int
            Number of rows to draw
        fraction : float
            Fraction of total rows to draw
        method : {'system', 'system_rows', 'bernoulli', 'random_ids'}, default 'system_rows'
            Specifies the method used to select the random sample.
            'system_rows': performs block-level sampling by randomly sampling
                each physical storage page of the underlying relation. This
                sampling method is guaranteed to provide a sample of the specified
                size
            'system': performs block-level sampling by randomly sampling each
                physical storage page for the underlying relation. This
                sampling method is not guaranteed to generate a sample of the
                specified size, but an approximation. This method may not
                produce a sample at all, so it might be worth running it again
                if it returns an empty dataframe.
            'bernoulli': samples directly on each row of the underlying
                relation. This sampling method is slower and is not guaranteed to
                generate a sample of the specified size, but an approximation
            'random_ids': Assumes that the table contains a column named 'id'
                with random numbers from 1 to the total number of rows in the
                table. This method samples the ids from this table.
        estimate_count : bool, default True
            Whether to estimate the number of rows in the table using
            information contained in the `pg_class` or whether to perform an
            actual count in the number of rows.
        seed : float, optional
            Optionally provide a seed for repeatable random samples, which should be between -/+1.
            Not available in combination with the system_rows method.

        Returns
        -------
        Random
            A special query object which contains a random sample from this one

        See Also
        --------
        flowmachine.utils.random.random_factory

        Notes
        -----

        Random samples may only be stored if a seed is supplied.

        """
        if seed is not None:
            if seed > 1 or seed < -1:
                raise ValueError("Seed must be between -1 and 1.")
            if method == "system_rows":
                raise ValueError("Seed is not supported with system_rows method.")

        from .random import random_factory

        random_class = random_factory(self.__class__)
        return random_class(
            query=self,
            size=size,
            fraction=fraction,
            method=method,
            estimate_count=estimate_count,
            seed=seed,
        )

    def dependency_graph(self, analyse=False):
        """
        Produce a graph of all the queries that go into producing this
        one, with their estimated run costs, and whether they are stored
        as node attributes.

        The resulting networkx object can then be visualised, or analysed.

        Parameters
        ----------
        query : Query
            Query object to produce a dependency graph fot
        analyse : bool
            Set to True to get actual runtimes for queries, note that this will actually
            run the query!

        Returns
        -------
        networkx.DiGraph

        Examples
        --------
        >>> import flowmachine
        >>> flowmachine.connect()
        >>> from flowmachine.features import daily_location
        >>> g = daily_location("2016-01-01").dependency_graph()
        >>> from networkx.drawing.nx_agraph import write_dot
        >>> write_dot(g, "daily_location_dependencies.dot")
        >>> g = daily_location("2016-01-01").dependency_graph(True)
        >>> from networkx.drawing.nx_agraph import write_dot
        >>> write_dot(g, "daily_location_dependencies_runtimes.dot")

        Notes
        -----
        The queries listed as dependencies are not _guaranteed_ to be
        used in the actual running of a query, only to be referenced by it.

        """
        g = nx.DiGraph()
        openlist = [(0, self)]
        deps = []

        while openlist:
            y, x = openlist.pop()
            deps.append((y, x))

            openlist += list(zip([x] * len(x.dependencies), x.dependencies))

        _, y = zip(*deps)
        for n in set(y):
            attrs = n._get_query_attrs_for_dependency_graph(analyse=analyse)
            attrs["shape"] = "rect"
            attrs["label"] = "{}. Cost: {}.".format(attrs["name"], attrs["cost"])
            if analyse:
                attrs["label"] += " Actual runtime: {}.".format(attrs["runtime"])
            if attrs["stored"]:
                attrs["fillcolor"] = "green"
                attrs["style"] = "filled"
            g.add_node("x{}".format(n.md5), **attrs)

        for x, y in deps:
            if x != 0:
                g.add_edge(*["x{}".format(z.md5) for z in (x, y)])

        return g<|MERGE_RESOLUTION|>--- conflicted
+++ resolved
@@ -13,10 +13,8 @@
 import weakref
 from concurrent.futures import Future
 
-<<<<<<< HEAD
-=======
+
 import structlog
->>>>>>> 6aea272f
 from typing import List, Union
 
 import psycopg2
@@ -29,12 +27,7 @@
 from sqlalchemy.exc import ResourceClosedError
 
 from flowmachine.core.cache import touch_cache
-from flowmachine.core.errors.flowmachine_errors import (
-    QueryCancelledException,
-    QueryErroredException,
-    QueryResetFailedException,
-    StoreFailedException,
-)
+from flowmachine.core.errors.flowmachine_errors import QueryResetFailedException
 from flowmachine.core.query_state import QueryStateMachine
 from abc import ABCMeta, abstractmethod
 
