# This Source Code Form is subject to the terms of the Mozilla Public
# License, v. 2.0. If a copy of the MPL was not distributed with this
# file, You can obtain one at http://mozilla.org/MPL/2.0/.

# -*- coding: utf-8 -*-
"""
ModelResult provides machinery to interface with results created outside
of postgres.



"""

import logging
from concurrent.futures import Future
from time import sleep

from typing import List, Union

import pandas as pd

<<<<<<< HEAD
from flowmachine.core.errors.flowmachine_errors import (
    QueryCancelledException,
    QueryErroredException,
)
from flowmachine.core.query_state import QueryStateMachine
=======
from flowmachine.utils import rlock
>>>>>>> a5ee3b15
from .query import Query

logger = logging.getLogger("flowmachine").getChild(__name__)


class ModelResult(Query):
    """
    Class representing a result calculated outside of the database.


    Parameters
    ----------
    parent : Model
        The Model this is a run of
    run_args : list, optional
        List of arguments passed in the Model.run() method
    run_kwargs : dict, optional
        List of named arguments passed in the Model.run() method
    df : pandas.DataFrame, optional
        Results of model.run()
    """

    def __init__(self, parent, run_args=None, run_kwargs=None, df=None):
        self.model_dependencies, self.model_args = self._split_query_objects(parent)
        self.parent_class = parent.__class__.__name__
        self.run_args = run_args
        self.run_kwargs = run_kwargs
        if df is not None:
            self._df = df

        super().__init__()

    def __repr__(self):
        rargs = ", ".join(
            ["{!r}".format(x) for x in self.run_args]
            + ["{}={!r}".format(k, v) for k, v in self.run_kwargs.items()]
        )
        return "Model result of type {cl}: run({rargs})".format(
            cl=self.parent_class, rargs=rargs
        )

    @staticmethod
    def _split_query_objects(obj):
        """
        Return a tuple of lists, one containing Query objects in obj
        the other (attribute-name, value) tuples.

        Parameters
        ----------
        obj : Object
            Object to extract from
        Returns
        -------
        tuple of lists
        """

        qs = []
        args = []
        openlist = list(obj.__dict__.items())
        while openlist:
            k, o = openlist.pop()
            if isinstance(o, Query):
                qs.append(o)
            elif isinstance(o, list):
                openlist += zip([k] * len(o), o)
            elif isinstance(o, dict):
                openlist += list(o.items())
            elif not isinstance(o, pd.DataFrame):
                args.append((k, o))
        return qs, args

    def __iter__(self):
        if self.is_stored:
            return super().__iter__()
        else:
            self._query_object = self._df.iterrows()
        return self

    def __next__(self):
        if self.is_stored:
            return super().__next__()
        else:
            return self._query_object.__next__()

    def __len__(self):
        try:
            return len(self._df)
        except AttributeError:
            return super().__len__()

    @property
    def column_names(self) -> List[str]:
        try:
            return self._df.columns.tolist()
        except AttributeError:
            return super().column_names

    def to_sql(self, name: str, schema: Union[str, None] = None) -> Future:
        """
        Store the result of the calculation back into the database.

        Parameters
        ----------
        name : str
            name of the table
        schema : str, default None
            Name of an existing schema. If none will use the postgres default,
            see postgres docs for more info.

        Returns
        -------
        Future
            Future object, containing this query and any result information.

        Notes
        -----

        This method will return a Future immediately.
        """

        if not self.is_stored:
            try:
                self._df
            except AttributeError:
                raise ValueError("Not computed yet.")

        def do_query() -> ModelResult:
            logger.debug("Getting storage lock.")
            q_state_machine = QueryStateMachine(self.redis, self.md5)
            current_state, this_thread_is_owner = q_state_machine.execute()
            if this_thread_is_owner:
                logger.debug("Obtained storage lock.")
                con = self.connection.engine
                try:
                    with con.begin():
                        logger.debug("Using pandas to store.")
                        self._df.to_sql(name, con, schema=schema, index=False)
                        # Mark as finished before writing meta to avoid getting blocked when
                        # meta calls _make_query
                        q_state_machine.finish()
                        if schema == "cache":
                            self._db_store_cache_metadata(compute_time=self._runtime)

                except AttributeError:
                    logger.debug(
                        "No dataframe to store, presumably because this"
                        " was retrieved from the db."
                    )
            elif q_state_machine.is_executing:
                logger.debug(
                    f"Model result '{self.md5}' being written elsewhere, waiting for it to finish."
                )
                while q_state_machine.is_executing:
                    sleep(5)

            if q_state_machine.is_executed_without_error:
                return self
            elif q_state_machine.is_cancelled:
                logger.error(f"Model result write '{self.md5}' was cancelled.")
                raise QueryCancelledException(self.md5)
            elif q_state_machine.errored:
                logger.error(f"Model result write '{self.md5}' finished with an error.")
                raise QueryErroredException(self.md5)
                logger.debug("Released storage lock.")
            return self

        current_state, changed_to_queue = QueryStateMachine(
            self.redis, self.md5
        ).enqueue()
        logger.debug(
            f"Attempted to enqueue write of model result with id '{self.md5}', query state is now {current_state} and change happened {'here and now' if changed_to_queue else 'elsewhere'}."
        )
        store_future = self.tp.submit(do_query)
        return store_future

    def _make_query(self):
        if not self.is_stored:
            self.store().result()
        return self.get_query()<|MERGE_RESOLUTION|>--- conflicted
+++ resolved
@@ -19,16 +19,12 @@
 
 import pandas as pd
 
-<<<<<<< HEAD
 from flowmachine.core.errors.flowmachine_errors import (
     QueryCancelledException,
     QueryErroredException,
 )
 from flowmachine.core.query_state import QueryStateMachine
-=======
-from flowmachine.utils import rlock
->>>>>>> a5ee3b15
-from .query import Query
+from flowmachine.core.query import Query
 
 logger = logging.getLogger("flowmachine").getChild(__name__)
 
