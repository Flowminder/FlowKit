--- conflicted
+++ resolved
@@ -97,14 +97,8 @@
     This is a _blocking function_, and will not return until the query is no longer in an executing state.
 
     """
-<<<<<<< HEAD
-    q_state_machine = QueryStateMachine(redis, query.query_id)
-
-    logger.debug(f"Trying to switch '{query.query_id}' to executing state.")
-=======
     logger.debug(f"Trying to switch '{query.query_id}' to executing state.")
     q_state_machine = QueryStateMachine(redis, query.query_id, connection.conn_id)
->>>>>>> 86368c73
     current_state, this_thread_is_owner = q_state_machine.execute()
     if this_thread_is_owner:
         logger.debug(f"In charge of executing '{query.query_id}'.")
