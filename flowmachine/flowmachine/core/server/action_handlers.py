# This Source Code Form is subject to the terms of the Mozilla Public
# License, v. 2.0. If a copy of the MPL was not distributed with this
# file, You can obtain one at http://mozilla.org/MPL/2.0/.

#
# This module contains the handler functions for the actions which are
# supported by the flowmachine server. In order to implement a new action
# you need to provide a handler function (see below for some examples) and
# register it in the ACTION_HANDLERS lookup. The return value of the action
# handler must be of type `ZMQReply`.
#
# In order to actually perform an action, call the `perform_action()`
# function with the action name and parameters. This selects the correct
# action handler and also gracefully handles any potential errors.
#
import asyncio
from contextvars import copy_context
from functools import partial
import json
import textwrap
from typing import Callable, Union

from marshmallow import ValidationError

<<<<<<< HEAD
from flowmachine.core import Query, GeoTable
from flowmachine.core.cache import get_query_object_by_id, touch_cache
=======
from flowmachine.core.context import get_db, get_redis
from flowmachine.core.cache import get_query_object_by_id
>>>>>>> 86368c73
from flowmachine.core.query_info_lookup import (
    QueryInfoLookup,
    UnkownQueryIdError,
    QueryInfoLookupError,
)
from flowmachine.core.query_state import QueryStateMachine, QueryState
from flowmachine.utils import convert_dict_keys_to_strings
from .exceptions import FlowmachineServerError
from .query_schemas import FlowmachineQuerySchema, GeographySchema
from .query_schemas.flowmachine_query import get_query_schema
from .zmq_helpers import ZMQReply

__all__ = ["perform_action"]


async def action_handler__ping(config: "FlowmachineServerConfig") -> ZMQReply:
    """
    Handler for 'ping' action.

    Returns the message 'pong'.
    """
    return ZMQReply(status="success", msg="pong")


async def action_handler__get_available_queries(
    config: "FlowmachineServerConfig",
) -> ZMQReply:
    """
    Handler for 'get_available_queries' action.

    Returns a list of available flowmachine queries.
    """
    available_queries = list(FlowmachineQuerySchema.type_schemas.keys())
    return ZMQReply(status="success", payload={"available_queries": available_queries})


async def action_handler__get_query_schemas(
    config: "FlowmachineServerConfig",
) -> ZMQReply:
    """
    Handler for the 'get_query_schemas' action.

    Returns a dict with all supported flowmachine queries as keys
    and the associated schema for the query parameters as values.
    """

    return ZMQReply(status="success", payload={"query_schemas": get_query_schema()})


async def action_handler__run_query(
    config: "FlowmachineServerConfig", **action_params: dict
) -> ZMQReply:
    """
    Handler for the 'run_query' action.

    Constructs a flowmachine query object, sets it running and returns the query_id.
    For this action handler the `action_params` are exactly the query kind plus the
    parameters needed to construct the query.
    """
    try:
        query_obj = FlowmachineQuerySchema().load(action_params)
    except TypeError as exc:
        # We need to catch TypeError here, otherwise they propagate up to
        # perform_action() and result in a very misleading error message.
        orig_error_msg = exc.args[0]
        error_msg = (
            f"Internal flowmachine server error: could not create query object using query schema. "
            f"The original error was: '{orig_error_msg}'"
        )
        return ZMQReply(
            status="error",
            msg=error_msg,
            payload={"params": action_params, "orig_error_msg": orig_error_msg},
        )
    except ValidationError as exc:
        # The dictionary of marshmallow errors can contain integers as keys,
        # which will raise an error when converting to JSON (where the keys
        # must be strings). Therefore we transform the keys to strings here.
        validation_error_messages = convert_dict_keys_to_strings(exc.messages)
        action_params_as_text = textwrap.indent(
            json.dumps(action_params, indent=2), "   "
        )
        validation_errors_as_text = textwrap.indent(
            json.dumps(validation_error_messages, indent=2), "   "
        )
        error_msg = (
            "Parameter validation failed.\n\n"
            f"The action parameters were:\n{action_params_as_text}.\n\n"
            f"Validation error messages:\n{validation_errors_as_text}.\n\n"
        )
        payload = {"validation_error_messages": validation_error_messages}
        return ZMQReply(status="error", msg=error_msg, payload=payload)

    q_info_lookup = QueryInfoLookup(get_redis())
    try:
        query_id = q_info_lookup.get_query_id(action_params)
<<<<<<< HEAD
        query_state = QueryStateMachine(Query.redis, query_id).current_query_state
        if query_state == QueryState.KNOWN:
            try:
                # Set the query running (it's safe to call this even if the query was set running before)
                query_id = query_obj.store_async(
                    store_dependencies=config.store_dependencies
                )
            except Exception as e:
                return ZMQReply(
                    status="error",
                    msg="Unable to create query object.",
                    payload={"exception": str(e), "query_id": query_id},
                )
        elif query_state == QueryState.COMPLETED:
            # Update cache score
            touch_cache(Query.connection, query_id)
        elif query_state in {
            QueryState.ERRORED,
            QueryState.CANCELLED,
            QueryState.RESETTING,
            QueryState.RESET_FAILED,
        }:
            return ZMQReply(
                status="error",
                msg=f"Unable to set query running; query {query_state.description}.",
                payload={"query_id": query_id, "query_state": query_state},
            )
        else:
            # If query state is 'queued' or 'executing', no need to do anything
            pass
=======
        qsm = QueryStateMachine(
            query_id=query_id, redis_client=get_redis(), db_id=get_db().conn_id
        )
        if qsm.current_query_state in [
            QueryState.CANCELLED,
            QueryState.KNOWN,
        ]:  # Start queries running even if they've been cancelled or reset
            if qsm.is_cancelled:
                reset = qsm.reset()
                finish = qsm.finish_resetting()
            raise QueryInfoLookupError
>>>>>>> 86368c73
    except QueryInfoLookupError:
        try:
            # Set the query running (it's safe to call this even if the query was set running before)
            query_id = await asyncio.get_running_loop().run_in_executor(
                executor=config.server_thread_pool,
                func=partial(
                    copy_context().run,
                    partial(
                        query_obj.store_async,
                        store_dependencies=config.store_dependencies,
                    ),
                ),
            )
        except Exception as e:
            return ZMQReply(
                status="error",
                msg="Unable to create query object.",
                payload={"exception": str(e)},
            )

        # Register the query as "known" (so that we can later look up the query kind
        # and its parameters from the query_id).

        q_info_lookup.register_query(query_id, action_params)

    return ZMQReply(status="success", payload={"query_id": query_id})


def _get_query_kind_for_query_id(query_id: str) -> Union[None, str]:
    """
    Helper function to look up the query kind corresponding to the
    given query id. Returns `None` if the query_id does not exist.

    Parameters
    ----------
    query_id : str
        Identifier of the query.

    Returns
    -------
    str or None
        The query kind associated with this query_id (or None
        if no query with this query_id exists).
    """
    q_info_lookup = QueryInfoLookup(get_redis())
    try:
        return q_info_lookup.get_query_kind(query_id)
    except UnkownQueryIdError:
        return None


async def action_handler__poll_query(
    config: "FlowmachineServerConfig", query_id: str
) -> ZMQReply:
    """
    Handler for the 'poll_query' action.

    Returns the status of the query with the given `query_id`.
    """
    query_kind = _get_query_kind_for_query_id(query_id)
    # TODO: we should probably be able to use the QueryStateMachine to determine
    # whether the query already exists.
    if query_kind is None:
        payload = {"query_id": query_id, "query_state": "awol"}
        return ZMQReply(
            status="error", msg=f"Unknown query id: '{query_id}'", payload=payload
        )
    else:
        q_state_machine = QueryStateMachine(get_redis(), query_id, get_db().conn_id)
        payload = {
            "query_id": query_id,
            "query_kind": query_kind,
            "query_state": q_state_machine.current_query_state,
        }
        return ZMQReply(status="success", payload=payload)


async def action_handler__get_query_kind(
    config: "FlowmachineServerConfig", query_id: str
) -> ZMQReply:
    """
    Handler for the 'get_query_kind' action.

    Returns query kind of the query with the given `query_id`.
    """
    query_kind = _get_query_kind_for_query_id(query_id)
    if query_kind is None:
        error_msg = f"Unknown query id: '{query_id}'"
        payload = {"query_id": query_id, "query_state": "awol"}
        return ZMQReply(status="error", msg=error_msg, payload=payload)
    else:
        payload = {"query_id": query_id, "query_kind": query_kind}
        return ZMQReply(status="success", payload=payload)


async def action_handler__get_query_params(
    config: "FlowmachineServerConfig", query_id: str
) -> ZMQReply:
    """
    Handler for the 'get_query_params' action.

    Returns query parameters of the query with the given `query_id`.
    """
    q_info_lookup = QueryInfoLookup(get_redis())
    try:
        query_params = q_info_lookup.get_query_params(query_id)
    except UnkownQueryIdError:
        payload = {"query_id": query_id, "query_state": "awol"}
        return ZMQReply(
            status="error", msg=f"Unknown query id: '{query_id}'", payload=payload
        )

    payload = {"query_id": query_id, "query_params": query_params}
    return ZMQReply(status="success", payload=payload)


async def action_handler__get_sql(
    config: "FlowmachineServerConfig", query_id: str
) -> ZMQReply:
    """
    Handler for the 'get_sql' action.

    Returns a SQL string which can be run against flowdb to obtain
    the result of the query with given `query_id`.
    """
    # TODO: currently we can't use QueryStateMachine to determine whether
    # the query_id belongs to a valid query object, so we need to check it
    # manually. Would be good to add a QueryState.UNKNOWN so that we can
    # avoid this separate treatment.
    q_info_lookup = QueryInfoLookup(get_redis())
    if not q_info_lookup.query_is_known(query_id):
        msg = f"Unknown query id: '{query_id}'"
        payload = {"query_id": query_id, "query_state": "awol"}
        return ZMQReply(status="error", msg=msg, payload=payload)

    query_state = QueryStateMachine(
        get_redis(), query_id, get_db().conn_id
    ).current_query_state

    if query_state == QueryState.COMPLETED:
        q = get_query_object_by_id(get_db(), query_id)
        sql = q.get_query()
        payload = {"query_id": query_id, "query_state": query_state, "sql": sql}
        return ZMQReply(status="success", payload=payload)
    else:
        msg = f"Query with id '{query_id}' {query_state.description}."
        payload = {"query_id": query_id, "query_state": query_state}
        return ZMQReply(status="error", msg=msg, payload=payload)


async def action_handler__get_geography(
    config: "FlowmachineServerConfig", aggregation_unit: str
) -> ZMQReply:
    """
    Handler for the 'get_query_geography' action.

    Returns SQL to get geography for the given `aggregation_unit` as GeoJSON.
    """
    try:
        query_obj = GeographySchema().load({"aggregation_unit": aggregation_unit})
    except TypeError as exc:
        # We need to catch TypeError here, otherwise they propagate up to
        # perform_action() and result in a very misleading error message.
        orig_error_msg = exc.args[0]
        error_msg = (
            f"Internal flowmachine server error: could not create query object using query schema. "
            f"The original error was: '{orig_error_msg}'"
        )
        return ZMQReply(
            status="error",
            msg=error_msg,
            payload={
                "params": {"aggregation_unit": aggregation_unit},
                "orig_error_msg": orig_error_msg,
            },
        )
    except ValidationError as exc:
        # The dictionary of marshmallow errors can contain integers as keys,
        # which will raise an error when converting to JSON (where the keys
        # must be strings). Therefore we transform the keys to strings here.
        error_msg = "Parameter validation failed."
        validation_error_messages = convert_dict_keys_to_strings(exc.messages)
        return ZMQReply(
            status="error", msg=error_msg, payload=validation_error_messages
        )

    # We don't cache the query, because it just selects columns from a
    # geography table. If we expose an aggregation unit which relies on another
    # query to create the geometry (e.g. grid), we may want to reconsider this
    # decision.

    sql = query_obj.geojson_sql
    # TODO: put query_run_log back in!
    # query_run_log.info("get_geography", **run_log_dict)
    payload = {"query_state": QueryState.COMPLETED, "sql": sql}
    return ZMQReply(status="success", payload=payload)


async def action_handler__get_available_dates(
    config: "FlowmachineServerConfig",
) -> ZMQReply:
    """
    Handler for the 'get_available_dates' action.

    Returns a dict of the form {"calls": [...], "sms": [...], ...}.

    Returns
    -------
    ZMQReply
        The reply from the action handler.
    """
    conn = get_db()

    available_dates = {
        event_type: [date.strftime("%Y-%m-%d") for date in dates]
        for (event_type, dates) in conn.available_dates.items()
    }
    return ZMQReply(status="success", payload=available_dates)


def get_action_handler(action: str) -> Callable:
    """Exception should be raised for handlers that don't exist."""
    try:
        return ACTION_HANDLERS[action]
    except KeyError:
        raise FlowmachineServerError(f"Unknown action: '{action}'")


async def perform_action(
    action_name: str, action_params: dict, *, config: "FlowmachineServerConfig"
) -> ZMQReply:
    """
    Perform action with the given action parameters.

    Parameters
    ----------
    action_name : str
        The action to be performed.
    action_params : dict
        Parameters for the action handler.
    config : FlowmachineServerConfig
        Server config options

    Returns
    -------
    ZMQReply
        The reply from the action handler.
    """

    # Determine the handler function associated with this action
    action_handler_func = get_action_handler(action_name)

    # Run the action handler to obtain the reply
    try:
        reply = await action_handler_func(config=config, **action_params)
    except TypeError:
        error_msg = f"Internal flowmachine server error: wrong arguments passed to handler for action '{action_name}'."
        raise FlowmachineServerError(error_msg)

    # Safety check to ensure the handler function returned an instance of ZMQReply
    if not isinstance(reply, ZMQReply):
        error_msg = f"Internal flowmachine server error: handler for action '{action_name}' returned an invalid reply."
        raise FlowmachineServerError(error_msg)

    return reply


ACTION_HANDLERS = {
    "ping": action_handler__ping,
    "get_available_queries": action_handler__get_available_queries,
    "get_query_schemas": action_handler__get_query_schemas,
    "run_query": action_handler__run_query,
    "poll_query": action_handler__poll_query,
    "get_query_kind": action_handler__get_query_kind,
    "get_query_params": action_handler__get_query_params,
    "get_sql_for_query_result": action_handler__get_sql,
    "get_geography": action_handler__get_geography,
    "get_available_dates": action_handler__get_available_dates,
}<|MERGE_RESOLUTION|>--- conflicted
+++ resolved
@@ -22,13 +22,8 @@
 
 from marshmallow import ValidationError
 
-<<<<<<< HEAD
-from flowmachine.core import Query, GeoTable
+from flowmachine.core.context import get_db, get_redis
 from flowmachine.core.cache import get_query_object_by_id, touch_cache
-=======
-from flowmachine.core.context import get_db, get_redis
-from flowmachine.core.cache import get_query_object_by_id
->>>>>>> 86368c73
 from flowmachine.core.query_info_lookup import (
     QueryInfoLookup,
     UnkownQueryIdError,
@@ -125,29 +120,26 @@
     q_info_lookup = QueryInfoLookup(get_redis())
     try:
         query_id = q_info_lookup.get_query_id(action_params)
-<<<<<<< HEAD
-        query_state = QueryStateMachine(Query.redis, query_id).current_query_state
-        if query_state == QueryState.KNOWN:
-            try:
-                # Set the query running (it's safe to call this even if the query was set running before)
-                query_id = query_obj.store_async(
-                    store_dependencies=config.store_dependencies
-                )
-            except Exception as e:
-                return ZMQReply(
-                    status="error",
-                    msg="Unable to create query object.",
-                    payload={"exception": str(e), "query_id": query_id},
-                )
+        qsm = QueryStateMachine(
+            query_id=query_id, redis_client=get_redis(), db_id=get_db().conn_id
+        )
+        query_state = qsm.current_query_state
+        if query_state in [
+            QueryState.CANCELLED,
+            QueryState.KNOWN,
+        ]:  # Start queries running even if they've been cancelled or reset
+            if qsm.is_cancelled:
+                reset = qsm.reset()
+                finish = qsm.finish_resetting()
+            raise QueryInfoLookupError
         elif query_state == QueryState.COMPLETED:
             # Update cache score
             touch_cache(Query.connection, query_id)
-        elif query_state in {
+        elif query_state in [
             QueryState.ERRORED,
-            QueryState.CANCELLED,
             QueryState.RESETTING,
             QueryState.RESET_FAILED,
-        }:
+        ]:
             return ZMQReply(
                 status="error",
                 msg=f"Unable to set query running; query {query_state.description}.",
@@ -156,19 +148,6 @@
         else:
             # If query state is 'queued' or 'executing', no need to do anything
             pass
-=======
-        qsm = QueryStateMachine(
-            query_id=query_id, redis_client=get_redis(), db_id=get_db().conn_id
-        )
-        if qsm.current_query_state in [
-            QueryState.CANCELLED,
-            QueryState.KNOWN,
-        ]:  # Start queries running even if they've been cancelled or reset
-            if qsm.is_cancelled:
-                reset = qsm.reset()
-                finish = qsm.finish_resetting()
-            raise QueryInfoLookupError
->>>>>>> 86368c73
     except QueryInfoLookupError:
         try:
             # Set the query running (it's safe to call this even if the query was set running before)
