import logging
from copy import deepcopy

import redis
import redis_lock
from json import dumps, loads, JSONDecodeError


from flowmachine.core import Query, GeoTable
from flowmachine.core.cache import get_query_object_by_id, cache_table_exists
from flowmachine.features import (
    daily_location,
    ModalLocation,
    Flows,
    TotalLocationEvents,
    MeaningfulLocations,
    HartiganCluster,
    CallDays,
    EventScore,
    MeaningfulLocationsOD,
    MeaningfulLocationsAggregate,
)
from flowmachine.features.utilities.subscriber_locations import subscriber_locations

logger = logging.getLogger("flowmachine").getChild(__name__)


query_class_map = {
    # "modal_location": ModalLocation,
    "daily_location": daily_location,
    # "flow": Flows,
    # "custom_query": CustomQuery,
    # "most_frequent_location": MostFrequentLocation,
    # "last_location": LastLocation,
    # "radius_of_gyration": RadiusOfGyration,
}


class RedisLookupError(Exception):
    """
    Custom exception to indicate that a redis lookup
    (e.g. of query_id -> query_descr) failed.
    """


class RedisInterface:
    """
    Wrapper class to encapsulate interactions with redis.
    The main purpose of this is to allow easier testing,
    especially when locks are involved.
    """

    def __init__(self, redis):
        self._redis = redis

    def get(self, key):
        try:
            return self._redis.get(key)
        except redis.exceptions.ConnectionError:
            raise QueryProxyError("Cannot establish connection to redis")

    def set(self, key, value):
        return self._redis.set(key, value)

    def keys(self):
        return self._redis.keys()

    def has_lock(self, key):
        lock = redis_lock.Lock(self._redis, key)
        if lock.get_owner_id() is None:
            return False
        else:
            return True


class QueryProxyError(Exception):
    """
    Custom exception to indicate an error related to QueryProxy,
    for example if construction of a query object failed or a
    query id doesn't exist even though it should.
    """


class InvalidGeographyError(Exception):
    """
    Custom exception to indicate that the aggregation unit for a
    geography query is invalid (corresponds to a 404 error in the API).
    """


class MissingQueryError(Exception):
    """
    Custom exception to indicate that a query for a given query id doesn't exist.
    """

    def __init__(self, missing_query_id, *, msg):
        super().__init__(msg)
        self.missing_query_id = missing_query_id


def construct_query_object(query_kind, params):  # pragma: no cover
    """
    Create an instance of the appropriate subclass of flowmachine.core.query.Query

    Parameters
    ----------
    query_kind : str
        The kind of query to be constructed. Example: "daily_location".

    params : dict
        Parameters to use in the query construction.

    Returns
    -------
    flowmachine.core.query.Query
    """
<<<<<<< HEAD
    params = deepcopy(
        params
    )  # Operate on a copy to avoid mutating the passed in dict, which might change the redis lookup
    error_msg_prefix = (
        f"Error when constructing query of kind {query_kind} with parameters {params}"
    )
    try:
        subscriber_subset = params["subscriber_subset"]
        if subscriber_subset == "all":
            params["subscriber_subset"] = None
        else:
            if isinstance(subscriber_subset, dict):
                raise NotImplementedError("Proper subsetting not implemented yet.")
            else:
                raise QueryProxyError(
                    f"{error_msg_prefix}: 'Cannot construct {query_kind} subset from given input: {subscriber_subset}'"
                )
    except KeyError:
        pass  # No subset param
=======
    error_msg_prefix = (
        f"Error when constructing query of kind {query_kind} with parameters {params}"
    )

>>>>>>> 79cd12b6
    if "daily_location" == query_kind:
        date = params["date"]
        method = params["daily_location_method"]
        level = params["aggregation_unit"]
        subscriber_subset = params["subscriber_subset"]

        allowed_methods = ["last", "most-common"]
        allowed_levels = ["admin0", "admin1", "admin2", "admin3", "admin4"]

        if method not in allowed_methods:
            raise QueryProxyError(
                f"{error_msg_prefix}: 'Unrecognised method '{method}', must be one of: {allowed_methods}'"
            )

        if level not in allowed_levels:
            raise QueryProxyError(
                f"{error_msg_prefix}: 'Unrecognised level '{level}', must be one of: {allowed_levels}'"
            )

        try:
            q = daily_location(
                date=date,
                method=method,
                level=level,
                subscriber_subset=subscriber_subset,
            )
        except Exception as e:
            raise QueryProxyError(f"{error_msg_prefix}: '{e}'")
    elif "location_event_counts" == query_kind:
        start_date = params["start_date"]
        end_date = params["end_date"]
        interval = params["interval"]
        level = params["aggregation_unit"]
        subscriber_subset = params["subscriber_subset"]
        direction = params["direction"]
        event_types = params["event_types"]

        allowed_intervals = TotalLocationEvents.allowed_intervals
        allowed_directions = ["in", "out", "all"]
        allowed_levels = [
            "admin0",
            "admin1",
            "admin2",
            "admin3",
            "admin4",
            "site",
            "cell",
        ]

        if interval not in allowed_intervals:
            raise QueryProxyError(
                f"{error_msg_prefix}: 'Unrecognised interval '{interval}', must be one of: {allowed_intervals}'"
            )

        if level not in allowed_levels:
            raise QueryProxyError(
                f"{error_msg_prefix}: 'Unrecognised level '{level}', must be one of: {allowed_levels}'"
            )

        if level in ["cell", "site"]:
            level = f"versioned-{level}"

        if direction not in allowed_directions:
            raise QueryProxyError(
                f"{error_msg_prefix}: 'Unrecognised direction '{direction}', must be one of: {allowed_directions}'"
            )
        if direction == "all":
            direction = "both"

        try:
            q = TotalLocationEvents(
                start=start_date,
                stop=end_date,
                direction=direction,
                table=event_types,
                level=level,
                subscriber_subset=subscriber_subset,
            )
            logger.debug(f"Made TotalLocationEvents query. {q.__dict__}")
        except Exception as e:
            raise QueryProxyError(f"{error_msg_prefix}: '{e}'")
    elif "modal_location" == query_kind:
        locations = params["locations"]
        aggregation_unit = params["aggregation_unit"]
        try:
            location_objects = []
            for loc in locations:
                query_kind = loc["query_kind"]
                if query_kind != "daily_location":
                    raise QueryProxyError(
                        f"{error_msg_prefix}: Currently modal location takes only daily locations as input."
                    )
                if aggregation_unit != loc["params"]["aggregation_unit"]:
                    raise QueryProxyError(
                        f"{error_msg_prefix}: Modal location aggregation unit must be the same as the ones of all input locations."
                    )
                params = loc["params"]
                dl = construct_query_object(query_kind, params)
                location_objects.append(dl)
            q = ModalLocation(*location_objects)
        except Exception as e:
            raise QueryProxyError(f"{error_msg_prefix}: '{e}'")

    elif "flows" == query_kind:
        aggregation_unit = params["aggregation_unit"]
        try:
            from_location = params["from_location"]
            to_location = params["to_location"]
            if (
                aggregation_unit != from_location["params"]["aggregation_unit"]
                or aggregation_unit != to_location["params"]["aggregation_unit"]
            ):
                raise QueryProxyError(
                    f"{error_msg_prefix}: Flow aggregation unit must be the same as the ones for from_location and to_location."
                )
            from_location_object = construct_query_object(
                from_location["query_kind"], from_location["params"]
            )
            to_location_object = construct_query_object(
                to_location["query_kind"], to_location["params"]
            )
            q = Flows(from_location_object, to_location_object)
        except Exception as e:
<<<<<<< HEAD
            raise QueryProxyError(f"FIXME (flows): {e}")

    elif "meaningful_locations_aggregate" == query_kind:
        aggregation_unit = params["aggregation_unit"]
        mfl = params["meaningful_locations"]
        try:
            q = MeaningfulLocationsAggregate(
                meaningful_locations=construct_query_object(**mfl),
                level=aggregation_unit,
            )
        except Exception as e:
            raise QueryProxyError(f"FIXME (meaningful_location_aggregate): {e}")

    elif "meaningful_locations_od_matrix" == query_kind:
        aggregation_unit = params["aggregation_unit"]
        mfl_a = params["meaningful_locations_a"]
        mfl_b = params["meaningful_locations_b"]
        try:
            q = MeaningfulLocationsOD(
                meaningful_locations_a=construct_query_object(**mfl_a),
                meaningful_locations_b=construct_query_object(**mfl_b),
                level=aggregation_unit,
            )
        except Exception as e:
            raise QueryProxyError(f"FIXME (meaningful_location_od_matrix): {e}")

    elif "meaningful_locations" == query_kind:
        label = params["label"]
        scores = params["scores"]
        labels = params["labels"]
        clusters = params["clusters"]
        try:
            q = MeaningfulLocations(
                clusters=construct_query_object(**clusters),
                labels=labels,
                scores=construct_query_object(**scores),
                label=label,
            )
        except Exception as e:
            raise QueryProxyError(f"FIXME (meaningful_locations): {e}")
    elif "event_score" == query_kind:
        try:
            q = EventScore(**params)
        except Exception as e:
            raise QueryProxyError(f"FIXME (event_score): {e}")

    elif "hartigan_cluster" == query_kind:
        call_days = params.pop("call_days")
        try:
            q = HartiganCluster(calldays=construct_query_object(**call_days), **params)
        except Exception as e:
            raise QueryProxyError(f"FIXME (hartigan_cluster): {e}")

    elif "call_days" == query_kind:
        sls = params.pop("subscriber_locations")
        try:
            q = CallDays(subscriber_locations=construct_query_object(**sls))
        except Exception as e:
            raise QueryProxyError(f"FIXME (call_days): {e}")
    elif "subscriber_locations" == query_kind:
        try:
            q = subscriber_locations(**params)
        except Exception as e:
            raise QueryProxyError(f"FIXME (subscriber_locations): {e}")
=======
            raise QueryProxyError(f"{error_msg_prefix}: '{e}'")
    elif "geography" == query_kind:
        aggregation_unit = params["aggregation_unit"]

        allowed_aggregation_units = ["admin0", "admin1", "admin2", "admin3", "admin4"]

        if aggregation_unit not in allowed_aggregation_units:
            raise InvalidGeographyError(
                f"{error_msg_prefix}: 'Unrecognised aggregation unit '{aggregation_unit}', "
                f"must be one of: {allowed_aggregation_units}'"
            )

        try:
            q = GeoTable(
                name=aggregation_unit,
                schema="geography",
                columns=[f"{aggregation_unit}name", f"{aggregation_unit}pcod", "geom"],
            )
        except Exception as e:
            raise QueryProxyError(f"{error_msg_prefix}: '{e}'")
>>>>>>> 79cd12b6

    else:
        error_msg = f"Unsupported query kind: '{query_kind}'"
        logger.error(error_msg)
        raise QueryProxyError(error_msg)

    logger.debug(f"Made {query_kind}: {params}")
    return q


def get_sql_for_query_id(query_id):
    """
    Return the SQL which, when run against flowdb, will
    return the result for the query with the given id.

    Parameters
    ----------
    query_id : str
        The query id

    Returns
    -------
    str
    """
    q = get_query_object_by_id(Query.connection, query_id)
    sql = q.get_query()
    return sql


class QueryProxy:
    """
    This class acts as the interface and "translator" between the
    JSON representation of a query (via `query_kind` and `params`)
    and the actual flowmachine.core.query.Query object.

    It is responsible for storing the lookup between query_id and
    a string representing (query_kind, params) in redis and for
    constructing the flowmachine.core.query.Query if needed.
    """

    def __init__(
        self, query_kind, params, *, redis=None, func_construct_query_object=None
    ):
        if not isinstance(query_kind, str):
            raise QueryProxyError(
                f"Argument 'query_kind' must be of type str, got: '{type(query_kind)}'"
            )
        if not isinstance(params, dict):
            raise QueryProxyError(
                f"Argument 'params' must be of type dict, got: '{type(params)}'"
            )

        self.query_kind = query_kind
        self.params = params
        self.redis_interface = RedisInterface(redis=(redis or Query.redis))
        self.func_construct_query_object = (
            func_construct_query_object or construct_query_object
        )
        self._query_descr = dumps(
            {"query_kind": query_kind, "params": params}, sort_keys=True
        )

    @classmethod
    def from_query_id(cls, query_id, *, redis=None):
        redis = redis or Query.redis
        query_descr = redis.get(query_id)
        if query_descr is None:
            raise MissingQueryError(query_id, msg=f"Unknown query id: {query_id}")
        else:
            try:
                query_kind = loads(query_descr)["query_kind"]
                params = loads(query_descr)["params"]
            except JSONDecodeError:
                raise QueryProxyError(
                    "Query description does not contain valid JSON: '{query_descr}'. This should never happen."
                )
            return QueryProxy(query_kind, params, redis=redis)

    def _get_query_id_from_redis(self):
        query_id = self.redis_interface.get(self._query_descr)
        if query_id is not None:
            logger.debug(
                f"Query of kind {self.query_kind} with params {self.params} is already known."
            )
            # Note that redis stores strings as raw bytes, so we need to decode it here.
            # It might be possible let redis do this by setting `decode_responses=True`
            # when creating the redis.StrictRedis instance in connect(), but this caused
            # subtle bugs when I tried it last time so better to explicitly do the decode
            # here for the time being.
            return query_id.decode()
        else:
            raise RedisLookupError(
                f"No redis entry exists for query of kind {self.query_kind} with params {self.params}"
            )

    def _create_redis_lookup(self, query_id):
        self.redis_interface.set(self._query_descr, query_id)
        self.redis_interface.set(query_id, self._query_descr)

    def run_query_async(self):
        """
        Trigger an async store of a query, and return the resulting query id
        which can be used for polling the query and obtaining the result.

        Returns
        -------
        str

        """
        logger.debug(
            f"Scheduling query of kind {self.query_kind} with params {self.params}"
        )
        logger.debug(
            f"Checking if {self.query_kind} with params {self.params} is already known."
        )

        try:
            query_id = self._get_query_id_from_redis()
        except RedisLookupError:
            q = self.func_construct_query_object(self.query_kind, self.params)
            q.store()
            try:
                # In addition to the actual query, also set an aggregated version running.
                # This is the one which we return via the API so that we don't expose any
                # individual-level data.
                q_agg = q.aggregate()
                q_agg.store()
                query_id = q_agg.md5
            except AttributeError:
                # This can happen for flows, which doesn't support aggregation
                query_id = q.md5
            self._create_redis_lookup(query_id)
            logger.debug(f"Triggered store for query {query_id}")

        return query_id

    def poll(self):
        """
        Return the status of a submitted query.

        Returns
        -------
        str

        """
        query_id = self._get_query_id_from_redis()
        logger.debug(f"Getting status for query {query_id} of kind {self.query_kind}")

        if self.redis_interface.has_lock(query_id):
            status = "running"
        else:
            if cache_table_exists(Query.connection, query_id):
                status = "done"
            else:
                status = "awol"

        return status

    def get_sql(self):
        """
        For a query which has been completed, return the SQL code which, when run against flowdb, returns the output.

        Returns
        -------
        str

        """
        query_id = self._get_query_id_from_redis()
        try:
            if self.redis_interface.has_lock(query_id):
                raise QueryProxyError(f"Query with id '{query_id}' is still running.")
            else:
                return get_sql_for_query_id(query_id)
        except (AttributeError, ValueError):
            raise MissingQueryError(
                query_id, msg=f"Query with id '{query_id}' does not exist"
            )<|MERGE_RESOLUTION|>--- conflicted
+++ resolved
@@ -114,7 +114,6 @@
     -------
     flowmachine.core.query.Query
     """
-<<<<<<< HEAD
     params = deepcopy(
         params
     )  # Operate on a copy to avoid mutating the passed in dict, which might change the redis lookup
@@ -134,12 +133,7 @@
                 )
     except KeyError:
         pass  # No subset param
-=======
-    error_msg_prefix = (
-        f"Error when constructing query of kind {query_kind} with parameters {params}"
-    )
-
->>>>>>> 79cd12b6
+
     if "daily_location" == query_kind:
         date = params["date"]
         method = params["daily_location_method"]
@@ -263,7 +257,6 @@
             )
             q = Flows(from_location_object, to_location_object)
         except Exception as e:
-<<<<<<< HEAD
             raise QueryProxyError(f"FIXME (flows): {e}")
 
     elif "meaningful_locations_aggregate" == query_kind:
@@ -328,8 +321,6 @@
             q = subscriber_locations(**params)
         except Exception as e:
             raise QueryProxyError(f"FIXME (subscriber_locations): {e}")
-=======
-            raise QueryProxyError(f"{error_msg_prefix}: '{e}'")
     elif "geography" == query_kind:
         aggregation_unit = params["aggregation_unit"]
 
@@ -349,7 +340,6 @@
             )
         except Exception as e:
             raise QueryProxyError(f"{error_msg_prefix}: '{e}'")
->>>>>>> 79cd12b6
 
     else:
         error_msg = f"Unsupported query kind: '{query_kind}'"
