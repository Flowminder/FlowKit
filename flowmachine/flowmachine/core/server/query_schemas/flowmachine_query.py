--- conflicted
+++ resolved
@@ -22,14 +22,11 @@
     UniqueSubscriberCountsSchema,
     UniqueSubscriberCountsExposed,
 )
-<<<<<<< HEAD
-from .total_network_objects import TotalNetworkObjectsSchema, TotalNetworkObjectsExposed
-=======
 from .location_introversion import (
     LocationIntroversionSchema,
     LocationIntroversionExposed,
 )
->>>>>>> a030995a
+from .total_network_objects import TotalNetworkObjectsSchema, TotalNetworkObjectsExposed
 from .dfs_metric_total_amount import (
     DFSTotalMetricAmountSchema,
     DFSTotalMetricAmountExposed,
@@ -49,11 +46,8 @@
         "geography": GeographySchema,
         "location_event_counts": LocationEventCountsSchema,
         "unique_subscriber_counts": UniqueSubscriberCountsSchema,
-<<<<<<< HEAD
+        "location_introversion": LocationIntroversionSchema,
         "total_network_objects": TotalNetworkObjectsSchema,
-=======
-        "location_introversion": LocationIntroversionSchema,
->>>>>>> a030995a
         "dfs_metric_total_amount": DFSTotalMetricAmountSchema,
     }
 
@@ -78,13 +72,10 @@
             return "location_event_counts"
         elif isinstance(obj, UniqueSubscriberCountsExposed):
             return "unique_subscriber_counts"
-<<<<<<< HEAD
+        elif isinstance(obj, LocationIntroversionExposed):
+            return "location_introversion"
         elif isinstance(obj, TotalNetworkObjectsExposed):
             return "total_network_objects"
-=======
-        elif isinstance(obj, LocationIntroversionExposed):
-            return "location_introversion"
->>>>>>> a030995a
         elif isinstance(obj, DFSTotalMetricAmountExposed):
             return "dfs_metric_total_amount"
         else:
