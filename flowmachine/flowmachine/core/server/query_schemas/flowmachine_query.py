--- conflicted
+++ resolved
@@ -18,14 +18,11 @@
 )
 from .geography import GeographySchema, GeographyExposed
 from .location_event_counts import LocationEventCountsSchema, LocationEventCountsExposed
-<<<<<<< HEAD
-from .total_network_objects import TotalNetworkObjectsSchema, TotalNetworkObjectsExposed
-=======
 from .unique_subscriber_counts import (
     UniqueSubscriberCountsSchema,
     UniqueSubscriberCountsExposed,
 )
->>>>>>> 5c283c61
+from .total_network_objects import TotalNetworkObjectsSchema, TotalNetworkObjectsExposed
 from .dfs_metric_total_amount import (
     DFSTotalMetricAmountSchema,
     DFSTotalMetricAmountExposed,
@@ -44,11 +41,8 @@
         "meaningful_locations_between_dates_od_matrix": MeaningfulLocationsBetweenDatesODMatrixSchema,
         "geography": GeographySchema,
         "location_event_counts": LocationEventCountsSchema,
-<<<<<<< HEAD
+        "unique_subscriber_counts": UniqueSubscriberCountsSchema,
         "total_network_objects": TotalNetworkObjectsSchema,
-=======
-        "unique_subscriber_counts": UniqueSubscriberCountsSchema,
->>>>>>> 5c283c61
         "dfs_metric_total_amount": DFSTotalMetricAmountSchema,
     }
 
@@ -71,13 +65,10 @@
             return "geography"
         elif isinstance(obj, LocationEventCountsExposed):
             return "location_event_counts"
-<<<<<<< HEAD
+        elif isinstance(obj, UniqueSubscriberCountsExposed):
+            return "unique_subscriber_counts"
         elif isinstance(obj, TotalNetworkObjectsExposed):
             return "total_network_objects"
-=======
-        elif isinstance(obj, UniqueSubscriberCountsExposed):
-            return "unique_subscriber_counts"
->>>>>>> 5c283c61
         elif isinstance(obj, DFSTotalMetricAmountExposed):
             return "dfs_metric_total_amount"
         else:
