--- conflicted
+++ resolved
@@ -22,11 +22,7 @@
     query_kind = fields.String(validate=OneOf(["dummy_query"]))
     dummy_param = fields.String(required=True)
     aggregation_unit = AggregationUnit()
-<<<<<<< HEAD
-    dummy_delay = fields.Integer(default=0, required=False)
-=======
     dummy_delay = fields.Integer(missing=0, required=False)
->>>>>>> 34fec0d1
 
     @post_load
     def make_query_object(self, params, **kwargs):
@@ -38,10 +34,7 @@
         # Note: all input parameters need to be defined as attributes on `self`
         # so that marshmallow can serialise the object correctly.
         self.dummy_param = dummy_param
-<<<<<<< HEAD
         self.aggregation_unit = aggregation_unit
-=======
->>>>>>> 34fec0d1
         self.dummy_delay = dummy_delay
 
     @property
