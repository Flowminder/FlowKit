--- conflicted
+++ resolved
@@ -33,11 +33,8 @@
     type_schemas = {
         "radius_of_gyration": RadiusOfGyrationSchema,
         "unique_location_counts": UniqueLocationCountsSchema,
-<<<<<<< HEAD
         "topup_balance": TopUpBalanceSchema,
-=======
         "subscriber_degree": SubscriberDegreeSchema,
->>>>>>> 0e522911
     }
 
 
