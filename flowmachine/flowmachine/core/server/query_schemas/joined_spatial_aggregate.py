--- conflicted
+++ resolved
@@ -41,11 +41,8 @@
         "subscriber_degree": SubscriberDegreeSchema,
         "topup_amount": TopUpAmountSchema,
         "event_count": EventCountSchema,
-<<<<<<< HEAD
         "pareto_interactions": ParetoInteractionsSchema,
-=======
         "nocturnal_events": NocturnalEventsSchema,
->>>>>>> d3f9d4d4
     }
 
 
