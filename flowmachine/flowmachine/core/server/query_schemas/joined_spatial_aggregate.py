# This Source Code Form is subject to the terms of the Mozilla Public
# License, v. 2.0. If a copy of the MPL was not distributed with this
# file, You can obtain one at http://mozilla.org/MPL/2.0/.

from marshmallow import Schema, fields, post_load, pre_load, ValidationError
from marshmallow.validate import OneOf
from marshmallow_oneofschema import OneOfSchema

from flowmachine.core.server.query_schemas.radius_of_gyration import (
    RadiusOfGyrationSchema,
)
from flowmachine.core.server.query_schemas.subscriber_degree import (
    SubscriberDegreeSchema,
)
from flowmachine.core.server.query_schemas.topup_amount import TopUpAmountSchema
from flowmachine.core.server.query_schemas.event_count import EventCountSchema
from flowmachine.core.server.query_schemas.handset import HandsetSchema
from flowmachine.core.server.query_schemas.nocturnal_events import NocturnalEventsSchema
from flowmachine.core.server.query_schemas.unique_location_counts import (
    UniqueLocationCountsSchema,
)
from flowmachine.core.server.query_schemas.pareto_interactions import (
    ParetoInteractionsSchema,
)
from flowmachine.core.server.query_schemas.topup_balance import TopUpBalanceSchema
from flowmachine.core.server.query_schemas.spatial_aggregate import (
    InputToSpatialAggregate,
)
from flowmachine.features.utilities.spatial_aggregates import JoinedSpatialAggregate
from .base_exposed_query import BaseExposedQuery


__all__ = ["JoinedSpatialAggregateSchema", "JoinedSpatialAggregateExposed"]


class JoinableMetrics(OneOfSchema):
    type_field = "query_kind"
    type_schemas = {
        "radius_of_gyration": RadiusOfGyrationSchema,
        "unique_location_counts": UniqueLocationCountsSchema,
        "topup_balance": TopUpBalanceSchema,
        "subscriber_degree": SubscriberDegreeSchema,
        "topup_amount": TopUpAmountSchema,
        "event_count": EventCountSchema,
<<<<<<< HEAD
        "handset": HandsetSchema,
=======
        "pareto_interactions": ParetoInteractionsSchema,
>>>>>>> a7eff441
        "nocturnal_events": NocturnalEventsSchema,
    }


class JoinedSpatialAggregateSchema(Schema):
    # query_kind parameter is required here for claims validation
    query_kind = fields.String(validate=OneOf(["joined_spatial_aggregate"]))
    locations = fields.Nested(InputToSpatialAggregate, required=True)
    metric = fields.Nested(JoinableMetrics, required=True)
    method = fields.String(validate=OneOf(JoinedSpatialAggregate.allowed_methods))

    @pre_load
    def validate_method(self, data, **kwargs):
        continuous_metrics = [
            "radius_of_gyration",
            "unique_location_counts",
            "topup_balance",
            "subscriber_degree",
            "topup_amount",
            "event_count",
            "nocturnal_events",
        ]
        categorical_metrics = ["handset"]
        if data["metric"]["query_kind"] in continuous_metrics:
            validate = OneOf(
                ["avg", "max", "min", "median", "mode", "stddev", "variance"]
            )
        elif data["metric"]["query_kind"] in categorical_metrics:
            validate = OneOf(["distr"])
        else:
            raise ValidationError(
                f"{data['metric']['query_kind']} does not have a valid metric type."
            )
        validate(data["method"])
        return data

    @post_load
    def make_query_object(self, params, **kwargs):
        return JoinedSpatialAggregateExposed(**params)


class JoinedSpatialAggregateExposed(BaseExposedQuery):
    def __init__(self, *, locations, metric, method):
        # Note: all input parameters need to be defined as attributes on `self`
        # so that marshmallow can serialise the object correctly.
        self.locations = locations
        self.metric = metric
        self.method = method

    @property
    def _flowmachine_query_obj(self):
        """
        Return the underlying flowmachine object.

        Returns
        -------
        Query
        """
        locations = self.locations._flowmachine_query_obj
        metric = self.metric._flowmachine_query_obj
        return JoinedSpatialAggregate(
            locations=locations, metric=metric, method=self.method
        )<|MERGE_RESOLUTION|>--- conflicted
+++ resolved
@@ -42,11 +42,8 @@
         "subscriber_degree": SubscriberDegreeSchema,
         "topup_amount": TopUpAmountSchema,
         "event_count": EventCountSchema,
-<<<<<<< HEAD
         "handset": HandsetSchema,
-=======
         "pareto_interactions": ParetoInteractionsSchema,
->>>>>>> a7eff441
         "nocturnal_events": NocturnalEventsSchema,
     }
 
