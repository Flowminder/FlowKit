# This Source Code Form is subject to the terms of the Mozilla Public
# License, v. 2.0. If a copy of the MPL was not distributed with this
# file, You can obtain one at http://mozilla.org/MPL/2.0/.

from marshmallow import Schema, fields, post_load
from marshmallow.validate import OneOf
from marshmallow_oneofschema import OneOfSchema

from flowmachine.core.server.query_schemas.radius_of_gyration import (
    RadiusOfGyrationSchema,
)
from flowmachine.core.server.query_schemas.subscriber_degree import (
    SubscriberDegreeSchema,
)
<<<<<<< HEAD
from flowmachine.core.server.query_schemas.topup_amount import TopUpAmountSchema
=======
from flowmachine.core.server.query_schemas.event_count import EventCountSchema
>>>>>>> 57a71dd3
from flowmachine.core.server.query_schemas.unique_location_counts import (
    UniqueLocationCountsSchema,
)
from flowmachine.core.server.query_schemas.spatial_aggregate import (
    InputToSpatialAggregate,
)
from flowmachine.features.utilities.spatial_aggregates import JoinedSpatialAggregate
from .base_exposed_query import BaseExposedQuery


__all__ = ["JoinedSpatialAggregateSchema", "JoinedSpatialAggregateExposed"]


class JoinableMetrics(OneOfSchema):
    type_field = "query_kind"
    type_schemas = {
        "radius_of_gyration": RadiusOfGyrationSchema,
        "unique_location_counts": UniqueLocationCountsSchema,
        "subscriber_degree": SubscriberDegreeSchema,
<<<<<<< HEAD
        "topup_amount": TopUpAmountSchema,
=======
        "event_count": EventCountSchema,
>>>>>>> 57a71dd3
    }


class JoinedSpatialAggregateSchema(Schema):
    # query_kind parameter is required here for claims validation
    query_kind = fields.String(validate=OneOf(["joined_spatial_aggregate"]))
    locations = fields.Nested(InputToSpatialAggregate, required=True)
    metric = fields.Nested(JoinableMetrics, required=True)
    method = fields.String(
        default="mean", validate=OneOf(JoinedSpatialAggregate.allowed_methods)
    )

    @post_load
    def make_query_object(self, params, **kwargs):
        return JoinedSpatialAggregateExposed(**params)


class JoinedSpatialAggregateExposed(BaseExposedQuery):
    def __init__(self, *, locations, metric, method):
        # Note: all input parameters need to be defined as attributes on `self`
        # so that marshmallow can serialise the object correctly.
        self.locations = locations
        self.metric = metric
        self.method = method

    @property
    def _flowmachine_query_obj(self):
        """
        Return the underlying flowmachine object.

        Returns
        -------
        Query
        """
        locations = self.locations._flowmachine_query_obj
        metric = self.metric._flowmachine_query_obj
        return JoinedSpatialAggregate(
            locations=locations, metric=metric, method=self.method
        )<|MERGE_RESOLUTION|>--- conflicted
+++ resolved
@@ -12,11 +12,8 @@
 from flowmachine.core.server.query_schemas.subscriber_degree import (
     SubscriberDegreeSchema,
 )
-<<<<<<< HEAD
 from flowmachine.core.server.query_schemas.topup_amount import TopUpAmountSchema
-=======
 from flowmachine.core.server.query_schemas.event_count import EventCountSchema
->>>>>>> 57a71dd3
 from flowmachine.core.server.query_schemas.unique_location_counts import (
     UniqueLocationCountsSchema,
 )
@@ -36,11 +33,8 @@
         "radius_of_gyration": RadiusOfGyrationSchema,
         "unique_location_counts": UniqueLocationCountsSchema,
         "subscriber_degree": SubscriberDegreeSchema,
-<<<<<<< HEAD
         "topup_amount": TopUpAmountSchema,
-=======
         "event_count": EventCountSchema,
->>>>>>> 57a71dd3
     }
 
 
