# This Source Code Form is subject to the terms of the Mozilla Public
# License, v. 2.0. If a copy of the MPL was not distributed with this
# file, You can obtain one at http://mozilla.org/MPL/2.0/.

from marshmallow import Schema, fields, post_load
from marshmallow.validate import OneOf
from marshmallow_oneofschema import OneOfSchema

from flowmachine.core.server.query_schemas.radius_of_gyration import (
    RadiusOfGyrationSchema,
)
from flowmachine.core.server.query_schemas.subscriber_degree import (
    SubscriberDegreeSchema,
)
from flowmachine.core.server.query_schemas.topup_amount import TopUpAmountSchema
from flowmachine.core.server.query_schemas.event_count import EventCountSchema
from flowmachine.core.server.query_schemas.nocturnal_events import NocturnalEventsSchema
from flowmachine.core.server.query_schemas.unique_location_counts import (
    UniqueLocationCountsSchema,
)
from flowmachine.core.server.query_schemas.displacement import DisplacementSchema
from flowmachine.core.server.query_schemas.topup_balance import TopUpBalanceSchema
from flowmachine.core.server.query_schemas.spatial_aggregate import (
    InputToSpatialAggregate,
)
from flowmachine.features.utilities.spatial_aggregates import JoinedSpatialAggregate
from .base_exposed_query import BaseExposedQuery


__all__ = ["JoinedSpatialAggregateSchema", "JoinedSpatialAggregateExposed"]


class JoinableMetrics(OneOfSchema):
    type_field = "query_kind"
    type_schemas = {
        "radius_of_gyration": RadiusOfGyrationSchema,
        "unique_location_counts": UniqueLocationCountsSchema,
        "topup_balance": TopUpBalanceSchema,
        "subscriber_degree": SubscriberDegreeSchema,
        "topup_amount": TopUpAmountSchema,
        "event_count": EventCountSchema,
<<<<<<< HEAD
        "displacement": DisplacementSchema,
=======
        "nocturnal_events": NocturnalEventsSchema,
>>>>>>> 374a2d8d
    }


class JoinedSpatialAggregateSchema(Schema):
    # query_kind parameter is required here for claims validation
    query_kind = fields.String(validate=OneOf(["joined_spatial_aggregate"]))
    locations = fields.Nested(InputToSpatialAggregate, required=True)
    metric = fields.Nested(JoinableMetrics, required=True)
    method = fields.String(
        default="mean", validate=OneOf(JoinedSpatialAggregate.allowed_methods)
    )

    @post_load
    def make_query_object(self, params, **kwargs):
        return JoinedSpatialAggregateExposed(**params)


class JoinedSpatialAggregateExposed(BaseExposedQuery):
    def __init__(self, *, locations, metric, method):
        # Note: all input parameters need to be defined as attributes on `self`
        # so that marshmallow can serialise the object correctly.
        self.locations = locations
        self.metric = metric
        self.method = method

    @property
    def _flowmachine_query_obj(self):
        """
        Return the underlying flowmachine object.

        Returns
        -------
        Query
        """
        locations = self.locations._flowmachine_query_obj
        metric = self.metric._flowmachine_query_obj
        return JoinedSpatialAggregate(
            locations=locations, metric=metric, method=self.method
        )<|MERGE_RESOLUTION|>--- conflicted
+++ resolved
@@ -39,11 +39,8 @@
         "subscriber_degree": SubscriberDegreeSchema,
         "topup_amount": TopUpAmountSchema,
         "event_count": EventCountSchema,
-<<<<<<< HEAD
+        "nocturnal_events": NocturnalEventsSchema,
         "displacement": DisplacementSchema,
-=======
-        "nocturnal_events": NocturnalEventsSchema,
->>>>>>> 374a2d8d
     }
 
 
