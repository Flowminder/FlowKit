--- conflicted
+++ resolved
@@ -14,11 +14,8 @@
 )
 from flowmachine.core.server.query_schemas.topup_amount import TopUpAmountSchema
 from flowmachine.core.server.query_schemas.event_count import EventCountSchema
-<<<<<<< HEAD
 from flowmachine.core.server.query_schemas.handset import HandsetSchema
-=======
 from flowmachine.core.server.query_schemas.nocturnal_events import NocturnalEventsSchema
->>>>>>> a0536e41
 from flowmachine.core.server.query_schemas.unique_location_counts import (
     UniqueLocationCountsSchema,
 )
@@ -42,11 +39,8 @@
         "subscriber_degree": SubscriberDegreeSchema,
         "topup_amount": TopUpAmountSchema,
         "event_count": EventCountSchema,
-<<<<<<< HEAD
         "handset": HandsetSchema,
-=======
         "nocturnal_events": NocturnalEventsSchema,
->>>>>>> a0536e41
     }
 
 
