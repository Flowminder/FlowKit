--- conflicted
+++ resolved
@@ -242,11 +242,7 @@
     return proj4_string.strip()
 
 
-<<<<<<< HEAD
-def parse_tables_ensuring_columns(conn, tables, columns):
-=======
 def verify_columns_exist_in_all_tables(conn, tables, columns):
->>>>>>> 8b62ee0b
     """
     Parse a list of tables ensuring that certain columns are present.
 
@@ -262,10 +258,6 @@
 
     Returns
     -------
-<<<<<<< HEAD
-    list
-        Tables that contains the required columns.
-=======
     None
         The functions returns None when all columns exist in all tables.
 
@@ -273,7 +265,6 @@
     ------
     MissingColumnsError
         If any column does not exist in any of the tables.
->>>>>>> 8b62ee0b
     """
 
     if isinstance(tables, str) and tables.lower() == "all":
@@ -286,35 +277,16 @@
     if isinstance(columns, str):
         columns = [columns]
 
-<<<<<<< HEAD
-    parsed_tables = []
-    tables_lacking_columns = []
-    for t in tables:
-        has_all_columns = True
-        for c in columns:
-            if c not in flowmachine.core.Table(t).column_names:
-                tables_lacking_columns.append(t)
-                has_all_columns = False
-                break
-        if has_all_columns:
-            parsed_tables.append(t)
-=======
     tables_lacking_columns = []
     for t in tables:
         for c in columns:
             if c not in flowmachine.core.Table(t).column_names:
                 tables_lacking_columns.append(t)
                 break
->>>>>>> 8b62ee0b
 
     if tables_lacking_columns:
         raise MissingColumnsError(tables_lacking_columns, columns)
 
-<<<<<<< HEAD
-    return parsed_tables
-
-=======
->>>>>>> 8b62ee0b
 
 @contextmanager
 def rlock(redis_client, lock_id, holder_id=None):
