# This Source Code Form is subject to the terms of the Mozilla Public
# License, v. 2.0. If a copy of the MPL was not distributed with this
# file, You can obtain one at http://mozilla.org/MPL/2.0/.

# -*- coding: utf-8 -*-
"""
Calculates the total number of unique sites or cells
at the network level.



"""

from typing import List

from ...core.mixins import GeoDataMixin
from ...core import JoinToLocation
from ...core.query import Query
from ...core.spatial_unit import (
    CellSpatialUnit,
    VersionedSiteSpatialUnit,
    VersionedCellSpatialUnit,
    AdminSpatialUnit,
)
from ..utilities import EventsTablesUnion

valid_stats = {"avg", "max", "min", "median", "mode", "stddev", "variance"}
valid_periods = ["second", "minute", "hour", "day", "month", "year"]


class TotalNetworkObjects(GeoDataMixin, Query):
    """
    Class for calculating unique cells/sites per location
    and aggregate it by period.

    Parameters
    ----------
    start : datetime
        Start time to filter query.
    stop : datetime
        Stop time to filter query.
    total_by : {'second', 'minute', 'hour', 'day', 'month', 'year'}
        A period definition to group data by.
    table : str
        Either 'calls', 'sms', or other table under `events.*`. If
        no specific table is provided this will collect
        statistics from all tables.
    network_object : {Cell,VersionedCell,VersionedSite}SpatialUnit, default CellSpatialUnit()
        Objects to track, defaults to CellSpatialUnit(), the unversioned lowest
        level of infrastructure available.
    spatial_unit : flowmachine.core.spatial_unit.*SpatialUnit,
                   default AdminSpatialUnit(level=0)
        Spatial unit to facet on.

    Other Parameters
    ----------------
    Passed to JoinToLocation

    Examples
    --------
    >>> t = TotalNetworkObjects()
    >>> t.get_dataframe()
       total                  datetime
    0     55 2016-01-01 00:00:00+00:00
    1     55 2016-01-02 00:00:00+00:00
    ...

    """

    def __init__(
        self,
        start=None,
        stop=None,
        *,
        table="all",
<<<<<<< HEAD
        period="day",
        network_object=CellSpatialUnit(),
        spatial_unit=None,
=======
        total_by="day",
        network_object="cell",
        level="admin0",
        column_name=None,
        size=None,
        polygon_table=None,
        geom_col="geom",
>>>>>>> 3b76fa10
        hours="all",
        subscriber_subset=None,
        subscriber_identifier="msisdn",
    ):
        self.start = (
            self.connection.min_date(table=table).strftime("%Y-%m-%d")
            if start is None
            else start
        )
        self.stop = (
            self.connection.max_date(table=table).strftime("%Y-%m-%d")
            if stop is None
            else stop
        )

        self.table = table.lower()
        if self.table != "all" and not self.table.startswith("events"):
            self.table = "events.{}".format(self.table)

        allowed_network_object_types = [
            CellSpatialUnit,
            VersionedCellSpatialUnit,
            VersionedSiteSpatialUnit,
        ]

        self.network_object = network_object
        if type(self.network_object) not in allowed_network_object_types:
            raise ValueError(
                "{} is not a valid network object type.".format(type(network_object))
            )

        if spatial_unit is None:
            self.spatial_unit = AdminSpatialUnit(level=0)
        else:
            self.spatial_unit = spatial_unit
        if type(self.spatial_unit) in allowed_network_object_types:
            # No sense in aggregating network object to network object
            raise ValueError(
                "{} is not a valid spatial unit type for TotalNetworkObjects".format(
                    type(self.spatial_unit)
                )
            )

        events = EventsTablesUnion(
            self.start,
            self.stop,
            tables=self.table,
            columns=["location_id", "datetime"],
            hours=hours,
            subscriber_subset=subscriber_subset,
            subscriber_identifier=subscriber_identifier,
        )
        if not isinstance(self.network_object, CellSpatialUnit):
            events = JoinToLocation(
                events, spatial_unit=self.network_object, time_col="datetime"
            )

        self.joined = JoinToLocation(
            events, spatial_unit=self.spatial_unit, time_col="datetime"
        )
<<<<<<< HEAD
        self.period = period.lower()
        if self.period not in valid_periods:
            raise ValueError("{} is not a valid period.".format(self.period))

        # FIXME: we are only storing these here so that they can be accessed by
        #        AggregateNetworkObjects.from_total_network_objects() below. This
        #        should be refactored soon.
        self.hours = hours
        self.subscriber_subset = subscriber_subset
        self.subscriber_identifier = subscriber_identifier
=======
        self.total_by = total_by.lower()
        if self.total_by not in valid_periods:
            raise ValueError("{} is not a valid total_by value.".format(self.total_by))
>>>>>>> 3b76fa10

        super().__init__()

    @property
    def column_names(self) -> List[str]:
<<<<<<< HEAD
        return self.spatial_unit.location_columns + ["total", "datetime"]

    def _make_query(self):
        cols = ",".join(self.network_object.location_columns)
        group_cols = ",".join(self.spatial_unit.column_names)
        sql = """
        SELECT {group_cols}, COUNT(*) as total,
=======
        return get_columns_for_level(self.level, self.joined.column_name) + [
            "value",
            "datetime",
        ]

    def _make_query(self):
        cols = get_columns_for_level(self.network_object)
        group_cols = get_columns_for_level(self.level, self.joined.column_name)
        for column in group_cols:
            if column in cols:
                cols.remove(column)
        cols_str = ",".join(cols)
        group_cols_str = ",".join(group_cols)
        sql = f"""
        SELECT {group_cols_str}, COUNT(*) as value,
>>>>>>> 3b76fa10
             datetime FROM
              (SELECT DISTINCT {group_cols_str}, {cols_str}, datetime FROM           
                (SELECT {group_cols_str}, {cols_str}, date_trunc('{self.total_by}', x.datetime) AS datetime
                FROM ({self.joined.get_query()}) x) y) _
            GROUP BY {group_cols_str}, datetime
            ORDER BY {group_cols_str}, datetime
        """

        return sql


class AggregateNetworkObjects(GeoDataMixin, Query):
    """
    Class for calculating statistics about unique cells/sites
    and aggregate it by period.

    Parameters
    ----------
    TotalNetworkObjects

    statistic : {'avg', 'max', 'min', 'median', 'mode', 'stddev', 'variance'}
        Statistic to calculate, defaults to 'avg'.
<<<<<<< HEAD
    network_object : {Cell,VersionedCell,VersionedSite}SpatialUnit, default CellSpatialUnit()
        Objects to track, defaults to CellSpatialUnit(), the unversioned lowest
        level of infrastructure available.
    spatial_unit : flowmachine.core.spatial_unit.*SpatialUnit,
                   default AdminSpatialUnit(level=0)
        Spatial unit to facet on.
=======

    aggregate_by : {'second', 'minute', 'hour', 'day', 'month', 'year', 'century'}
        A period definition to calculate statistics over, defaults to the one
        greater than period.
>>>>>>> 3b76fa10

    Other Parameters
    ----------------
    Passed to JoinToLocation

    Examples
    --------
    >>> t = AggregateNetworkObjects()
    >>> t.get_dataframe()
          name  total                  datetime
    0  Nepal     55 2016-01-01 00:00:00+00:00
    1  Nepal     55 2016-01-02 00:00:00+00:00
    2  Nepal     55 2016-01-03 00:00:00+00:00
    3  Nepal     55 2016-01-04 00:00:00+00:00
    4  Nepal     55 2016-01-05 00:00:00+00:00
    ...

    """

<<<<<<< HEAD
    def __init__(
        self,
        start=None,
        stop=None,
        statistic="avg",
        table="all",
        period="day",
        by=None,
        network_object=CellSpatialUnit(),
        spatial_unit=None,
        hours="all",
        subscriber_subset=None,
        subscriber_identifier="msisdn",
    ):
        self.total_objs = TotalNetworkObjects(
            start=start,
            stop=stop,
            table=table,
            period=period,
            network_object=network_object,
            spatial_unit=spatial_unit,
            hours=hours,
            subscriber_subset=subscriber_subset,
            subscriber_identifier=subscriber_identifier,
        )
=======
    def __init__(self, *, total_network_objects, statistic="avg", aggregate_by=None):
        self.total_objs = total_network_objects
>>>>>>> 3b76fa10
        statistic = statistic.lower()
        if statistic in valid_stats:
            self.statistic = statistic
        else:
            raise ValueError(
                "{} is not a valid statistic use one of {!r}".format(
                    statistic, valid_stats
                )
            )
        if aggregate_by is None:
            if self.total_objs.total_by == "second":
                self.aggregate_by = "minute"
            elif self.total_objs.total_by == "minute":
                self.aggregate_by = "hour"
            elif self.total_objs.total_by == "hour":
                self.aggregate_by = "day"
            elif self.total_objs.total_by == "day":
                self.aggregate_by = "month"
            elif self.total_objs.total_by == "month":
                self.aggregate_by = "year"
            else:
                self.aggregate_by = "century"
        else:
            self.aggregate_by = aggregate_by
        if self.aggregate_by not in valid_periods + ["century"]:
            raise ValueError(
                "{} is not a valid aggregate_by value.".format(self.aggregate_by)
            )

        super().__init__()

<<<<<<< HEAD
    @classmethod
    def from_total_network_objects(cls, total_objs, statistic, by):
        """

        Parameters
        ----------
        total_objs : TotalNetworkObjects
            Object to aggregate
        statistic : {'avg', 'median'}
            Stat to calculate
        by : {'second', 'minute', 'hour', 'day', 'month', 'year'}
             Time period to aggregate to

        Returns
        -------
        AggregateNetworkObjects

        """
        return cls(
            start=total_objs.start,
            stop=total_objs.stop,
            table=total_objs.table,
            period=total_objs.period,
            network_object=total_objs.network_object,
            statistic=statistic,
            by=by,
            spatial_unit=total_objs.spatial_unit,
            hours=total_objs.hours,
            subscriber_subset=total_objs.subscriber_subset,
            subscriber_identifier=total_objs.subscriber_identifier,
        )

    @property
    def column_names(self) -> List[str]:
        return self.total_objs.spatial_unit.location_columns + [
            self.statistic,
            "datetime",
        ]

    def _make_query(self):
        group_cols = ",".join(self.total_objs.spatial_unit.location_columns)
        sql = """
        SELECT {group_cols}, {stat}(z.total) as {stat},
        date_trunc('{by}', z.datetime) as datetime FROM 
            ({totals}) z
        GROUP BY {group_cols}, date_trunc('{by}', z.datetime)
        ORDER BY {group_cols}, date_trunc('{by}', z.datetime)
        """.format(
            by=self.by,
            stat=self.statistic,
            totals=self.total_objs.get_query(),
            group_cols=group_cols,
        )
=======
    @property
    def column_names(self) -> List[str]:
        return get_columns_for_level(
            self.total_objs.level, self.total_objs.joined.column_name
        ) + ["value", "datetime"]

    def _make_query(self):
        group_cols = ",".join(
            get_columns_for_level(
                self.total_objs.level, self.total_objs.joined.column_name
            )
        )
        if self.statistic == "mode":
            av_call = f"pg_catalog.mode() WITHIN GROUP(ORDER BY z.value)"
        else:
            av_call = f"{self.statistic}(z.value)"
        sql = f"""
        SELECT {group_cols}, {av_call} as value,
        date_trunc('{self.aggregate_by}', z.datetime) as datetime FROM 
            ({self.total_objs.get_query()}) z
        GROUP BY {group_cols}, date_trunc('{self.aggregate_by}', z.datetime)
        ORDER BY {group_cols}, date_trunc('{self.aggregate_by}', z.datetime)
        """
>>>>>>> 3b76fa10
        return sql<|MERGE_RESOLUTION|>--- conflicted
+++ resolved
@@ -73,19 +73,9 @@
         stop=None,
         *,
         table="all",
-<<<<<<< HEAD
-        period="day",
+        total_by="day",
         network_object=CellSpatialUnit(),
         spatial_unit=None,
-=======
-        total_by="day",
-        network_object="cell",
-        level="admin0",
-        column_name=None,
-        size=None,
-        polygon_table=None,
-        geom_col="geom",
->>>>>>> 3b76fa10
         hours="all",
         subscriber_subset=None,
         subscriber_identifier="msisdn",
@@ -146,44 +136,19 @@
         self.joined = JoinToLocation(
             events, spatial_unit=self.spatial_unit, time_col="datetime"
         )
-<<<<<<< HEAD
-        self.period = period.lower()
-        if self.period not in valid_periods:
-            raise ValueError("{} is not a valid period.".format(self.period))
-
-        # FIXME: we are only storing these here so that they can be accessed by
-        #        AggregateNetworkObjects.from_total_network_objects() below. This
-        #        should be refactored soon.
-        self.hours = hours
-        self.subscriber_subset = subscriber_subset
-        self.subscriber_identifier = subscriber_identifier
-=======
         self.total_by = total_by.lower()
         if self.total_by not in valid_periods:
             raise ValueError("{} is not a valid total_by value.".format(self.total_by))
->>>>>>> 3b76fa10
 
         super().__init__()
 
     @property
     def column_names(self) -> List[str]:
-<<<<<<< HEAD
-        return self.spatial_unit.location_columns + ["total", "datetime"]
+        return self.spatial_unit.location_columns + ["value", "datetime"]
 
     def _make_query(self):
-        cols = ",".join(self.network_object.location_columns)
-        group_cols = ",".join(self.spatial_unit.column_names)
-        sql = """
-        SELECT {group_cols}, COUNT(*) as total,
-=======
-        return get_columns_for_level(self.level, self.joined.column_name) + [
-            "value",
-            "datetime",
-        ]
-
-    def _make_query(self):
-        cols = get_columns_for_level(self.network_object)
-        group_cols = get_columns_for_level(self.level, self.joined.column_name)
+        cols = self.network_object.location_columns
+        group_cols = self.spatial_unit.column_names
         for column in group_cols:
             if column in cols:
                 cols.remove(column)
@@ -191,7 +156,6 @@
         group_cols_str = ",".join(group_cols)
         sql = f"""
         SELECT {group_cols_str}, COUNT(*) as value,
->>>>>>> 3b76fa10
              datetime FROM
               (SELECT DISTINCT {group_cols_str}, {cols_str}, datetime FROM           
                 (SELECT {group_cols_str}, {cols_str}, date_trunc('{self.total_by}', x.datetime) AS datetime
@@ -210,23 +174,14 @@
 
     Parameters
     ----------
-    TotalNetworkObjects
+    total_network_objects : TotalNetworkObjects
 
     statistic : {'avg', 'max', 'min', 'median', 'mode', 'stddev', 'variance'}
         Statistic to calculate, defaults to 'avg'.
-<<<<<<< HEAD
-    network_object : {Cell,VersionedCell,VersionedSite}SpatialUnit, default CellSpatialUnit()
-        Objects to track, defaults to CellSpatialUnit(), the unversioned lowest
-        level of infrastructure available.
-    spatial_unit : flowmachine.core.spatial_unit.*SpatialUnit,
-                   default AdminSpatialUnit(level=0)
-        Spatial unit to facet on.
-=======
 
     aggregate_by : {'second', 'minute', 'hour', 'day', 'month', 'year', 'century'}
         A period definition to calculate statistics over, defaults to the one
-        greater than period.
->>>>>>> 3b76fa10
+        greater than total_network_objects.total_by.
 
     Other Parameters
     ----------------
@@ -234,7 +189,7 @@
 
     Examples
     --------
-    >>> t = AggregateNetworkObjects()
+    >>> t = AggregateNetworkObjects(total_network_objects=TotalNetworkObjects())
     >>> t.get_dataframe()
           name  total                  datetime
     0  Nepal     55 2016-01-01 00:00:00+00:00
@@ -246,36 +201,8 @@
 
     """
 
-<<<<<<< HEAD
-    def __init__(
-        self,
-        start=None,
-        stop=None,
-        statistic="avg",
-        table="all",
-        period="day",
-        by=None,
-        network_object=CellSpatialUnit(),
-        spatial_unit=None,
-        hours="all",
-        subscriber_subset=None,
-        subscriber_identifier="msisdn",
-    ):
-        self.total_objs = TotalNetworkObjects(
-            start=start,
-            stop=stop,
-            table=table,
-            period=period,
-            network_object=network_object,
-            spatial_unit=spatial_unit,
-            hours=hours,
-            subscriber_subset=subscriber_subset,
-            subscriber_identifier=subscriber_identifier,
-        )
-=======
     def __init__(self, *, total_network_objects, statistic="avg", aggregate_by=None):
         self.total_objs = total_network_objects
->>>>>>> 3b76fa10
         statistic = statistic.lower()
         if statistic in valid_stats:
             self.statistic = statistic
@@ -307,73 +234,12 @@
 
         super().__init__()
 
-<<<<<<< HEAD
-    @classmethod
-    def from_total_network_objects(cls, total_objs, statistic, by):
-        """
-
-        Parameters
-        ----------
-        total_objs : TotalNetworkObjects
-            Object to aggregate
-        statistic : {'avg', 'median'}
-            Stat to calculate
-        by : {'second', 'minute', 'hour', 'day', 'month', 'year'}
-             Time period to aggregate to
-
-        Returns
-        -------
-        AggregateNetworkObjects
-
-        """
-        return cls(
-            start=total_objs.start,
-            stop=total_objs.stop,
-            table=total_objs.table,
-            period=total_objs.period,
-            network_object=total_objs.network_object,
-            statistic=statistic,
-            by=by,
-            spatial_unit=total_objs.spatial_unit,
-            hours=total_objs.hours,
-            subscriber_subset=total_objs.subscriber_subset,
-            subscriber_identifier=total_objs.subscriber_identifier,
-        )
-
     @property
     def column_names(self) -> List[str]:
-        return self.total_objs.spatial_unit.location_columns + [
-            self.statistic,
-            "datetime",
-        ]
+        return self.total_objs.spatial_unit.location_columns + ["value", "datetime"]
 
     def _make_query(self):
         group_cols = ",".join(self.total_objs.spatial_unit.location_columns)
-        sql = """
-        SELECT {group_cols}, {stat}(z.total) as {stat},
-        date_trunc('{by}', z.datetime) as datetime FROM 
-            ({totals}) z
-        GROUP BY {group_cols}, date_trunc('{by}', z.datetime)
-        ORDER BY {group_cols}, date_trunc('{by}', z.datetime)
-        """.format(
-            by=self.by,
-            stat=self.statistic,
-            totals=self.total_objs.get_query(),
-            group_cols=group_cols,
-        )
-=======
-    @property
-    def column_names(self) -> List[str]:
-        return get_columns_for_level(
-            self.total_objs.level, self.total_objs.joined.column_name
-        ) + ["value", "datetime"]
-
-    def _make_query(self):
-        group_cols = ",".join(
-            get_columns_for_level(
-                self.total_objs.level, self.total_objs.joined.column_name
-            )
-        )
         if self.statistic == "mode":
             av_call = f"pg_catalog.mode() WITHIN GROUP(ORDER BY z.value)"
         else:
@@ -385,5 +251,4 @@
         GROUP BY {group_cols}, date_trunc('{self.aggregate_by}', z.datetime)
         ORDER BY {group_cols}, date_trunc('{self.aggregate_by}', z.datetime)
         """
->>>>>>> 3b76fa10
         return sql