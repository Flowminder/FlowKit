# This Source Code Form is subject to the terms of the Mozilla Public
# License, v. 2.0. If a copy of the MPL was not distributed with this
# file, You can obtain one at http://mozilla.org/MPL/2.0/.

"""
Features (i.e. co-variates, indicators, metrics) are 
used as measurements of a phenomenon of interest.
This section of `flowmachine` contains code that calculates
a series of features.

"""
from .location import *
from .network import *
from .subscriber import *

from .raster import *
from .spatial import *

from .utilities import *

loc = ["TotalLocationEvents", "Flows", "UniqueSubscriberCounts", "LocationIntroversion"]
nw = ["TotalNetworkObjects", "AggregateNetworkObjects"]
subs = [
    "RadiusOfGyration",
    "NocturnalCalls",
    "TotalSubscriberEvents",
    "FirstLocation",
    "CallDays",
    "ModalLocation",
    "daily_location",
    "DayTrajectories",
    "LocationVisits",
    "NewSubscribers",
    "subscriber_location_cluster",
    "HartiganCluster",
    "UniqueLocationCounts",
    "SubscriberDegree",
    "SubscriberInDegree",
    "SubscriberOutDegree",
    "ProportionOutgoing",
    "TotalActivePeriodsSubscriber",
    "ContactBalance",
    "EventScore",
    "LabelEventScore",
    "SubscriberTACs",
    "SubscriberTAC",
    "SubscriberHandsets",
    "SubscriberHandset",
    "SubscriberPhoneType",
    "ParetoInteractions",
    "SubscriberCallDurations",
    "PairedSubscriberCallDurations",
    "PerLocationSubscriberCallDurations",
    "PairedPerLocationSubscriberCallDurations",
    "MostFrequentLocation",
    "LastLocation",
    "PeriodicEntropy",
    "LocationEntropy",
    "ContactEntropy",
    "EventCount",
    "MeaningfulLocations",
    "MeaningfulLocationsAggregate",
    "MeaningfulLocationsOD",
    "DistanceCounterparts",
<<<<<<< HEAD
    "ContactModalLocationDistance",
=======
>>>>>>> 8b62ee0b
]

rast = ["RasterStatistics"]
spat = [
    "LocationArea",
    "LocationCluster",
    "DistanceMatrix",
    "VersionedInfrastructure",
    "Grid",
    "CellToAdmin",
    "CellToPolygon",
    "CellToGrid",
    "Circle",
    "CircleGeometries",
]

ut = [
    "GroupValues",
    "feature_collection",
    "subscriber_locations",
    "EventTableSubset",
    "UniqueSubscribers",
    "EventsTablesUnion",
    "EventTableSubset",
]

sub_modules = ["location", "subscriber", "network", "utilities", "raster", "spatial"]

__all__ = loc + nw + subs + rast + ut + spat + sub_modules<|MERGE_RESOLUTION|>--- conflicted
+++ resolved
@@ -62,10 +62,7 @@
     "MeaningfulLocationsAggregate",
     "MeaningfulLocationsOD",
     "DistanceCounterparts",
-<<<<<<< HEAD
     "ContactModalLocationDistance",
-=======
->>>>>>> 8b62ee0b
 ]
 
 rast = ["RasterStatistics"]
