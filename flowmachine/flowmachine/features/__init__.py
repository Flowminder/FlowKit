# This Source Code Form is subject to the terms of the Mozilla Public
# License, v. 2.0. If a copy of the MPL was not distributed with this
# file, You can obtain one at http://mozilla.org/MPL/2.0/.

"""
Features (i.e. co-variates, indicators, metrics) are 
used as measurements of a phenomenon of interest.
This section of `flowmachine` contains code that calculates
a series of features.

"""
from .location import *
from .network import *
from .subscriber import *

from .raster import *
from .spatial import *

from .utilities import *

loc = ["TotalLocationEvents", "Flows", "UniqueSubscriberCounts", "LocationIntroversion"]
nw = ["TotalNetworkObjects", "AggregateNetworkObjects"]
subs = [
    "RadiusOfGyration",
    "NocturnalEvents",
    "TotalSubscriberEvents",
    "FirstLocation",
    "CallDays",
    "ModalLocation",
    "daily_location",
    "DayTrajectories",
    "LocationVisits",
    "NewSubscribers",
    "subscriber_location_cluster",
    "HartiganCluster",
    "UniqueLocationCounts",
    "SubscriberDegree",
    "SubscriberInDegree",
    "SubscriberOutDegree",
    "TotalActivePeriodsSubscriber",
    "ContactBalance",
    "EventScore",
    "LabelEventScore",
    "SubscriberTACs",
    "SubscriberTAC",
    "SubscriberHandsets",
    "SubscriberHandset",
    "SubscriberPhoneType",
    "ParetoInteractions",
    "SubscriberCallDurations",
    "PairedSubscriberCallDurations",
    "PerLocationSubscriberCallDurations",
    "PairedPerLocationSubscriberCallDurations",
    "MostFrequentLocation",
    "LastLocation",
    "PeriodicEntropy",
    "LocationEntropy",
    "ContactEntropy",
    "EventCount",
    "MeaningfulLocations",
    "MeaningfulLocationsAggregate",
    "MeaningfulLocationsOD",
    "ProportionEventType",
    "PeriodicEntropy",
    "LocationEntropy",
    "ContactEntropy",
    "DistanceCounterparts",
<<<<<<< HEAD
    "TopUpAmount",
    "TopUpBalance",
=======
    "ContactReciprocal",
    "ProportionContactReciprocal",
    "ProportionEventReciprocal",
>>>>>>> 5385e33c
]

rast = ["RasterStatistics"]
spat = [
    "LocationArea",
    "LocationCluster",
    "DistanceMatrix",
    "VersionedInfrastructure",
    "Grid",
    "CellToAdmin",
    "CellToPolygon",
    "CellToGrid",
    "Circle",
    "CircleGeometries",
]

ut = [
    "GroupValues",
    "feature_collection",
    "subscriber_locations",
    "EventTableSubset",
    "UniqueSubscribers",
    "EventsTablesUnion",
    "EventTableSubset",
]

sub_modules = ["location", "subscriber", "network", "utilities", "raster", "spatial"]

__all__ = loc + nw + subs + rast + ut + spat + sub_modules<|MERGE_RESOLUTION|>--- conflicted
+++ resolved
@@ -65,14 +65,11 @@
     "LocationEntropy",
     "ContactEntropy",
     "DistanceCounterparts",
-<<<<<<< HEAD
     "TopUpAmount",
     "TopUpBalance",
-=======
     "ContactReciprocal",
     "ProportionContactReciprocal",
     "ProportionEventReciprocal",
->>>>>>> 5385e33c
 ]
 
 rast = ["RasterStatistics"]
