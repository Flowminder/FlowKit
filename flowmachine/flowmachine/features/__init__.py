# This Source Code Form is subject to the terms of the Mozilla Public
# License, v. 2.0. If a copy of the MPL was not distributed with this
# file, You can obtain one at http://mozilla.org/MPL/2.0/.

"""
Features (i.e. co-variates, indicators, metrics) are 
used as measurements of a phenomenon of interest.
This section of `flowmachine` contains code that calculates
a series of features.

"""
from .location import *
from .network import *
from .subscriber import *

from .raster import *
from .spatial import *

from .utilities import *

loc = ["TotalLocationEvents", "Flows", "UniqueSubscriberCounts", "LocationIntroversion"]
nw = ["TotalNetworkObjects", "AggregateNetworkObjects"]
subs = [
    "RadiusOfGyration",
    "NocturnalEvents",
    "FirstLocation",
    "CallDays",
    "ModalLocation",
    "daily_location",
    "DayTrajectories",
    "LocationVisits",
    "NewSubscribers",
    "subscriber_location_cluster",
    "HartiganCluster",
    "UniqueLocationCounts",
    "SubscriberDegree",
    "TotalActivePeriodsSubscriber",
    "ContactBalance",
    "EventScore",
    "LabelEventScore",
    "SubscriberTACs",
    "SubscriberTAC",
    "SubscriberHandsets",
    "SubscriberHandset",
    "SubscriberPhoneType",
    "ParetoInteractions",
    "SubscriberCallDurations",
    "PairedSubscriberCallDurations",
    "PerLocationSubscriberCallDurations",
    "PairedPerLocationSubscriberCallDurations",
    "MostFrequentLocation",
    "LastLocation",
    "PeriodicEntropy",
    "LocationEntropy",
    "ContactEntropy",
    "EventCount",
    "PerLocationEventStats",
    "PerContactEventStats",
    "MeaningfulLocations",
    "MeaningfulLocationsAggregate",
    "MeaningfulLocationsOD",
    "ProportionEventType",
    "PeriodicEntropy",
    "LocationEntropy",
    "ContactEntropy",
    "DistanceCounterparts",
<<<<<<< HEAD
    "ContactModalLocationDistance",
=======
    "IntereventPeriod",
    "TopUpAmount",
    "TopUpBalance",
>>>>>>> 21bba3a9
    "MDSVolume",
    "ContactReciprocal",
    "ProportionContactReciprocal",
    "ProportionEventReciprocal",
]

rast = ["RasterStatistics"]
spat = [
    "LocationArea",
    "LocationCluster",
    "DistanceMatrix",
    "VersionedInfrastructure",
    "Grid",
    "CellToAdmin",
    "CellToPolygon",
    "CellToGrid",
    "Circle",
    "CircleGeometries",
]

ut = [
    "GroupValues",
    "feature_collection",
    "subscriber_locations",
    "EventTableSubset",
    "UniqueSubscribers",
    "EventsTablesUnion",
    "EventTableSubset",
]

sub_modules = ["location", "subscriber", "network", "utilities", "raster", "spatial"]

__all__ = loc + nw + subs + rast + ut + spat + sub_modules<|MERGE_RESOLUTION|>--- conflicted
+++ resolved
@@ -64,13 +64,10 @@
     "LocationEntropy",
     "ContactEntropy",
     "DistanceCounterparts",
-<<<<<<< HEAD
     "ContactModalLocationDistance",
-=======
     "IntereventPeriod",
     "TopUpAmount",
     "TopUpBalance",
->>>>>>> 21bba3a9
     "MDSVolume",
     "ContactReciprocal",
     "ProportionContactReciprocal",
