# This Source Code Form is subject to the terms of the Mozilla Public
# License, v. 2.0. If a copy of the MPL was not distributed with this
# file, You can obtain one at http://mozilla.org/MPL/2.0/.

"""
Features (i.e. co-variates, indicators, metrics) are 
used as measurements of a phenomenon of interest.
This section of `flowmachine` contains code that calculates
a series of features.

"""
from .location import *
from .network import *
from .subscriber import *

from .raster import *
from .spatial import *

from .utilities import *

loc = ["TotalLocationEvents", "Flows", "UniqueSubscriberCounts", "LocationIntroversion"]
nw = ["TotalNetworkObjects", "AggregateNetworkObjects"]
subs = [
    "RadiusOfGyration",
    "NocturnalCalls",
    "TotalSubscriberEvents",
    "FirstLocation",
    "CallDays",
    "ModalLocation",
    "daily_location",
    "DayTrajectories",
    "LocationVisits",
    "NewSubscribers",
    "subscriber_location_cluster",
    "HartiganCluster",
    "UniqueLocationCounts",
    "SubscriberDegree",
    "SubscriberInDegree",
    "SubscriberOutDegree",
    "ProportionOutgoing",
    "TotalActivePeriodsSubscriber",
    "ContactBalance",
    "EventScore",
    "LabelEventScore",
    "SubscriberTACs",
    "SubscriberTAC",
    "SubscriberHandsets",
    "SubscriberHandset",
    "SubscriberPhoneType",
    "ParetoInteractions",
    "SubscriberCallDurations",
    "PairedSubscriberCallDurations",
    "PerLocationSubscriberCallDurations",
    "PairedPerLocationSubscriberCallDurations",
    "MostFrequentLocation",
    "LastLocation",
<<<<<<< HEAD
    "EventCount",
=======
    "MeaningfulLocations",
    "MeaningfulLocationsAggregate",
    "MeaningfulLocationsOD",
>>>>>>> 0c04c23e
]

rast = ["RasterStatistics"]
spat = [
    "LocationArea",
    "LocationCluster",
    "DistanceMatrix",
    "VersionedInfrastructure",
    "Grid",
    "CellToAdmin",
    "CellToPolygon",
    "CellToGrid",
    "Circle",
    "CircleGeometries",
]

ut = [
    "GroupValues",
    "FeatureCollection",
    "subscriber_locations",
    "EventTableSubset",
    "UniqueSubscribers",
    "EventsTablesUnion",
    "EventTableSubset",
]

sub_modules = ["location", "subscriber", "network", "utilities", "raster", "spatial"]

__all__ = loc + nw + subs + rast + ut + spat + sub_modules<|MERGE_RESOLUTION|>--- conflicted
+++ resolved
@@ -54,13 +54,10 @@
     "PairedPerLocationSubscriberCallDurations",
     "MostFrequentLocation",
     "LastLocation",
-<<<<<<< HEAD
     "EventCount",
-=======
     "MeaningfulLocations",
     "MeaningfulLocationsAggregate",
     "MeaningfulLocationsOD",
->>>>>>> 0c04c23e
 ]
 
 rast = ["RasterStatistics"]
