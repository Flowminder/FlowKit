--- conflicted
+++ resolved
@@ -5,30 +5,26 @@
 # -*- coding: utf-8 -*-
 """
 The total number of events that a subscriber interacts
-with a counterpart, and the proportion of events
-that a given contact participates out of the
+with a counterpart, and the proportion of events 
+that a given contact participates out of the 
 subscriber's total event count.
 
 """
 
-from ...core import Table
 from .metaclasses import SubscriberFeature
 from ..utilities import EventsTablesUnion
 from ...core.mixins.graph_mixin import GraphMixin
-<<<<<<< HEAD
 from ...utils.utils import parse_tables_ensuring_columns
-=======
->>>>>>> a9668132
 
 
 class ContactBalance(GraphMixin, SubscriberFeature):
     """
-    This class calculates the total number of events
+    This class calculates the total number of events 
     that a subscriber interacts with a counterpart,
     and the proportion of events that a given contact
     participates out of the subscriber's total event count.
     This can be used to calculate a subscriber's contact
-    network graph and the respective weighted edges
+    network graph and the respective weighted edges 
     for each contact.
 
     Parameters
@@ -85,26 +81,20 @@
         self.subscriber_identifier = subscriber_identifier
         self.exclude_self_calls = exclude_self_calls
 
-<<<<<<< HEAD
         if self.direction == "both":
             column_list = [self.subscriber_identifier, "msisdn_counterpart"]
+            self.tables = parse_tables_ensuring_columns(
+                self.connection, tables, column_list
+            )
+        elif self.direction in {"in", "out"}:
+            column_list = [self.subscriber_identifier, "msisdn_counterpart", "outgoing"]
         else:
-            column_list = [self.subscriber_identifier, "msisdn_counterpart", "outgoing"]
+            raise ValueError("Unidentified direction: {}".format(self.direction))
 
         self.tables = parse_tables_ensuring_columns(
             self.connection, tables, column_list
         )
-=======
-        if self.direction in {"both"}:
-            column_list = [self.subscriber_identifier, "msisdn_counterpart"]
-            self.tables = tables
-        elif self.direction in {"in", "out"}:
-            column_list = [self.subscriber_identifier, "msisdn_counterpart", "outgoing"]
-            self.tables = self._parse_tables_ensuring_direction_present(tables)
-        else:
-            raise ValueError("Unidentified direction: {}".format(self.direction))
 
->>>>>>> a9668132
         self.unioned_query = EventsTablesUnion(
             self.start,
             self.stop,
@@ -113,31 +103,9 @@
             subscriber_identifier=self.subscriber_identifier,
             hours=hours,
             subscriber_subset=subscriber_subset,
-        )
+        ).get_query()
         self._cols = ["subscriber", "msisdn_counterpart", "events", "proportion"]
         super().__init__()
-
-    def _parse_tables_ensuring_direction_present(self, tables):
-
-        if isinstance(tables, str) and tables.lower() == "all":
-            tables = [f"events.{t}" for t in self.connection.subscriber_tables]
-        elif type(tables) is str:
-            tables = [tables]
-        else:
-            tables = tables
-
-        parsed_tables = []
-        tables_lacking_direction_column = []
-        for t in tables:
-            if "outgoing" in Table(t).column_names:
-                parsed_tables.append(t)
-            else:
-                tables_lacking_direction_column.append(t)
-
-        if tables_lacking_direction_column:
-            raise MissingDirectionColumnError(tables_lacking_direction_column)
-
-        return parsed_tables
 
     def _make_query(self):
 
@@ -154,7 +122,7 @@
         WITH unioned AS (
             SELECT
                 *
-            FROM ({self.unioned_query.get_query()}) as U
+            FROM ({self.unioned_query}) as U
             {where_clause}
         ),
         total_events AS (
@@ -175,7 +143,7 @@
           FROM unioned as U) AS U
         JOIN total_events AS T
             ON U.subscriber = T.subscriber
-        GROUP BY U.subscriber,
+        GROUP BY U.subscriber, 
                  U.msisdn_counterpart,
                  T.events
         ORDER BY proportion DESC
