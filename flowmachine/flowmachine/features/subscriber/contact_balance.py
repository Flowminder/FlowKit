--- conflicted
+++ resolved
@@ -11,15 +11,10 @@
 
 """
 
-from ...core import Table
 from .metaclasses import SubscriberFeature
 from ..utilities import EventsTablesUnion
 from ...core.mixins.graph_mixin import GraphMixin
-<<<<<<< HEAD
 from ...utils.utils import parse_tables_ensuring_columns
-=======
->>>>>>> a9668132
-
 
 class ContactBalance(GraphMixin, SubscriberFeature):
     """
@@ -77,10 +72,7 @@
         exclude_self_calls=True,
         subscriber_subset=None,
     ):
-<<<<<<< HEAD
-=======
         self.tables = tables
->>>>>>> a9668132
         self.start = start
         self.stop = stop
         self.hours = hours
@@ -88,16 +80,6 @@
         self.subscriber_identifier = subscriber_identifier
         self.exclude_self_calls = exclude_self_calls
 
-<<<<<<< HEAD
-        if self.direction == "both":
-            column_list = [self.subscriber_identifier, "msisdn_counterpart"]
-        else:
-            column_list = [self.subscriber_identifier, "msisdn_counterpart", "outgoing"]
-
-        self.tables = parse_tables_ensuring_columns(
-            self.connection, tables, column_list
-        )
-=======
         if self.direction in {"both"}:
             column_list = [self.subscriber_identifier, "msisdn_counterpart"]
             self.tables = tables
@@ -106,7 +88,10 @@
             self.tables = self._parse_tables_ensuring_direction_present(tables)
         else:
             raise ValueError("Unidentified direction: {}".format(self.direction))
->>>>>>> a9668132
+
+        self.tables = parse_tables_ensuring_columns(
+            self.connection, tables, column_list
+        )
 
         self.unioned_query = EventsTablesUnion(
             self.start,
@@ -119,28 +104,6 @@
         ).get_query()
         self._cols = ["subscriber", "msisdn_counterpart", "events", "proportion"]
         super().__init__()
-
-    def _parse_tables_ensuring_direction_present(self, tables):
-
-        if isinstance(tables, str) and tables.lower() == "all":
-            tables = [f"events.{t}" for t in self.connection.subscriber_tables]
-        elif type(tables) is str:
-            tables = [tables]
-        else:
-            tables = tables
-
-        parsed_tables = []
-        tables_lacking_direction_column = []
-        for t in tables:
-            if "outgoing" in Table(t).column_names:
-                parsed_tables.append(t)
-            else:
-                tables_lacking_direction_column.append(t)
-
-        if tables_lacking_direction_column:
-            raise MissingDirectionColumnError(tables_lacking_direction_column)
-
-        return parsed_tables
 
     def _make_query(self):
 
