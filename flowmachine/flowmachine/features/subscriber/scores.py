# This Source Code Form is subject to the terms of the Mozilla Public
# License, v. 2.0. If a copy of the MPL was not distributed with this
# file, You can obtain one at http://mozilla.org/MPL/2.0/.

# --*-- coding: utf-8 -*-
"""
Calculates an event score for each event based
on a scoring dictionary.
"""

<<<<<<< HEAD
from typing import List, Dict, Union

from ..utilities.sets import EventsTablesUnion
=======
import re
import datetime as dt
from typing import List

from ..utilities import EventsTablesUnion
>>>>>>> 91d09988
from ...core import Query
from ...core import JoinToLocation
from ...utils.utils import get_columns_for_level


class EventScore(Query):
    """
    Represents an event score class.

    This class assigns a score to each event based on the hour of the day and
    the day of the week. The scores can be useful to cluster a set of events
    based on its signature. Such type of analysis reduces the dimensionality of
    the problem by projecting a given event pattern onto the real line.

    This class returns a table with scores averaged across the requested level
    per subscriber.

    Parameters
    ----------
    score_hour : dict
      A dictionary containing a key for every hour of the day, and a numerical score between
      zero and 1.
    score_dow : dict
      A dictionary containing a key for every day of the week, and a numerical score between
      zero and 1. Keys should be the lowercase, full name of the day.
    start : str
        iso format date range for the beginning of the time frame,
        e.g. 2016-01-01 or 2016-01-01 14:03:01
    stop : str
        As above
    level : str, default 'admin3'
        Levels can be one of:
            'cell':
                The identifier as it is found in the CDR itself
            'versioned-cell':
                The identifier as found in the CDR combined with the version from
                the cells table.
            'versioned-site':
                The ID found in the sites table, coupled with the version
                number.
            'polygon':
                A custom set of polygons that live in the database. In which
                case you can pass the parameters column_name, which is the column
                you want to return after the join, and table_name, the table where
                the polygons reside (with the schema), and additionally geom_col
                which is the column with the geometry information (will default to
                'geom')
            'admin*':
                An admin region of interest, such as admin3. Must live in the
                database in the standard location.
            'grid':
                A square in a regular grid, in addition pass size to
                determine the size of the polygon.
    hours : tuple of ints, default 'all'
        Subset the result within certain hours, e.g. (4,17)
        This will subset the query only with these hours, but
        across all specified days. Or set to 'all' to include
        all hours.
    table : str, default 'all'
        schema qualified name of the table which the analysis is
        based upon.
    subscriber_identifier : {'msisdn', 'imei'}, default 'msisdn'
        Either msisdn, or imei, the column that identifies the subscriber.
    subscriber_subset : str, list, flowmachine.core.Query, flowmachine.core.Table, default None
        If provided, string or list of string which are msisdn or imeis to limit
        results to; or, a query or table which has a column with a name matching
        subscriber_identifier (typically, msisdn), to limit results to.
    column_name : str, optional
        Option, none-standard, name of the column that identifies the
        spatial level, i.e. could pass admin3pcod to use the admin 3 pcode
        as opposed to the name of the region.

    Examples
    --------
    >>> es = EventScore(start='2016-01-01', stop='2016-01-05',
                level='versioned-site')
    >>> es.head()
                 subscriber location_id  version  score_hour  score_dow
    3EgqzplqPYDyGRVK      DbWg4K        0         0.0       -1.0
    G2DQzae1qOa48jK9      EyZykQ        0         1.0       -1.0
    148ZaRZe54wPGQ9r      nWM8R3        0        -1.0       -1.0
    QrAlXqDbXDkNJe3E      pdVVV4        0         1.0        0.0
    kjGXLy9lWnZ4V6J7      r9KbQy        0         0.0        1.0
    ...

    """

    def __init__(
        self,
<<<<<<< HEAD
        start: str,
        stop: str,
        level: str = "admin3",
        hours: str = "all",
        table: str = "all",
        score_hour: Dict[int, float] = {
            0: -1,
            1: -1,
            2: -1,
            3: -1,
            4: -1,
            5: -1,
            6: -1,
            7: 0,
            8: 0,
            9: 1,
            10: 1,
            11: 1,
            12: 1,
            13: 1,
            14: 1,
            15: 1,
            16: 1,
            17: 0,
            18: 0,
            19: 0,
            20: 0,
            21: -1,
            22: -1,
            23: -1,
        },
        score_dow: Dict[str, float] = {
            "monday": 1,
            "tuesday": 1,
            "wednesday": 1,
            "thursday": 0,
            "friday": -1,
            "saturday": -1,
            "sunday": -1,
        },
        subscriber_identifier: str = "msisdn",
        column_name: Union[str, List[str]] = None,
=======
        start,
        stop,
        level="admin3",
        hours="all",
        table="all",
        score_hour={(7, 9): 0, (9, 16): 1, (16, 20): 0, (20, 7): -1},
        score_dow={(1, 5): 1, (5, 5): 0, (6, 1): -1},
        subscriber_identifier="msisdn",
        column_name=None,
        *,
        subscriber_subset=None,
>>>>>>> 91d09988
        **kwargs,
    ):
        if set(score_dow.keys()) != {
            "monday",
            "tuesday",
            "wednesday",
            "thursday",
            "friday",
            "saturday",
            "sunday",
        }:
            raise ValueError(
                f"Day of week score dictionary must have values for all days. Only got {set(score_dow.keys())}"
            )
        if set(score_hour.keys()) != set(range(24)):
            raise ValueError(
                f"Hour of day score dictionary must have values for all hours. Only got {set(score_hour.keys())}"
            )
        if not all([-1 <= float(x) <= 1 for x in score_hour.values()]):
            raise ValueError(f"Hour of day scores must be floats between -1 and 1.")
        if not all([-1 <= float(x) <= 1 for x in score_dow.values()]):
            raise ValueError(f"Day of week scores must be floats between -1 and 1.")
        self.score_hour = score_hour
        self.score_dow = score_dow
        self.level = level
        self.start = start
        self.stop = stop
        self.hours = hours
        self.subscriber_identifier = subscriber_identifier
        self.column_name = column_name
<<<<<<< HEAD
        self.sds = JoinToLocation(
            EventsTablesUnion(
                start,
                stop,
                [subscriber_identifier, "location_id", "datetime"],
                tables=table,
                hours=self.hours,
                subscriber_identifier=self.subscriber_identifier,
                **kwargs,
            ),
            level=self.level,
            time_col="datetime",
            column_name=self.column_name,
            **kwargs,
        )
=======
        self.sds = EventsTablesUnion(
            start=start,
            stop=stop,
            columns=[subscriber_identifier, "location_id", "datetime"],
            tables=table,
            hours=self.hours,
            subscriber_subset=subscriber_subset,
            subscriber_identifier=self.subscriber_identifier,
        ).date_subsets
        self.schema = "event_score"
        self.kwargs = kwargs
>>>>>>> 91d09988

        super().__init__()

    def _make_query(self):

        # to_char('2016-01-01'::date, 'day');
        # select extract(hour from timestamp '2001-02-16 20:38:40');

        day_of_week_and_hour_added = f"""SELECT *, 
        trim(to_char(datetime, 'day')) as dow, extract(hour from datetime) as hour 
        FROM ({self.sds.get_query()}) _"""

        hour_case = f"""(CASE 
        {" ".join(f"WHEN hour={hour} THEN {score}" for hour, score in self.score_hour.items())}
        END)"""

        day_case = f"""(CASE 
                {" ".join(f"WHEN dow='{dow}' THEN {score}" for dow, score in self.score_dow.items())}
                END)"""

        location_cols = get_columns_for_level(self.level, self.column_name)

        query = f"""
        SELECT subscriber, {", ".join(location_cols)}, datetime,
               {hour_case} AS score_hour,
               {day_case} AS score_dow
        FROM ({day_of_week_and_hour_added}) AS subset_dates
        """

        location_cols = ", ".join([f"scores.{c}" for c in location_cols])

        sql = f"""

            SELECT scores.subscriber AS subscriber,
                {location_cols},
                SUM(score_hour)::float / COUNT(*) AS score_hour,
                SUM(score_dow)::float / COUNT(*) AS score_dow
            FROM ({query}) AS scores
            GROUP BY scores.subscriber,
                    {location_cols}

        """

        return sql

    @property
    def column_names(self) -> List[str]:
        return (
            ["subscriber"]
            + get_columns_for_level(self.level, self.column_name)
            + ["score_hour", "score_dow"]
        )<|MERGE_RESOLUTION|>--- conflicted
+++ resolved
@@ -8,17 +8,12 @@
 on a scoring dictionary.
 """
 
-<<<<<<< HEAD
-from typing import List, Dict, Union
-
-from ..utilities.sets import EventsTablesUnion
-=======
-import re
-import datetime as dt
+from typing import Dict, Union
+
+
 from typing import List
 
 from ..utilities import EventsTablesUnion
->>>>>>> 91d09988
 from ...core import Query
 from ...core import JoinToLocation
 from ...utils.utils import get_columns_for_level
@@ -108,7 +103,6 @@
 
     def __init__(
         self,
-<<<<<<< HEAD
         start: str,
         stop: str,
         level: str = "admin3",
@@ -151,20 +145,10 @@
         },
         subscriber_identifier: str = "msisdn",
         column_name: Union[str, List[str]] = None,
-=======
-        start,
-        stop,
-        level="admin3",
-        hours="all",
-        table="all",
-        score_hour={(7, 9): 0, (9, 16): 1, (16, 20): 0, (20, 7): -1},
-        score_dow={(1, 5): 1, (5, 5): 0, (6, 1): -1},
-        subscriber_identifier="msisdn",
-        column_name=None,
         *,
         subscriber_subset=None,
->>>>>>> 91d09988
-        **kwargs,
+        polygon_table=None,
+        size=None,
     ):
         if set(score_dow.keys()) != {
             "monday",
@@ -194,35 +178,22 @@
         self.hours = hours
         self.subscriber_identifier = subscriber_identifier
         self.column_name = column_name
-<<<<<<< HEAD
         self.sds = JoinToLocation(
             EventsTablesUnion(
-                start,
-                stop,
-                [subscriber_identifier, "location_id", "datetime"],
+                start=start,
+                stop=stop,
+                columns=[subscriber_identifier, "location_id", "datetime"],
                 tables=table,
                 hours=self.hours,
+                subscriber_subset=subscriber_subset,
                 subscriber_identifier=self.subscriber_identifier,
-                **kwargs,
             ),
             level=self.level,
             time_col="datetime",
             column_name=self.column_name,
-            **kwargs,
+            polygon_table=polygon_table,
+            size=size,
         )
-=======
-        self.sds = EventsTablesUnion(
-            start=start,
-            stop=stop,
-            columns=[subscriber_identifier, "location_id", "datetime"],
-            tables=table,
-            hours=self.hours,
-            subscriber_subset=subscriber_subset,
-            subscriber_identifier=self.subscriber_identifier,
-        ).date_subsets
-        self.schema = "event_score"
-        self.kwargs = kwargs
->>>>>>> 91d09988
 
         super().__init__()
 
