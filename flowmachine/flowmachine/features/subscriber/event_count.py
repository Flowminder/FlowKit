--- conflicted
+++ resolved
@@ -6,12 +6,8 @@
 
 from typing import List
 
-<<<<<<< HEAD
 from ...core import JoinToLocation
-from ...utils.utils import verify_columns_exist_in_all_tables, get_columns_for_level
-=======
-from flowmachine.utils import verify_columns_exist_in_all_tables
->>>>>>> f9f2c8b4
+from flowmachine.utils import get_columns_for_level
 from ..utilities.sets import EventsTablesUnion
 from .metaclasses import SubscriberFeature
 from .contact_balance import ContactBalance
@@ -83,8 +79,6 @@
             column_list = [self.subscriber_identifier, "outgoing"]
         else:
             raise ValueError("{} is not a valid direction.".format(self.direction))
-
-        verify_columns_exist_in_all_tables(self.connection, tables, column_list)
 
         self.unioned_query = EventsTablesUnion(
             self.start,
