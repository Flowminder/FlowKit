# This Source Code Form is subject to the terms of the Mozilla Public
# License, v. 2.0. If a copy of the MPL was not distributed with this
# file, You can obtain one at http://mozilla.org/MPL/2.0/.

# -*- coding: utf-8 -*-

import warnings
from typing import List

<<<<<<< HEAD
from ...utils.utils import parse_tables_ensuring_columns
=======
from ...utils.utils import verify_columns_exist_in_all_tables
>>>>>>> 8b62ee0b
from ..utilities.sets import EventsTablesUnion
from .metaclasses import SubscriberFeature


class EventCount(SubscriberFeature):
    """
    This class returns the event count per subscriber within the period,
    optionally limited to only incoming or outgoing events.

    Parameters
    ----------
    start, stop : str
         iso-format start and stop datetimes
    hours : 2-tuple of floats, default 'all'
        Restrict the analysis to only a certain set
        of hours within each day.
    subscriber_identifier : {'msisdn', 'imei'}, default 'msisdn'
        Either msisdn, or imei, the column that identifies the subscriber.
    subscriber_subset : str, list, flowmachine.core.Query, flowmachine.core.Table, default None
        If provided, string or list of string which are msisdn or imeis to limit
        results to; or, a query or table which has a column with a name matching
        subscriber_identifier (typically, msisdn), to limit results to.
    direction : {'in', 'out', 'both'}, default 'out'
        Whether to consider calls made, received, or both. Defaults to 'out'.
    tables : str or list of strings, default 'all'
        Can be a string of a single table (with the schema)
        or a list of these. The keyword all is to select all
        subscriber tables

    Examples
    --------

    >>> s = EventCount("2016-01-01", "2016-01-07", direction="in")
    >>> s.get_dataframe()

             subscriber  event_count
    0  2ZdMowMXoyMByY07           65
    1  MobnrVMDK24wPRzB           81
    2  0Ze1l70j0LNgyY4w           57
    3  Nnlqka1oevEMvVrm           63
    4  4dqenN2oQZExwEK2           59
                    ...          ...
    """

    def __init__(
        self,
        start,
        stop,
        *,
        subscriber_identifier="msisdn",
        direction="both",
        hours="all",
        subscriber_subset=None,
        tables="all",
    ):
        self.start = start
        self.stop = stop
        self.subscriber_identifier = subscriber_identifier
        self.direction = direction
        self.hours = hours

        if direction not in {"in", "out", "both"}:
            raise ValueError("{} is not a valid direction.".format(self.direction))

        if self.direction == "both":
            column_list = [self.subscriber_identifier]
            self.tables = tables
        else:
            column_list = [self.subscriber_identifier, "outgoing"]
<<<<<<< HEAD
            self.tables = parse_tables_ensuring_columns(
                self.connection, tables, column_list
            )
=======
            verify_columns_exist_in_all_tables(self.connection, tables, column_list)
            self.tables = tables
>>>>>>> 8b62ee0b

        self.unioned_query = EventsTablesUnion(
            self.start,
            self.stop,
            tables=self.tables,
            columns=column_list,
            hours=hours,
            subscriber_identifier=subscriber_identifier,
            subscriber_subset=subscriber_subset,
        )
        super().__init__()

<<<<<<< HEAD
=======
    @property
    def column_names(self) -> List[str]:
        return ["subscriber", "event_count"]

>>>>>>> 8b62ee0b
    def _make_query(self):
        where_clause = ""
        if self.direction != "both":
            where_clause = (
                f"WHERE outgoing = {'TRUE' if self.direction == 'out' else 'FALSE'}"
            )
        return f"""
        SELECT subscriber, COUNT(*) as event_count FROM
        ({self.unioned_query.get_query()}) u
        {where_clause}
        GROUP BY subscriber
        """<|MERGE_RESOLUTION|>--- conflicted
+++ resolved
@@ -7,11 +7,7 @@
 import warnings
 from typing import List
 
-<<<<<<< HEAD
-from ...utils.utils import parse_tables_ensuring_columns
-=======
 from ...utils.utils import verify_columns_exist_in_all_tables
->>>>>>> 8b62ee0b
 from ..utilities.sets import EventsTablesUnion
 from .metaclasses import SubscriberFeature
 
@@ -81,14 +77,8 @@
             self.tables = tables
         else:
             column_list = [self.subscriber_identifier, "outgoing"]
-<<<<<<< HEAD
-            self.tables = parse_tables_ensuring_columns(
-                self.connection, tables, column_list
-            )
-=======
             verify_columns_exist_in_all_tables(self.connection, tables, column_list)
             self.tables = tables
->>>>>>> 8b62ee0b
 
         self.unioned_query = EventsTablesUnion(
             self.start,
@@ -101,13 +91,10 @@
         )
         super().__init__()
 
-<<<<<<< HEAD
-=======
     @property
     def column_names(self) -> List[str]:
         return ["subscriber", "event_count"]
 
->>>>>>> 8b62ee0b
     def _make_query(self):
         where_clause = ""
         if self.direction != "both":
