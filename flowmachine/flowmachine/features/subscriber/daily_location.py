--- conflicted
+++ resolved
@@ -189,10 +189,8 @@
     * Use 24 hr format!
 
     """
-<<<<<<< HEAD
     if spatial_unit is None:
         spatial_unit = AdminSpatialUnit(level=3)
-=======
 
     # Temporary band-aid; marshmallow deserialises date strings
     # to date objects, so we convert it back here because the
@@ -200,7 +198,6 @@
     if isinstance(date, datetime.date):
         date = date.strftime("%Y-%m-%d")
 
->>>>>>> 3b76fa10
     if stop is None:
         # 'cast' the date object as a date
         d1 = datetime.date(*map(int, date.split("-")))
