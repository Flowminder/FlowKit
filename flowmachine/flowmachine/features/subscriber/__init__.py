--- conflicted
+++ resolved
@@ -90,11 +90,8 @@
     "Displacement",
     "MostFrequentLocation",
     "LastLocation",
-<<<<<<< HEAD
     "EventCount",
-=======
     "MeaningfulLocations",
     "MeaningfulLocationsAggregate",
     "MeaningfulLocationsOD",
->>>>>>> 0c04c23e
 ]