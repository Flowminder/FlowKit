# This Source Code Form is subject to the terms of the Mozilla Public
# License, v. 2.0. If a copy of the MPL was not distributed with this
# file, You can obtain one at http://mozilla.org/MPL/2.0/.

"""
This is the appropriate place for any query that computes something about
subscribers, other than a location. For example percentage nocturnal calls,
total events or radius of gyration.

"""
from .call_days import CallDays
from .new_subscribers import NewSubscribers
from .modal_location import ModalLocation
from .first_location import FirstLocation
from .entropy import PeriodicEntropy, LocationEntropy, ContactEntropy
from .daily_location import daily_location
from .nocturnal_events import NocturnalEvents
from .location_visits import LocationVisits
from .day_trajectories import DayTrajectories
from .radius_of_gyration import RadiusOfGyration
from .displacement import Displacement
from .total_subscriber_events import TotalSubscriberEvents
from .event_count import EventCount
from .subscriber_degree import SubscriberDegree, SubscriberInDegree, SubscriberOutDegree
from .subscriber_location_cluster import subscriber_location_cluster, HartiganCluster
from .most_frequent_location import MostFrequentLocation
from .last_location import LastLocation

from .unique_location_counts import UniqueLocationCounts
from .total_active_periods import TotalActivePeriodsSubscriber
from .contact_balance import ContactBalance
from .scores import EventScore
from .label_event_score import LabelEventScore
from .distance_counterparts import DistanceCounterparts

from .pareto_interactions import ParetoInteractions


from .subscriber_tacs import (
    SubscriberTAC,
    SubscriberTACs,
    SubscriberHandsets,
    SubscriberHandset,
    SubscriberPhoneType,
)

from .subscriber_call_durations import (
    SubscriberCallDurations,
    PairedSubscriberCallDurations,
    PerLocationSubscriberCallDurations,
    PairedPerLocationSubscriberCallDurations,
)

from .meaningful_locations import (
    MeaningfulLocations,
    MeaningfulLocationsAggregate,
    MeaningfulLocationsOD,
)

<<<<<<< HEAD
from .topup_amount import TopUpAmount
from .topup_balance import TopUpBalance
=======
from .event_type_proportion import ProportionEventType
>>>>>>> 6416383a

__all__ = [
    "RadiusOfGyration",
    "NocturnalEvents",
    "TotalSubscriberEvents",
    "FirstLocation",
    "CallDays",
    "ModalLocation",
    "daily_location",
    "DayTrajectories",
    "LocationVisits",
    "NewSubscribers",
    "subscriber_location_cluster",
    "HartiganCluster",
    "UniqueLocationCounts",
    "SubscriberDegree",
    "SubscriberInDegree",
    "SubscriberOutDegree",
    "TotalActivePeriodsSubscriber",
    "ContactBalance",
    "EventScore",
    "LabelEventScore",
    "SubscriberTACs",
    "SubscriberTAC",
    "SubscriberHandsets",
    "SubscriberHandset",
    "SubscriberPhoneType",
    "ParetoInteractions",
    "SubscriberCallDurations",
    "PairedSubscriberCallDurations",
    "PerLocationSubscriberCallDurations",
    "PairedPerLocationSubscriberCallDurations",
    "Displacement",
    "MostFrequentLocation",
    "LastLocation",
    "PeriodicEntropy",
    "LocationEntropy",
    "ContactEntropy",
    "EventCount",
    "MeaningfulLocations",
    "MeaningfulLocationsAggregate",
    "MeaningfulLocationsOD",
    "ProportionEventType",
    "PeriodicEntropy",
    "LocationEntropy",
    "ContactEntropy",
    "DistanceCounterparts",
    "TopUpAmount",
    "TopUpBalance",
]<|MERGE_RESOLUTION|>--- conflicted
+++ resolved
@@ -57,12 +57,9 @@
     MeaningfulLocationsOD,
 )
 
-<<<<<<< HEAD
 from .topup_amount import TopUpAmount
 from .topup_balance import TopUpBalance
-=======
 from .event_type_proportion import ProportionEventType
->>>>>>> 6416383a
 
 __all__ = [
     "RadiusOfGyration",
