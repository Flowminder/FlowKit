# This Source Code Form is subject to the terms of the Mozilla Public
# License, v. 2.0. If a copy of the MPL was not distributed with this
# file, You can obtain one at http://mozilla.org/MPL/2.0/.

"""
This is the appropriate place for any query that computes something about
subscribers, other than a location. For example percentage nocturnal calls,
total events or radius of gyration.

"""
from .call_days import CallDays
from .new_subscribers import NewSubscribers
from .modal_location import ModalLocation
from .first_location import FirstLocation
from .entropy import PeriodicEntropy, LocationEntropy, ContactEntropy
from .daily_location import daily_location
from .nocturnal_events import NocturnalEvents
from .location_visits import LocationVisits
from .day_trajectories import DayTrajectories
from .radius_of_gyration import RadiusOfGyration
from .displacement import Displacement
from .total_subscriber_events import TotalSubscriberEvents
from .event_count import EventCount
from .subscriber_degree import SubscriberDegree, SubscriberInDegree, SubscriberOutDegree
from .subscriber_location_cluster import subscriber_location_cluster, HartiganCluster
from .most_frequent_location import MostFrequentLocation
from .last_location import LastLocation

from .unique_location_counts import UniqueLocationCounts
from .total_active_periods import TotalActivePeriodsSubscriber
from .contact_balance import ContactBalance
from .scores import EventScore
from .label_event_score import LabelEventScore
from .distance_counterparts import DistanceCounterparts

from .pareto_interactions import ParetoInteractions


from .subscriber_tacs import (
    SubscriberTAC,
    SubscriberTACs,
    SubscriberHandsets,
    SubscriberHandset,
    SubscriberPhoneType,
)

from .subscriber_call_durations import (
    SubscriberCallDurations,
    PairedSubscriberCallDurations,
    PerLocationSubscriberCallDurations,
    PairedPerLocationSubscriberCallDurations,
)

from .meaningful_locations import (
    MeaningfulLocations,
    MeaningfulLocationsAggregate,
    MeaningfulLocationsOD,
)

<<<<<<< HEAD
from .mds_volume import MDSVolume
=======
from .event_type_proportion import ProportionEventType
>>>>>>> 6416383a

__all__ = [
    "RadiusOfGyration",
    "NocturnalEvents",
    "TotalSubscriberEvents",
    "FirstLocation",
    "CallDays",
    "ModalLocation",
    "daily_location",
    "DayTrajectories",
    "LocationVisits",
    "NewSubscribers",
    "subscriber_location_cluster",
    "HartiganCluster",
    "UniqueLocationCounts",
    "SubscriberDegree",
    "SubscriberInDegree",
    "SubscriberOutDegree",
    "TotalActivePeriodsSubscriber",
    "ContactBalance",
    "EventScore",
    "LabelEventScore",
    "SubscriberTACs",
    "SubscriberTAC",
    "SubscriberHandsets",
    "SubscriberHandset",
    "SubscriberPhoneType",
    "ParetoInteractions",
    "SubscriberCallDurations",
    "PairedSubscriberCallDurations",
    "PerLocationSubscriberCallDurations",
    "PairedPerLocationSubscriberCallDurations",
    "Displacement",
    "MostFrequentLocation",
    "LastLocation",
    "PeriodicEntropy",
    "LocationEntropy",
    "ContactEntropy",
    "EventCount",
    "MeaningfulLocations",
    "MeaningfulLocationsAggregate",
    "MeaningfulLocationsOD",
    "ProportionEventType",
    "PeriodicEntropy",
    "LocationEntropy",
    "ContactEntropy",
    "DistanceCounterparts",
    "MDSVolume",
]<|MERGE_RESOLUTION|>--- conflicted
+++ resolved
@@ -57,11 +57,8 @@
     MeaningfulLocationsOD,
 )
 
-<<<<<<< HEAD
 from .mds_volume import MDSVolume
-=======
 from .event_type_proportion import ProportionEventType
->>>>>>> 6416383a
 
 __all__ = [
     "RadiusOfGyration",
