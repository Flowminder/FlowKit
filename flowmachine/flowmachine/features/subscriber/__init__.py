--- conflicted
+++ resolved
@@ -91,13 +91,10 @@
     "Displacement",
     "MostFrequentLocation",
     "LastLocation",
-<<<<<<< HEAD
     "PeriodicEntropy",
     "LocationEntropy",
     "ContactEntropy",
-=======
     "EventCount",
->>>>>>> cd19bc19
     "MeaningfulLocations",
     "MeaningfulLocationsAggregate",
     "MeaningfulLocationsOD",
