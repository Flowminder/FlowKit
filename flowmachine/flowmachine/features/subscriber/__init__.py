--- conflicted
+++ resolved
@@ -57,11 +57,8 @@
     MeaningfulLocationsOD,
 )
 
-<<<<<<< HEAD
 from .contact_modal_location_distance import ContactModalLocationDistance
-=======
 from .event_type_proportion import ProportionEventType
->>>>>>> 6416383a
 
 __all__ = [
     "RadiusOfGyration",
