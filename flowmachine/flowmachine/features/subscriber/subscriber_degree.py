# This Source Code Form is subject to the terms of the Mozilla Public
# License, v. 2.0. If a copy of the MPL was not distributed with this
# file, You can obtain one at http://mozilla.org/MPL/2.0/.

# -*- coding: utf-8 -*-
"""
Calculates the total number of events subscribers
have done over a certain time period.


"""
from typing import List

from .metaclasses import SubscriberFeature
from ..utilities import EventsTablesUnion
from ...utils.utils import parse_tables_ensuring_columns


class SubscriberDegree(SubscriberFeature):
    """
    Find the total number of unique contacts
    that each subscriber interacts with.

    Parameters
    ----------
    start, stop : str
         iso-format start and stop datetimes
    hours : 2-tuple of floats, default 'all'
        Restrict the analysis to only a certain set
        of hours within each day.
    tables : str, default 'all'
    subscriber_identifier : {'msisdn', 'imei'}, default 'msisdn'
        Either msisdn, or imei, the column that identifies the subscriber.
    subscriber_subset : str, list, flowmachine.core.Query, flowmachine.core.Table, default None
        If provided, string or list of string which are msisdn or imeis to limit
        results to; or, a query or table which has a column with a name matching
        subscriber_identifier (typically, msisdn), to limit results to.
    kwargs
        Passed to flowmachine.EventTableUnion

    Notes
    -----

    `subscriber_identifier` refers only to the subject of the analysis
    so for example subscriber_identifier='imei' will find all the unique
    msisdns that each imei calls. There is currently no way to specify
    the unique number of imei that each subscriber calls for instance.

    Examples
    --------

    >>> SubscriberDegree('2016-01-01', '2016-01-01')
                   msisdn  count
    0    038OVABN11Ak4W5P      2
    1    09NrjaNNvDanD8pk      2
    2    0ayZGYEQrqYlKw6g      2
    3    0DB8zw67E9mZAPK2      2
    4    0Gl95NRLjW2aw8pW      2
    5    0gmvwzMAYbz5We1E      2
    ...

    """

    def __init__(
        self,
        start,
        stop,
        *,
        hours="all",
        tables="all",
        subscriber_identifier="msisdn",
        direction="both",
        exclude_self_calls=True,
        subscriber_subset=None,
    ):
        """

        """

        self.start = start
        self.stop = stop
        self.hours = hours
        self.direction = direction
        self.subscriber_identifier = subscriber_identifier
        self.exclude_self_calls = exclude_self_calls

        if self.direction == "both":
            column_list = [self.subscriber_identifier, "msisdn_counterpart"]
        else:
            column_list = [self.subscriber_identifier, "msisdn_counterpart", "outgoing"]

        self.tables = parse_tables_ensuring_columns(
            self.connection, tables, column_list
        )

        self.unioned_query = EventsTablesUnion(
            self.start,
            self.stop,
            hours=self.hours,
            tables=self.tables,
            columns=column_list,
            subscriber_identifier=self.subscriber_identifier,
            subscriber_subset=subscriber_subset,
        )
<<<<<<< HEAD
=======
        self._cols = ["subscriber", "degree"]
        super().__init__()

    @property
    def column_names(self) -> List[str]:
        return ["subscriber", "degree"]

    def _make_query(self):

        sql = """
        SELECT
           subscriber,
            count(*) AS degree FROM
        (SELECT DISTINCT subscriber, msisdn_counterpart
         FROM ({unioned_query}) AS subscriber_degree) AS _
        GROUP BY subscriber
        """.format(
            unioned_query=self.unioned_query.get_query()
        )

        return sql
>>>>>>> 8b62ee0b

        self._cols = ["subscriber", "degree"]

        super().__init__()

    def _make_query(self):

        filters = []
        if self.direction != "both":
            filters.append(
                f"outgoing IS {'TRUE' if self.direction == 'out' else 'FALSE'}"
            )
        if self.exclude_self_calls:
            filters.append("subscriber != msisdn_counterpart")
        where_clause = f"WHERE {' AND '.join(filters)} " if len(filters) > 0 else ""

        sql = f"""
        SELECT
           subscriber,
           COUNT(*) AS degree
        FROM (
            SELECT DISTINCT subscriber, msisdn_counterpart
            FROM ({self.unioned_query.get_query()}) AS U
            {where_clause}
        ) AS U
        GROUP BY subscriber
        """

        return sql<|MERGE_RESOLUTION|>--- conflicted
+++ resolved
@@ -13,7 +13,7 @@
 
 from .metaclasses import SubscriberFeature
 from ..utilities import EventsTablesUnion
-from ...utils.utils import parse_tables_ensuring_columns
+from ...utils.utils import verify_columns_exist_in_all_tables
 
 
 class SubscriberDegree(SubscriberFeature):
@@ -83,15 +83,16 @@
         self.direction = direction
         self.subscriber_identifier = subscriber_identifier
         self.exclude_self_calls = exclude_self_calls
+        self.tables = tables
 
-        if self.direction == "both":
+        if self.direction in {"both"}:
             column_list = [self.subscriber_identifier, "msisdn_counterpart"]
+        elif self.direction in {"in", "out"}:
+            column_list = [self.subscriber_identifier, "msisdn_counterpart", "outgoing"]
         else:
-            column_list = [self.subscriber_identifier, "msisdn_counterpart", "outgoing"]
+            raise ValueError("{} is not a valid direction.".format(self.direction))
 
-        self.tables = parse_tables_ensuring_columns(
-            self.connection, tables, column_list
-        )
+        verify_columns_exist_in_all_tables(self.connection, tables, column_list)
 
         self.unioned_query = EventsTablesUnion(
             self.start,
@@ -102,8 +103,6 @@
             subscriber_identifier=self.subscriber_identifier,
             subscriber_subset=subscriber_subset,
         )
-<<<<<<< HEAD
-=======
         self._cols = ["subscriber", "degree"]
         super().__init__()
 
@@ -113,30 +112,10 @@
 
     def _make_query(self):
 
-        sql = """
-        SELECT
-           subscriber,
-            count(*) AS degree FROM
-        (SELECT DISTINCT subscriber, msisdn_counterpart
-         FROM ({unioned_query}) AS subscriber_degree) AS _
-        GROUP BY subscriber
-        """.format(
-            unioned_query=self.unioned_query.get_query()
-        )
-
-        return sql
->>>>>>> 8b62ee0b
-
-        self._cols = ["subscriber", "degree"]
-
-        super().__init__()
-
-    def _make_query(self):
-
         filters = []
         if self.direction != "both":
             filters.append(
-                f"outgoing IS {'TRUE' if self.direction == 'out' else 'FALSE'}"
+                f"outgoing = {'TRUE' if self.direction == 'out' else 'FALSE'}"
             )
         if self.exclude_self_calls:
             filters.append("subscriber != msisdn_counterpart")
