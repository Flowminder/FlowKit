# This Source Code Form is subject to the terms of the Mozilla Public
# License, v. 2.0. If a copy of the MPL was not distributed with this
# file, You can obtain one at http://mozilla.org/MPL/2.0/.

# -*- coding: utf-8 -*-
"""
Definition of the flows class, which is the difference in 
locations between two daily or home location classes, 
aggregated to a location level.



"""
import logging
from abc import ABCMeta
from typing import List

<<<<<<< HEAD
=======

>>>>>>> 0411ea53
from ...core.query import Query
from ...core.mixins import GeoDataMixin, GraphMixin
from flowmachine.utils import get_columns_for_level

logger = logging.getLogger("flowmachine").getChild(__name__)


class Flows(GeoDataMixin, GraphMixin, Query):
    """
    An object representing the difference in locations between two location
    type objects.

    Parameters
    ----------
    loc1 : daily_location, or ModalLocation object
        Object representing the locations of people within the
        first time frame of interest
    loc2 : daily_location, or ModalLocation object
        As above for the second period
    """

    def __init__(self, loc1, loc2):
        """

        """

        if loc1.level != loc2.level:
            raise ValueError(
                "You cannot compute flows for locations on " + "different levels"
            )

        self.level = loc1.level
        self.column_name = loc1.column_name
        self.joined = loc1.join(
            loc2, on_left="subscriber", left_append="_from", right_append="_to"
        )
        logger.info(
            "{} locations are pre-calculated.".format(loc1.is_stored + loc2.is_stored)
        )
        super().__init__()

    def outflow(self):
        """
        Returns
        -------
        OutFlow
            An outflows object. This is the total number of flows that
            originate from one locations, regardless of their destination.
        """

        return OutFlow(self)

    def inflow(self):
        """
        Returns
        -------
        InFlow
            An inflows object. This is the total number of flows that
            go to one locations, regardless of their origin.
        """

        return InFlow(self)

    @property
    def index_cols(self):
        cols = get_columns_for_level(self.level, self.column_name)
        return [["{}_from".format(x) for x in cols], ["{}_to".format(x) for x in cols]]

    @property
    def column_names(self) -> List[str]:
        cols = get_columns_for_level(self.level, self.column_name)
        return (
            [f"{col}_from" for col in cols] + [f"{col}_to" for col in cols] + ["count"]
        )

    def _make_query(self):
        group_cols = ",".join(self.joined.column_names[1:])

        grouped = """
        SELECT
            {group_cols},
            count(*)
        FROM 
            ({joined}) AS joined
        GROUP BY
            {group_cols}
        ORDER BY {group_cols} DESC
        """.format(
            group_cols=group_cols, joined=self.joined.get_query()
        )

        return grouped

    def _geo_augmented_query(self):
        """
        Returns one of each geom for non-point levels, with the
        flows in/out as properties.

        Returns
        -------
        str
            A version of this query with geom and gid columns
        """
        loc_join = self._get_location_join()
        level = loc_join.level
        if level in ["lat-lon", "versioned-site"]:
            return super()._geo_augmented_query()
        else:
            mapping = loc_join.right_query.mapping
            col_name = mapping.column_name[0]
            l_col_name = (
                "pcod"
                if ("admin" in level) and (self.column_name is None)
                else col_name
            )
            geom_col = mapping.geom_col
            poly_query = mapping.polygon_table
            if isinstance(poly_query, Query):  # Deal with grids
                poly_query = poly_query.get_query()
            else:
                poly_query = "SELECT * FROM {}".format(poly_query)

            agg_qry = """
            WITH flows AS ({query})
            select {col_name}, json_strip_nulls(outflows) as outflows, json_strip_nulls(inflows) as inflows FROM
            (SELECT {col_name}_from as {col_name}, json_object_agg({col_name}_to, count) AS outflows
            FROM flows
            GROUP BY {col_name}_from
            ) x
            FULL JOIN
            (SELECT {col_name}_to as {col_name}, json_object_agg({col_name}_from, count) AS inflows
            FROM flows
            GROUP BY {col_name}_to
            ) y
            USING ({col_name})
            """.format(
                query=self.get_query(), col_name=l_col_name
            )

            joined_query = """
                                SELECT row_number() over() as gid, {geom_col} as geom, u.*
                                 FROM ({qur}) u
                                  LEFT JOIN
                                 ({poly_query}) g
                                 ON u.{l_col_name}=g.{r_col_name}
                                """.format(
                qur=agg_qry,
                poly_query=poly_query,
                geom_col=geom_col,
                l_col_name=l_col_name,
                r_col_name=col_name,
            )
        return joined_query, [l_col_name, "outflows", "inflows", "geom", "gid"]


class BaseInOutFlow(GeoDataMixin, Query, metaclass=ABCMeta):
    """
    ABC for both the OutFlow and the Inflow classes.

    Parameters
    ----------
    flow : flowmachine.Flows
        Flows object to derive an in/out flow from
    """

    def __init__(self, flow):

        self.flow = flow
        cols = self.flow.column_names
        self.loc_from = ",".join([c for c in cols if c.endswith("_from")])
        self.loc_to = ",".join([c for c in cols if c.endswith("_to")])
        self.level = flow.level
        self.column_name = flow.column_name
        super().__init__()

    # Returns a query that groups by one column and sums the count
    def _groupby_col(self, sql_in, col):

        sql_out = """
                  SELECT {c}, sum(count) AS total
                  FROM ({flow}) AS flow
                  GROUP BY {c} ORDER BY {c} DESC
                  """.format(
            flow=sql_in, c=col
        )

        return sql_out


class OutFlow(BaseInOutFlow):
    """
    Class for an outflow. These are the total number of people coming from one
    locations, regardless of where they go to. Note that this is normally initialised
    through the outflows method of a flows class.
    """

    def _make_query(self):

        return self._groupby_col(self.flow.get_query(), self.loc_from)

    @property
    def index_cols(self):
        cols = get_columns_for_level(self.level, self.column_name)
        return [["{}_from".format(x) for x in cols]]

    @property
    def column_names(self) -> List[str]:
        cols = get_columns_for_level(self.level, self.column_name)
        return [f"{col}_from" for col in cols] + ["total"]


class InFlow(BaseInOutFlow):
    """
    An inflow is the total number of subscribers coming into a region, regardless of where it
    is that they have come from. Normally not instantiated directly, but through a method
    of the Flows class.
    """

    def _make_query(self):

        return self._groupby_col(self.flow.get_query(), self.loc_to)

    @property
    def index_cols(self):
        cols = get_columns_for_level(self.level, self.column_name)
        return [["{}_to".format(x) for x in cols]]

    @property
    def column_names(self) -> List[str]:
        cols = get_columns_for_level(self.level, self.column_name)
        return [f"{col}_to" for col in cols] + ["total"]<|MERGE_RESOLUTION|>--- conflicted
+++ resolved
@@ -15,10 +15,6 @@
 from abc import ABCMeta
 from typing import List
 
-<<<<<<< HEAD
-=======
-
->>>>>>> 0411ea53
 from ...core.query import Query
 from ...core.mixins import GeoDataMixin, GraphMixin
 from flowmachine.utils import get_columns_for_level
