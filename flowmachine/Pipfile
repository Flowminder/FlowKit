--- conflicted
+++ resolved
@@ -30,13 +30,10 @@
 pytest = "*"
 pytest-asyncio = "*"
 pytest-cov = "*"
+pytest-testmon = "*"
 asynctest = "*"
 flowmachine = {editable = true,path = "."}
-<<<<<<< HEAD
-pytest-testmon = "*"
-=======
 cachey = "*"
->>>>>>> 2b3b9120
 
 [requires]
 python_version = "3.7"