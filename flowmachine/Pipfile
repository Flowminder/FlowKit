[[source]]
url = "https://pypi.org/simple"
verify_ssl = true
name = "pypi"

[packages]
SQLAlchemy = "*"
cachetools = "*"
numpy = "*"
networkx = "*"
pandas = "*"
pglast = "*"
python-dateutil = "*"
pytz = "*"
python-louvain = "*"
pyzmq = "*"
"psycopg2-binary" = "*"
structlog = "*"
shapely = "*"
<<<<<<< HEAD
finist = "*"
=======
python-rapidjson = "*"
>>>>>>> 6aea272f

[dev-packages]
scipy = "*"
ipykernel = "*"
ipython = "*"
pre_commit = "*"
geojson = "*"
geopandas = "*"
descartes = "*"
black = "==18.9b0"
pytest = "*"
pytest-asyncio = "*"
pytest-cov = "*"
pytest-testmon = "*"
asynctest = "*"
cachey = "*"
approvaltests = "*"
watchdog = "*"

[requires]
python_version = "3.7"<|MERGE_RESOLUTION|>--- conflicted
+++ resolved
@@ -17,11 +17,8 @@
 "psycopg2-binary" = "*"
 structlog = "*"
 shapely = "*"
-<<<<<<< HEAD
 finist = "*"
-=======
 python-rapidjson = "*"
->>>>>>> 6aea272f
 
 [dev-packages]
 scipy = "*"
