--- conflicted
+++ resolved
@@ -81,15 +81,11 @@
 
 @pytest.mark.parametrize(
     "bad_arg, bad_val",
-<<<<<<< HEAD
     [
-        ("period", "BAD_PERIOD"),
+        ("total_by", "BAD_TOTAL_BY"),
         ("spatial_unit", CellSpatialUnit()),
         ("network_object", "BAD_OBJECT"),
     ],
-=======
-    [("total_by", "BAD_TOTAL_BY"), ("level", "cell"), ("network_object", "BAD_OBJECT")],
->>>>>>> 3b76fa10
 )
 def test_bad_params(bad_arg, bad_val):
     """Test value errors are raised for bad params"""
@@ -115,19 +111,13 @@
     features.network.TotalNetworkObjects median aggregate returns correct values.
 
     """
-<<<<<<< HEAD
-    instance = network.TotalNetworkObjects(
-        table="calls", period="hour", network_object=VersionedSiteSpatialUnit()
-    ).aggregate(by="day", statistic="median")
-=======
     instance = AggregateNetworkObjects(
         total_network_objects=TotalNetworkObjects(
-            table="calls", total_by="hour", network_object="versioned-site"
+            table="calls", total_by="hour", network_object=VersionedSiteSpatialUnit()
         ),
         aggregate_by="day",
         statistic="median",
     )
->>>>>>> 3b76fa10
 
     #
     #  This will compare the very first
@@ -142,24 +132,15 @@
     features.network.TotalNetworkObjects aggregation returns correct values.
 
     """
-<<<<<<< HEAD
-    instance = network.TotalNetworkObjects(
-        start="2016-01-01",
-        stop="2016-12-30",
-        period="hour",
-        network_object=VersionedSiteSpatialUnit(),
-    ).aggregate(by="day")
-=======
     instance = AggregateNetworkObjects(
         total_network_objects=TotalNetworkObjects(
             start="2016-01-01",
             stop="2016-12-30",
             total_by="hour",
-            network_object="versioned-site",
+            network_object=VersionedSiteSpatialUnit(),
         ),
         aggregate_by="day",
     )
->>>>>>> 3b76fa10
 
     #
     #  This will compare the very first
