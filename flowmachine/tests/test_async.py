# This Source Code Form is subject to the terms of the Mozilla Public
# License, v. 2.0. If a copy of the MPL was not distributed with this
# file, You can obtain one at http://mozilla.org/MPL/2.0/.

from concurrent.futures import Future

from flowmachine.core.query_state import QueryStateMachine
from flowmachine.features.subscriber import *
from threading import Thread
import pandas as pd

<<<<<<< HEAD
from flowmachine.core.spatial_unit import CellSpatialUnit
from flowmachine.utils import rlock

=======
>>>>>>> 3b76fa10

def test_returns_future():
    """
    Getting a dataframe async returns a future.
    """

    dl = daily_location("2016-01-01")
    assert isinstance(dl.get_dataframe_async(), Future)


def test_get_dataframe():
    """
    Get a dataframe from the Future returned by asynchronously
    getting a dataframe.
    """

    dl = daily_location("2016-01-01")
    assert isinstance(dl.get_dataframe_async().result(), pd.DataFrame)


def test_double_store():
    """
    Storing a query twice doesn't raise an error.
    """

    dl = daily_location("2016-01-01", spatial_unit=CellSpatialUnit())
    dl.store().result()
    dl.store().result()


def test_store_async():
    """
    Storing a query async stores it (eventually).
    """

    schema = "cache"
    dl = daily_location("2016-01-01", spatial_unit=CellSpatialUnit())
    table_name = dl.fully_qualified_table_name.split(".")[1]
    store_future = dl.store()
    store_future.result()
    assert dl.connection.has_table(table_name, schema=schema)
    dl = daily_location("2016-01-01", spatial_unit=CellSpatialUnit())
    assert table_name in dl.get_query()


def test_get_query_blocks_on_store():
    """
    If a store is running get_query should block.
    """
    dl = daily_location("2016-01-01", spatial_unit=CellSpatialUnit())
    dl.store().result()
    timer = []

    def unlock(timer):
        qsm = QueryStateMachine(dl.redis, dl.md5)
        qsm.enqueue()
        for i in range(101):
            timer.append(i)
        qsm.execute()
        qsm.finish()

    timeout = Thread(target=unlock, args=(timer,))
    timeout.start()
    dl.get_query()
    assert len(timer) == 101
    timeout.join()


def test_blocks_on_store_cascades():
    """
    If a store is running on a query that is used
    in a another query, that query should wait.
    """
    dl = daily_location("2016-01-01", spatial_unit=CellSpatialUnit())
    dl2 = daily_location("2016-01-02", spatial_unit=CellSpatialUnit())
    store_future = dl.store()
    store_future.result()
    hl = ModalLocation(dl, dl2)
    timer = []

    def unlock(timer):
        qsm = QueryStateMachine(dl.redis, dl.md5)
        qsm.enqueue()
        for i in range(101):
            timer.append(i)
        qsm.execute()
        qsm.finish()

    timeout = Thread(target=unlock, args=(timer,))
    timeout.start()
    hl.get_query()
    assert len(timer) == 101
    timeout.join()<|MERGE_RESOLUTION|>--- conflicted
+++ resolved
@@ -8,13 +8,8 @@
 from flowmachine.features.subscriber import *
 from threading import Thread
 import pandas as pd
+from flowmachine.core.spatial_unit import CellSpatialUnit
 
-<<<<<<< HEAD
-from flowmachine.core.spatial_unit import CellSpatialUnit
-from flowmachine.utils import rlock
-
-=======
->>>>>>> 3b76fa10
 
 def test_returns_future():
     """
