# This Source Code Form is subject to the terms of the Mozilla Public
# License, v. 2.0. If a copy of the MPL was not distributed with this
# file, You can obtain one at http://mozilla.org/MPL/2.0/.

# -*- coding: utf-8 -*-
"""
Commonly used testing fixtures for flowmachine.
"""
import json
import os
from functools import partial
from json import JSONDecodeError
from pathlib import Path

import pandas as pd
import pytest
import re
import logging
from unittest.mock import Mock

from _pytest.capture import CaptureResult
from approvaltests import verify
from approvaltests.reporters.generic_diff_reporter_factory import (
    GenericDiffReporterFactory,
)

import flowmachine
from flowmachine.core import Query, make_spatial_unit, Connection
from flowmachine.core.cache import reset_cache
from flowmachine.features import EventTableSubset

logger = logging.getLogger()

here = os.path.dirname(os.path.abspath(__file__))
flowkit_toplevel_dir = Path(__file__).parent.parent.parent


@pytest.fixture
def meaningful_locations_labels():
    return {
        "evening": {
            "type": "Polygon",
            "coordinates": [[[1e-06, -0.5], [1e-06, -1.1], [1.1, -1.1], [1.1, -0.5]]],
        },
        "day": {
            "type": "Polygon",
            "coordinates": [[[-1.1, -0.5], [-1.1, 0.5], [-1e-06, 0.5], [0, -0.5]]],
        },
    }


@pytest.fixture
def json_log(caplog):
    def parse_json():
        loggers = dict(debug=[], query_run_log=[])
        for logger, level, msg in caplog.record_tuples:
            if msg == "":
                continue
            try:
                parsed = json.loads(msg)
                loggers[parsed["logger"].split(".")[1]].append(parsed)
            except JSONDecodeError:
                loggers["debug"].append(msg)
        return CaptureResult(err=loggers["debug"], out=loggers["query_run_log"])

    return parse_json


@pytest.fixture(
    params=[
        {"spatial_unit_type": "admin", "level": 2},
        {
            "spatial_unit_type": "admin",
            "level": 2,
            "region_id_column_name": "admin2name",
        },
        {"spatial_unit_type": "versioned-site"},
        {"spatial_unit_type": "versioned-cell"},
        {"spatial_unit_type": "cell"},
        {"spatial_unit_type": "lon-lat"},
        {"spatial_unit_type": "grid", "size": 5},
        {
            "spatial_unit_type": "polygon",
            "region_id_column_name": "admin3pcod",
            "geom_table": "geography.admin3",
        },
        {
            "spatial_unit_type": "polygon",
            "region_id_column_name": "id AS site_id",
            "geom_table": "infrastructure.sites",
            "geom_column": "geom_point",
        },
    ],
    ids=lambda x: str(x),
)
def exemplar_spatial_unit_param(request):
    """
    A fixture which yields a succession of plausible values for the
    spatial_unit parameter.

    Yields
    ------
    flowmachine.core.spatial_unit.*SpatialUnit

    """
    yield make_spatial_unit(**request.param)


def pytest_itemcollected(item):
    """
    Custom hook which improves stdout logging from from pytest's default.

    Instead of just printing the filename and no description of the test
    (as would be the default) it also prints the docstring.
    """
    if item.obj.__doc__:
        item._nodeid = f'{item._nodeid} ({" ".join(item.obj.__doc__.split())})'


@pytest.fixture(autouse=True)
def skip_datecheck(request, monkeypatch):
    """
    Temporarily patches EventTableSubset so that it thinks any date is
    available, _without_ needing to touch the database. This shaves a little
    time off every `daily_location` creation.

    Use the `check_available_dates` py mark on your test to opt-in to date checking.
    """
    run_date_checks = request.node.get_closest_marker("check_available_dates", False)
    if not run_date_checks:
        monkeypatch.setattr(EventTableSubset, "_check_dates", lambda x: True)


@pytest.fixture(autouse=True)
def flowmachine_connect():
    con = flowmachine.connect()
    yield con
    reset_cache(con, Query.redis, protect_table_objects=False)
    con.engine.dispose()  # Close the connection
    Query.redis.flushdb()  # Empty the redis
    del Query.connection  # Ensure we recreate everything at next use


@pytest.fixture
def mocked_connections(monkeypatch):
    """
    Fixture which mocks out the setup methods for logger,
    connection, redis and threadpool and yields the mocks.

    Parameters
    ----------
    monkeypatch

    Yields
    ------
    tuple of mocks
        Mocks for init_logging, Connection, StrictRedis and _start_threadpool

    """

    logging_mock = Mock()
    connection_mock = Mock(spec=Connection)
    redis_mock = Mock()
    tp_mock = Mock()
    monkeypatch.delattr("flowmachine.core.query.Query.connection", raising=False)
    monkeypatch.setattr(flowmachine.core.init, "set_log_level", logging_mock)
    monkeypatch.setattr(flowmachine.core.init, "Connection", connection_mock)
    monkeypatch.setattr("redis.StrictRedis", redis_mock)
    monkeypatch.setattr(flowmachine.core.init, "_start_threadpool", tp_mock)
    yield logging_mock, connection_mock, redis_mock, tp_mock
    del Query.connection


@pytest.fixture
def clean_env(monkeypatch):
    monkeypatch.delenv("FLOWMACHINE_LOG_LEVEL", raising=False)
    monkeypatch.delenv("FLOWDB_PORT", raising=False)
    monkeypatch.delenv("FLOWMACHINE_FLOWDB_USER", raising=False)
    monkeypatch.delenv("FLOWMACHINE_FLOWDB_PASSWORD", raising=False)
    monkeypatch.delenv("FLOWDB_HOST", raising=False)
    monkeypatch.delenv("DB_CONNECTION_POOL_SIZE", raising=False)
    monkeypatch.delenv("DB_CONNECTION_POOL_OVERFLOW", raising=False)
    monkeypatch.delenv("REDIS_HOST", raising=False)
    monkeypatch.delenv("REDIS_PORT", raising=False)
    monkeypatch.delenv("REDIS_PASSWORD", raising=False)


@pytest.fixture
def get_dataframe(flowmachine_connect):
    yield lambda query: pd.read_sql_query(
        f"SELECT {', '.join(query.column_names)} FROM ({query.get_query()}) _",
        con=flowmachine_connect.engine,
    )


@pytest.fixture
def get_column_names_from_run(flowmachine_connect):
    yield lambda query: pd.read_sql_query(
        f"{query.get_query()} LIMIT 0;", con=flowmachine_connect.engine
    ).columns.tolist()


@pytest.fixture
def get_length(flowmachine_connect):
    yield lambda query: len(
        pd.read_sql_query(query.get_query(), con=flowmachine_connect.engine)
    )


class DummyRedis:
    """
    Drop-in replacement for redis.
    """

    def __init__(self):
        self._store = {}
        self.allow_flush = True

    def setnx(self, name, val):
        if name not in self._store:
            self._store[name] = val.encode()

    def eval(self, script, numkeys, name, event):
        current_value = self._store[name]
        try:
            self._store[name] = self._store[event][current_value]
            return self._store[name], current_value
        except KeyError:
            return current_value, None

    def hset(self, key, current, next):
        try:
            self._store[key][current.encode()] = next.encode()
        except KeyError:
            self._store[key] = {current.encode(): next.encode()}

    def set(self, key, value):
        self._store[key] = value.encode()

    def get(self, key):
        return self._store.get(key, None)

    def keys(self):
        return sorted(self._store.keys())

    def flushdb(self):
        if (
            self.allow_flush
        ):  # Set allow_flush attribute to False to simulate concurrent writes
            self._store = {}


@pytest.fixture(scope="function")
def dummy_redis(monkeypatch):
    dummy_redis = DummyRedis()
    monkeypatch.setattr(Query, "redis", dummy_redis)
    return dummy_redis


@pytest.fixture(scope="session")
def diff_reporter():
    diff_reporter_factory = GenericDiffReporterFactory()
<<<<<<< HEAD
    with open(flowkit_toplevel_dir / "approvaltests_diff_reporters.json") as fin:
        for config in json.load(fin):
            diff_reporter_factory.add_default_reporter_config(config)
    return diff_reporter_factory.get_first_working()
=======
    try:
        with open(Path(__file__).parent / "reporters.json") as fin:
            for config in json.load(fin):
                diff_reporter_factory.add_default_reporter_config(config)
    except FileNotFoundError:
        pass
    differ = diff_reporter_factory.get_first_working()
    return partial(verify, reporter=differ)
>>>>>>> 17da706b
<|MERGE_RESOLUTION|>--- conflicted
+++ resolved
@@ -260,12 +260,6 @@
 @pytest.fixture(scope="session")
 def diff_reporter():
     diff_reporter_factory = GenericDiffReporterFactory()
-<<<<<<< HEAD
-    with open(flowkit_toplevel_dir / "approvaltests_diff_reporters.json") as fin:
-        for config in json.load(fin):
-            diff_reporter_factory.add_default_reporter_config(config)
-    return diff_reporter_factory.get_first_working()
-=======
     try:
         with open(Path(__file__).parent / "reporters.json") as fin:
             for config in json.load(fin):
@@ -273,5 +267,4 @@
     except FileNotFoundError:
         pass
     differ = diff_reporter_factory.get_first_working()
-    return partial(verify, reporter=differ)
->>>>>>> 17da706b
+    return partial(verify, reporter=differ)