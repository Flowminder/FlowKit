<<<<<<< HEAD
SELECT final_time.subscriber,
       pcod
FROM (SELECT subscriber_locs.subscriber,
             time,
             pcod,
             row_number() OVER (PARTITION BY subscriber_locs.subscriber
                                ORDER BY time DESC) AS rank
      FROM (SELECT subscriber,
                   datetime AS time,
                   pcod
            FROM (SELECT l.datetime,
                         l.location_id,
                         l.subscriber,
                         sites.pcod
                  FROM (SELECT tbl.datetime,
                               tbl.location_id,
                               tbl.subscriber
                        FROM (SELECT events.calls.datetime AS datetime,
                                     events.calls.location_id AS location_id,
                                     events.calls.msisdn AS subscriber
                              FROM events.calls
                              WHERE events.calls.datetime >= '2016-01-03 00:00:00'
                                AND events.calls.datetime < '2016-01-04 00:00:00') AS tbl
                             INNER JOIN (SELECT outgoing,
                                                datetime,
                                                duration,
                                                msisdn AS subscriber
                                         FROM events.calls
                                         WHERE CAST(datetime AS date) = '2016-01-01'
                                           AND duration > 2000) AS subset_query ON tbl.subscriber = subset_query.subscriber) AS l
                       INNER JOIN (SELECT loc_table.id AS location_id,
                                          loc_table.date_of_first_service,
                                          loc_table.date_of_last_service,
                                          geom_table.admin3pcod AS pcod
                                   FROM infrastructure.cells AS loc_table
                                        INNER JOIN (SELECT admin3pcod,
                                                           admin3name,
                                                           geom
                                                    FROM geography.admin3) AS geom_table ON st_within(CAST(loc_table.geom_point AS geometry),
                                                                                                      CAST(st_setsrid(geom_table.geom, 4326) AS geometry))) AS sites ON l.location_id = sites.location_id
                                                                                                                                                                    AND CAST(l.datetime AS date) BETWEEN COALESCE(sites.date_of_first_service,
                                                                                                                                                                                                                  CAST('-infinity' AS timestamptz))
                                                                                                                                                                                                     AND COALESCE(sites.date_of_last_service,
                                                                                                                                                                                                                  CAST('infinity' AS timestamptz))) AS foo
            WHERE location_id IS NOT NULL
              AND location_id <> '') AS subscriber_locs) AS final_time
WHERE rank = 1
=======
SELECT DISTINCT ON (subscriber_locs.subscriber) subscriber_locs.subscriber,
                                                pcod
FROM (SELECT subscriber,
             datetime AS time,
             pcod
      FROM (SELECT l.datetime,
                   l.location_id,
                   l.subscriber,
                   sites.pcod
            FROM (SELECT tbl.datetime,
                         tbl.location_id,
                         tbl.subscriber
                  FROM (SELECT events.calls.datetime AS datetime,
                               events.calls.location_id AS location_id,
                               events.calls.msisdn AS subscriber
                        FROM events.calls
                        WHERE events.calls.datetime >= '2016-01-03 00:00:00'
                          AND events.calls.datetime < '2016-01-04 00:00:00') AS tbl
                       INNER JOIN (SELECT outgoing,
                                          datetime,
                                          duration,
                                          msisdn AS subscriber
                                   FROM events.calls
                                   WHERE CAST(datetime AS date) = '2016-01-01'
                                     AND duration > 2000) AS subset_query ON tbl.subscriber = subset_query.subscriber) AS l
                 INNER JOIN (SELECT loc_table.id AS location_id,
                                    loc_table.date_of_first_service,
                                    loc_table.date_of_last_service,
                                    geom_table.admin3pcod AS pcod
                             FROM infrastructure.cells AS loc_table
                                  INNER JOIN (SELECT gid,
                                                     admin0name,
                                                     admin0pcod,
                                                     admin1name,
                                                     admin1pcod,
                                                     admin2name,
                                                     admin2pcod,
                                                     admin3name,
                                                     admin3pcod,
                                                     admin3refn,
                                                     admin3altn,
                                                     admin3al_1,
                                                     date,
                                                     validon,
                                                     validto,
                                                     shape_star,
                                                     shape_stle,
                                                     shape_leng,
                                                     shape_area,
                                                     geom
                                              FROM geography.admin3) AS geom_table ON st_within(CAST(loc_table.geom_point AS geometry),
                                                                                                CAST(st_setsrid(geom_table.geom, 4326) AS geometry))) AS sites ON l.location_id = sites.location_id
                                                                                                                                                              AND CAST(l.datetime AS date) BETWEEN COALESCE(sites.date_of_first_service,
                                                                                                                                                                                                            CAST('-infinity' AS timestamptz))
                                                                                                                                                                                               AND COALESCE(sites.date_of_last_service,
                                                                                                                                                                                                            CAST('infinity' AS timestamptz))) AS foo
      WHERE location_id IS NOT NULL
        AND location_id <> '') AS subscriber_locs
ORDER BY subscriber_locs.subscriber,
         time DESC
>>>>>>> e8c33fa2
<|MERGE_RESOLUTION|>--- conflicted
+++ resolved
@@ -1,52 +1,3 @@
-<<<<<<< HEAD
-SELECT final_time.subscriber,
-       pcod
-FROM (SELECT subscriber_locs.subscriber,
-             time,
-             pcod,
-             row_number() OVER (PARTITION BY subscriber_locs.subscriber
-                                ORDER BY time DESC) AS rank
-      FROM (SELECT subscriber,
-                   datetime AS time,
-                   pcod
-            FROM (SELECT l.datetime,
-                         l.location_id,
-                         l.subscriber,
-                         sites.pcod
-                  FROM (SELECT tbl.datetime,
-                               tbl.location_id,
-                               tbl.subscriber
-                        FROM (SELECT events.calls.datetime AS datetime,
-                                     events.calls.location_id AS location_id,
-                                     events.calls.msisdn AS subscriber
-                              FROM events.calls
-                              WHERE events.calls.datetime >= '2016-01-03 00:00:00'
-                                AND events.calls.datetime < '2016-01-04 00:00:00') AS tbl
-                             INNER JOIN (SELECT outgoing,
-                                                datetime,
-                                                duration,
-                                                msisdn AS subscriber
-                                         FROM events.calls
-                                         WHERE CAST(datetime AS date) = '2016-01-01'
-                                           AND duration > 2000) AS subset_query ON tbl.subscriber = subset_query.subscriber) AS l
-                       INNER JOIN (SELECT loc_table.id AS location_id,
-                                          loc_table.date_of_first_service,
-                                          loc_table.date_of_last_service,
-                                          geom_table.admin3pcod AS pcod
-                                   FROM infrastructure.cells AS loc_table
-                                        INNER JOIN (SELECT admin3pcod,
-                                                           admin3name,
-                                                           geom
-                                                    FROM geography.admin3) AS geom_table ON st_within(CAST(loc_table.geom_point AS geometry),
-                                                                                                      CAST(st_setsrid(geom_table.geom, 4326) AS geometry))) AS sites ON l.location_id = sites.location_id
-                                                                                                                                                                    AND CAST(l.datetime AS date) BETWEEN COALESCE(sites.date_of_first_service,
-                                                                                                                                                                                                                  CAST('-infinity' AS timestamptz))
-                                                                                                                                                                                                     AND COALESCE(sites.date_of_last_service,
-                                                                                                                                                                                                                  CAST('infinity' AS timestamptz))) AS foo
-            WHERE location_id IS NOT NULL
-              AND location_id <> '') AS subscriber_locs) AS final_time
-WHERE rank = 1
-=======
 SELECT DISTINCT ON (subscriber_locs.subscriber) subscriber_locs.subscriber,
                                                 pcod
 FROM (SELECT subscriber,
@@ -106,5 +57,4 @@
       WHERE location_id IS NOT NULL
         AND location_id <> '') AS subscriber_locs
 ORDER BY subscriber_locs.subscriber,
-         time DESC
->>>>>>> e8c33fa2
+         time DESC