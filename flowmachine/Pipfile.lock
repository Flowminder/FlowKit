--- conflicted
+++ resolved
@@ -1,11 +1,7 @@
 {
     "_meta": {
         "hash": {
-<<<<<<< HEAD
-            "sha256": "46b391c06da6c2e61d6a14e4de88b2a74a034cf3254c4e358031de42d38734c9"
-=======
-            "sha256": "7ad782aabcefe35156b46881aec346e08a13a405bc120709111baab38eff00e6"
->>>>>>> 6aea272f
+            "sha256": "0b77b295849cfb3e6290fb7ca4170d5fec98f02b334a7850990f0abdd6524db6"
         },
         "pipfile-spec": 6,
         "requires": {
@@ -170,8 +166,6 @@
             "index": "pypi",
             "version": "==0.13"
         },
-<<<<<<< HEAD
-=======
         "python-rapidjson": {
             "hashes": [
                 "sha256:0643d0350a02db7d292ecb62ec9e71d9ae9d591ee3023a0a1a076e0b8596f372",
@@ -199,15 +193,6 @@
             "index": "pypi",
             "version": "==0.7.0"
         },
-        "python-redis-lock": {
-            "hashes": [
-                "sha256:5316d473ce6ce86a774b9f9c110d84c3a9bd1a2abfda5d99e9c0c8a872a8e6d6",
-                "sha256:f0649c49341fa943f19b8fbe93c3457df8a0a85006c88134465a16401fd1e553"
-            ],
-            "index": "pypi",
-            "version": "==3.3.1"
-        },
->>>>>>> 6aea272f
         "pytz": {
             "hashes": [
                 "sha256:32b0891edff07e28efe91284ed9c31e123d84bea3fd98e1f72be2508f43ef8d9",
@@ -407,39 +392,39 @@
         },
         "coverage": {
             "hashes": [
-                "sha256:09e47c529ff77bf042ecfe858fb55c3e3eb97aac2c87f0349ab5a7efd6b3939f",
-                "sha256:0a1f9b0eb3aa15c990c328535655847b3420231af299386cfe5efc98f9c250fe",
-                "sha256:0cc941b37b8c2ececfed341444a456912e740ecf515d560de58b9a76562d966d",
-                "sha256:10e8af18d1315de936d67775d3a814cc81d0747a1a0312d84e27ae5610e313b0",
-                "sha256:1b4276550b86caa60606bd3572b52769860a81a70754a54acc8ba789ce74d607",
-                "sha256:1e8a2627c48266c7b813975335cfdea58c706fe36f607c97d9392e61502dc79d",
-                "sha256:2b224052bfd801beb7478b03e8a66f3f25ea56ea488922e98903914ac9ac930b",
-                "sha256:447c450a093766744ab53bf1e7063ec82866f27bcb4f4c907da25ad293bba7e3",
-                "sha256:46101fc20c6f6568561cdd15a54018bb42980954b79aa46da8ae6f008066a30e",
-                "sha256:4710dc676bb4b779c4361b54eb308bc84d64a2fa3d78e5f7228921eccce5d815",
-                "sha256:510986f9a280cd05189b42eee2b69fecdf5bf9651d4cd315ea21d24a964a3c36",
-                "sha256:5535dda5739257effef56e49a1c51c71f1d37a6e5607bb25a5eee507c59580d1",
-                "sha256:5a7524042014642b39b1fcae85fb37556c200e64ec90824ae9ecf7b667ccfc14",
-                "sha256:5f55028169ef85e1fa8e4b8b1b91c0b3b0fa3297c4fb22990d46ff01d22c2d6c",
-                "sha256:6694d5573e7790a0e8d3d177d7a416ca5f5c150742ee703f3c18df76260de794",
-                "sha256:6831e1ac20ac52634da606b658b0b2712d26984999c9d93f0c6e59fe62ca741b",
-                "sha256:77f0d9fa5e10d03aa4528436e33423bfa3718b86c646615f04616294c935f840",
-                "sha256:828ad813c7cdc2e71dcf141912c685bfe4b548c0e6d9540db6418b807c345ddd",
-                "sha256:85a06c61598b14b015d4df233d249cd5abfa61084ef5b9f64a48e997fd829a82",
-                "sha256:8cb4febad0f0b26c6f62e1628f2053954ad2c555d67660f28dfb1b0496711952",
-                "sha256:a5c58664b23b248b16b96253880b2868fb34358911400a7ba39d7f6399935389",
-                "sha256:aaa0f296e503cda4bc07566f592cd7a28779d433f3a23c48082af425d6d5a78f",
-                "sha256:ab235d9fe64833f12d1334d29b558aacedfbca2356dfb9691f2d0d38a8a7bfb4",
-                "sha256:b3b0c8f660fae65eac74fbf003f3103769b90012ae7a460863010539bb7a80da",
-                "sha256:bab8e6d510d2ea0f1d14f12642e3f35cefa47a9b2e4c7cea1852b52bc9c49647",
-                "sha256:c45297bbdbc8bb79b02cf41417d63352b70bcb76f1bbb1ee7d47b3e89e42f95d",
-                "sha256:d19bca47c8a01b92640c614a9147b081a1974f69168ecd494687c827109e8f42",
-                "sha256:d64b4340a0c488a9e79b66ec9f9d77d02b99b772c8b8afd46c1294c1d39ca478",
-                "sha256:da969da069a82bbb5300b59161d8d7c8d423bc4ccd3b410a9b4d8932aeefc14b",
-                "sha256:ed02c7539705696ecb7dc9d476d861f3904a8d2b7e894bd418994920935d36bb",
-                "sha256:ee5b8abc35b549012e03a7b1e86c09491457dba6c94112a2482b18589cc2bdb9"
-            ],
-            "version": "==4.5.2"
+                "sha256:3684fabf6b87a369017756b551cef29e505cb155ddb892a7a29277b978da88b9",
+                "sha256:39e088da9b284f1bd17c750ac672103779f7954ce6125fd4382134ac8d152d74",
+                "sha256:3c205bc11cc4fcc57b761c2da73b9b72a59f8d5ca89979afb0c1c6f9e53c7390",
+                "sha256:465ce53a8c0f3a7950dfb836438442f833cf6663d407f37d8c52fe7b6e56d7e8",
+                "sha256:48020e343fc40f72a442c8a1334284620f81295256a6b6ca6d8aa1350c763bbe",
+                "sha256:5296fc86ab612ec12394565c500b412a43b328b3907c0d14358950d06fd83baf",
+                "sha256:5f61bed2f7d9b6a9ab935150a6b23d7f84b8055524e7be7715b6513f3328138e",
+                "sha256:68a43a9f9f83693ce0414d17e019daee7ab3f7113a70c79a3dd4c2f704e4d741",
+                "sha256:6b8033d47fe22506856fe450470ccb1d8ba1ffb8463494a15cfc96392a288c09",
+                "sha256:7ad7536066b28863e5835e8cfeaa794b7fe352d99a8cded9f43d1161be8e9fbd",
+                "sha256:7bacb89ccf4bedb30b277e96e4cc68cd1369ca6841bde7b005191b54d3dd1034",
+                "sha256:839dc7c36501254e14331bcb98b27002aa415e4af7ea039d9009409b9d2d5420",
+                "sha256:8f9a95b66969cdea53ec992ecea5406c5bd99c9221f539bca1e8406b200ae98c",
+                "sha256:932c03d2d565f75961ba1d3cec41ddde00e162c5b46d03f7423edcb807734eab",
+                "sha256:988529edadc49039d205e0aa6ce049c5ccda4acb2d6c3c5c550c17e8c02c05ba",
+                "sha256:998d7e73548fe395eeb294495a04d38942edb66d1fa61eb70418871bc621227e",
+                "sha256:9de60893fb447d1e797f6bf08fdf0dbcda0c1e34c1b06c92bd3a363c0ea8c609",
+                "sha256:9e80d45d0c7fcee54e22771db7f1b0b126fb4a6c0a2e5afa72f66827207ff2f2",
+                "sha256:a545a3dfe5082dc8e8c3eb7f8a2cf4f2870902ff1860bd99b6198cfd1f9d1f49",
+                "sha256:a5d8f29e5ec661143621a8f4de51adfb300d7a476224156a39a392254f70687b",
+                "sha256:aca06bfba4759bbdb09bf52ebb15ae20268ee1f6747417837926fae990ebc41d",
+                "sha256:bb23b7a6fd666e551a3094ab896a57809e010059540ad20acbeec03a154224ce",
+                "sha256:bfd1d0ae7e292105f29d7deaa9d8f2916ed8553ab9d5f39ec65bcf5deadff3f9",
+                "sha256:c62ca0a38958f541a73cf86acdab020c2091631c137bd359c4f5bddde7b75fd4",
+                "sha256:c709d8bda72cf4cd348ccec2a4881f2c5848fd72903c185f363d361b2737f773",
+                "sha256:c968a6aa7e0b56ecbd28531ddf439c2ec103610d3e2bf3b75b813304f8cb7723",
+                "sha256:df785d8cb80539d0b55fd47183264b7002077859028dfe3070cf6359bf8b2d9c",
+                "sha256:f406628ca51e0ae90ae76ea8398677a921b36f0bd71aab2099dfed08abd0322f",
+                "sha256:f46087bbd95ebae244a0eda01a618aff11ec7a069b15a3ef8f6b520db523dcf1",
+                "sha256:f8019c5279eb32360ca03e9fac40a12667715546eed5c5eb59eb381f2f501260",
+                "sha256:fc5f4d209733750afd2714e9109816a29500718b32dd9a5db01c0cb3a019b96a"
+            ],
+            "version": "==4.5.3"
         },
         "cycler": {
             "hashes": [
@@ -773,14 +758,20 @@
         },
         "pyproj": {
             "hashes": [
-                "sha256:0127518d25398099952fc45f0f2c8239b4a5c70271bb5fd3934e32c9d919ea8f",
-                "sha256:3d3949d739715fbd41a9dc7dfb02ee6775370714057e5f7c7c7daebc774b0e2e",
-                "sha256:47623ab367433177d116d0d9e2aff80b645d431c20e04971d616c0e204a43c22",
-                "sha256:aa8f0fda988353f37831356d82aadafa4b44815d3c4daadcda046f0f345567ce",
-                "sha256:dd9db4354c0b770496c2678b8a7df1ddad919d83303a9993b1ede7e1b7d18f13",
-                "sha256:edb8e75c11c8c6a587191d230c1e580826186fd5c2f912e12b7fc3f536ec772c"
-            ],
-            "version": "==2.0.0"
+                "sha256:17d49bb427b6a44ac9f1c1a8b3e286809e47e2d6fb191e457a4b75ba041f2beb",
+                "sha256:18afe189b8bf48582aa4a891369d92f9def1a1a002eb2d959e8ccacf31302040",
+                "sha256:34ffca7927d3c1618d2e8b744980a34dae66796ffa52dbcd9a1f702d28f628e0",
+                "sha256:5cb4196a60159ef05f465c4c223a53985d6a83e4623fbddd581541d22c799433",
+                "sha256:7b8c22cc8f9885907246b2b5543f06208c7a78df1564648e21708cb948f42e38",
+                "sha256:ae60ef20c9587065b1c1e655fa97efebb5e42410e5815b1ffec923e3e361c715",
+                "sha256:be5c534a98ab09450b2377b1b44d2f0f000847ac4a469c52695af0b30a4d9425",
+                "sha256:c88807bcfcc9db1461c8dc5cdde7db62b8f97f14b4d7cea192e9350df546d43b",
+                "sha256:dc60fc538fedf47f91fa3417785377535a36fcb7b6613f4fddd8a96d7bc29220",
+                "sha256:f1ea7a1ad00ad3a81c4159aa9f605e9608d293534996d48e138c09173b96466c",
+                "sha256:f2ac42ee0bf52cd4320c7e2d6793fa7e6a4901612a9e85194590ecf885035e56",
+                "sha256:f85586c7752fb381bc93caa2e2fe388c4aebfdc5fb81d9ab0f171ff5566c57a4"
+            ],
+            "version": "==2.0.1"
         },
         "pytest": {
             "hashes": [
