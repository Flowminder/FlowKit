{
    "_meta": {
        "hash": {
<<<<<<< HEAD
            "sha256": "3265c98e4a2e887455cb4e03577541fc4252e95e555a5990ec481d4ad5065054"
=======
            "sha256": "e0d1144bda8ebed7d39298ed9ba14c04e1822a670a6a8be4121be7c704bf4712"
>>>>>>> c6836f11
        },
        "pipfile-spec": 6,
        "requires": {
            "python_version": "3.7"
        },
        "sources": [
            {
                "name": "pypi",
                "url": "https://pypi.org/simple",
                "verify_ssl": true
            }
        ]
    },
    "default": {
        "apispec": {
            "hashes": [
                "sha256:13088129b657789671d18e5022f4f9e6ec9ec38742d301285232f11d1d35976c",
                "sha256:de3c6cb97b50e16a0123ddd449002f10a48fafdd789fcfe7771d60d36b700ea1"
            ],
            "version": "==1.3.3"
        },
        "apispec-oneofschema": {
            "hashes": [
                "sha256:a02d1ae2279dbf5b64ce8459728d4c8ca674548c509fae45c95f9f4dd45f454f"
            ],
            "index": "pypi",
            "version": "==2.0.2"
        },
        "cachetools": {
            "hashes": [
                "sha256:219b7dc6024195b6f2bc3d3f884d1fef458745cd323b04165378622dcc823852",
                "sha256:9efcc9fab3b49ab833475702b55edd5ae07af1af7a4c627678980b45e459c460"
            ],
            "index": "pypi",
            "version": "==3.1.0"
        },
        "decorator": {
            "hashes": [
                "sha256:86156361c50488b84a3f148056ea716ca587df2f0de1d34750d35c21312725de",
                "sha256:f069f3a01830ca754ba5258fde2278454a0b5b79e0d7f5c13b3b97e57d4acff6"
            ],
            "version": "==4.4.0"
        },
        "finist": {
            "hashes": [
                "sha256:795fc4d9f73e6e0e1af4c151d577f4a7b31bd591cd7163e1a99bb4a17faf2742"
            ],
            "index": "pypi",
            "version": "==0.1.2"
        },
        "marshmallow": {
            "editable": true,
            "git": "https://github.com/marshmallow-code/marshmallow.git",
            "ref": "a04d481865a44e24ede38eaa921c3fc76111a48c"
        },
        "marshmallow-oneofschema": {
            "editable": true,
            "git": "https://github.com/marshmallow-code/marshmallow-oneofschema.git",
            "ref": "8195dc3e595fa33a5f007f10ba7cfc08f2177515"
        },
        "networkx": {
            "hashes": [
                "sha256:8311ddef63cf5c5c5e7c1d0212dd141d9a1fe3f474915281b73597ed5f1d4e3d"
            ],
            "index": "pypi",
            "version": "==2.3"
        },
        "numpy": {
            "hashes": [
                "sha256:0e2eed77804b2a6a88741f8fcac02c5499bba3953ec9c71e8b217fad4912c56c",
                "sha256:1c666f04553ef70fda54adf097dbae7080645435fc273e2397f26bbf1d127bbb",
                "sha256:1f46532afa7b2903bfb1b79becca2954c0a04389d19e03dc73f06b039048ac40",
                "sha256:315fa1b1dfc16ae0f03f8fd1c55f23fd15368710f641d570236f3d78af55e340",
                "sha256:3d5fcea4f5ed40c3280791d54da3ad2ecf896f4c87c877b113576b8280c59441",
                "sha256:48241759b99d60aba63b0e590332c600fc4b46ad597c9b0a53f350b871ef0634",
                "sha256:4b4f2924b36d857cf302aec369caac61e43500c17eeef0d7baacad1084c0ee84",
                "sha256:54fe3b7ed9e7eb928bbc4318f954d133851865f062fa4bbb02ef8940bc67b5d2",
                "sha256:5a8f021c70e6206c317974c93eaaf9bc2b56295b6b1cacccf88846e44a1f33fc",
                "sha256:754a6be26d938e6ca91942804eb209307b73f806a1721176278a6038869a1686",
                "sha256:771147e654e8b95eea1293174a94f34e2e77d5729ad44aefb62fbf8a79747a15",
                "sha256:78a6f89da87eeb48014ec652a65c4ffde370c036d780a995edaeb121d3625621",
                "sha256:7fde5c2a3a682a9e101e61d97696687ebdba47637611378b4127fe7e47fdf2bf",
                "sha256:80d99399c97f646e873dd8ce87c38cfdbb668956bbc39bc1e6cac4b515bba2a0",
                "sha256:88a72c1e45a0ae24d1f249a529d9f71fe82e6fa6a3fd61414b829396ec585900",
                "sha256:a4f4460877a16ac73302a9c077ca545498d9fe64e6a81398d8e1a67e4695e3df",
                "sha256:a61255a765b3ac73ee4b110b28fccfbf758c985677f526c2b4b39c48cc4b509d",
                "sha256:ab4896a8c910b9a04c0142871d8800c76c8a2e5ff44763513e1dd9d9631ce897",
                "sha256:abbd6b1c2ef6199f4b7ca9f818eb6b31f17b73a6110aadc4e4298c3f00fab24e",
                "sha256:b16d88da290334e33ea992c56492326ea3b06233a00a1855414360b77ca72f26",
                "sha256:b78a1defedb0e8f6ae1eb55fa6ac74ab42acc4569c3a2eacc2a407ee5d42ebcb",
                "sha256:cfef82c43b8b29ca436560d51b2251d5117818a8d1fb74a8384a83c096745dad",
                "sha256:d160e57731fcdec2beda807ebcabf39823c47e9409485b5a3a1db3a8c6ce763e"
            ],
            "index": "pypi",
            "version": "==1.16.3"
        },
        "pandas": {
            "hashes": [
                "sha256:071e42b89b57baa17031af8c6b6bbd2e9a5c68c595bc6bf9adabd7a9ed125d3b",
                "sha256:17450e25ae69e2e6b303817bdf26b2cd57f69595d8550a77c308be0cd0fd58fa",
                "sha256:17916d818592c9ec891cbef2e90f98cc85e0f1e89ed0924c9b5220dc3209c846",
                "sha256:2538f099ab0e9f9c9d09bbcd94b47fd889bad06dc7ae96b1ed583f1dc1a7a822",
                "sha256:366f30710172cb45a6b4f43b66c220653b1ea50303fbbd94e50571637ffb9167",
                "sha256:42e5ad741a0d09232efbc7fc648226ed93306551772fc8aecc6dce9f0e676794",
                "sha256:4e718e7f395ba5bfe8b6f6aaf2ff1c65a09bb77a36af6394621434e7cc813204",
                "sha256:4f919f409c433577a501e023943e582c57355d50a724c589e78bc1d551a535a2",
                "sha256:4fe0d7e6438212e839fc5010c78b822664f1a824c0d263fd858f44131d9166e2",
                "sha256:5149a6db3e74f23dc3f5a216c2c9ae2e12920aa2d4a5b77e44e5b804a5f93248",
                "sha256:627594338d6dd995cfc0bacd8e654cd9e1252d2a7c959449228df6740d737eb8",
                "sha256:83c702615052f2a0a7fb1dd289726e29ec87a27272d775cb77affe749cca28f8",
                "sha256:8c872f7fdf3018b7891e1e3e86c55b190e6c5cee70cab771e8f246c855001296",
                "sha256:90f116086063934afd51e61a802a943826d2aac572b2f7d55caaac51c13db5b5",
                "sha256:a3352bacac12e1fc646213b998bce586f965c9d431773d9e91db27c7c48a1f7d",
                "sha256:bcdd06007cca02d51350f96debe51331dec429ac8f93930a43eb8fb5639e3eb5",
                "sha256:c1bd07ebc15285535f61ddd8c0c75d0d6293e80e1ee6d9a8d73f3f36954342d0",
                "sha256:c9a4b7c55115eb278c19aa14b34fcf5920c8fe7797a09b7b053ddd6195ea89b3",
                "sha256:cc8fc0c7a8d5951dc738f1c1447f71c43734244453616f32b8aa0ef6013a5dfb",
                "sha256:d7b460bc316064540ce0c41c1438c416a40746fd8a4fb2999668bf18f3c4acf1"
            ],
            "index": "pypi",
            "version": "==0.24.2"
        },
        "pglast": {
            "hashes": [
                "sha256:10a6a44fa6ecf61370720786bb86507ee277cda29fc97622f42a45ac827e70bd",
                "sha256:1442ae2cfc6427e9a8fcc2dc18d9ecfcaa1b16eba237fdcf0b2b13912eab9a86",
                "sha256:8fbd6fc8d2f7c9c2969f2f1de6d863b29a55e258468819fc89c3b0066c34fbf8",
                "sha256:a903bc2f4ba668ec96f3dba8b17eedf4a4b4599d2ac8614e1e2cce8b6d198eb1",
                "sha256:c13310af90f35af58082481f26e12bd93ef571f587832fc235ea6a4ec4f060d3",
                "sha256:c96a8f3f78fbd8a773fa0e76a937b572e1682386f44e626365cfd542a878bf9b",
                "sha256:d9bd96cdc573c3fff37752c171613e2e47497a1bce9f84e0fa24709f363d689e"
            ],
            "index": "pypi",
            "version": "==1.4"
        },
        "psycopg2-binary": {
            "hashes": [
                "sha256:007ca0df127b1862fc010125bc4100b7a630efc6841047bd11afceadb4754611",
                "sha256:03c49e02adf0b4d68f422fdbd98f7a7c547beb27e99a75ed02298f85cb48406a",
                "sha256:0a1232cdd314e08848825edda06600455ad2a7adaa463ebfb12ece2d09f3370e",
                "sha256:131c80d0958c89273d9720b9adf9df1d7600bb3120e16019a7389ab15b079af5",
                "sha256:2de34cc3b775724623f86617d2601308083176a495f5b2efc2bbb0da154f483a",
                "sha256:2eddc31500f73544a2a54123d4c4b249c3c711d31e64deddb0890982ea37397a",
                "sha256:484f6c62bdc166ee0e5be3aa831120423bf399786d1f3b0304526c86180fbc0b",
                "sha256:4c2d9369ed40b4a44a8ccd6bc3a7db6272b8314812d2d1091f95c4c836d92e06",
                "sha256:70f570b5fa44413b9f30dbc053d17ef3ce6a4100147a10822f8662e58d473656",
                "sha256:7a2b5b095f3bd733aab101c89c0e1a3f0dfb4ebdc26f6374805c086ffe29d5b2",
                "sha256:804914a669186e2843c1f7fbe12b55aad1b36d40a28274abe6027deffad9433d",
                "sha256:8520c03172da18345d012949a53617a963e0191ccb3c666f23276d5326af27b5",
                "sha256:90da901fc33ea393fc644607e4a3916b509387e9339ec6ebc7bfded45b7a0ae9",
                "sha256:a582416ad123291a82c300d1d872bdc4136d69ad0b41d57dc5ca3df7ef8e3088",
                "sha256:ac8c5e20309f4989c296d62cac20ee456b69c41fd1bc03829e27de23b6fa9dd0",
                "sha256:b2cf82f55a619879f8557fdaae5cec7a294fac815e0087c4f67026fdf5259844",
                "sha256:b59d6f8cfca2983d8fdbe457bf95d2192f7b7efdb2b483bf5fa4e8981b04e8b2",
                "sha256:be08168197021d669b9964bd87628fa88f910b1be31e7010901070f2540c05fd",
                "sha256:be0f952f1c365061041bad16e27e224e29615d4eb1fb5b7e7760a1d3d12b90b6",
                "sha256:c1c9a33e46d7c12b9c96cf2d4349d783e3127163fd96254dcd44663cf0a1d438",
                "sha256:d18c89957ac57dd2a2724ecfe9a759912d776f96ecabba23acb9ecbf5c731035",
                "sha256:d7e7b0ff21f39433c50397e60bf0995d078802c591ca3b8d99857ea18a7496ee",
                "sha256:da0929b2bf0d1f365345e5eb940d8713c1d516312e010135b14402e2a3d2404d",
                "sha256:de24a4962e361c512d3e528ded6c7480eab24c655b8ca1f0b761d3b3650d2f07",
                "sha256:e45f93ff3f7dae2202248cf413a87aeb330821bf76998b3cf374eda2fc893dd7",
                "sha256:f046aeae1f7a845041b8661bb7a52449202b6c5d3fb59eb4724e7ca088811904",
                "sha256:f1dc2b7b2748084b890f5d05b65a47cd03188824890e9a60818721fd492249fb",
                "sha256:fcbe7cf3a786572b73d2cd5f34ed452a5f5fac47c9c9d1e0642c457a148f9f88"
            ],
            "index": "pypi",
            "version": "==2.8.2"
        },
        "python-dateutil": {
            "hashes": [
                "sha256:7e6584c74aeed623791615e26efd690f29817a27c73085b78e4bad02493df2fb",
                "sha256:c89805f6f4d64db21ed966fda138f8a5ed7a4fdbc1a8ee329ce1b74e3c74da9e"
            ],
            "index": "pypi",
            "version": "==2.8.0"
        },
        "python-louvain": {
            "hashes": [
                "sha256:b4938f20063bc53e68d5b182dcea0634dfb63a0e3489f929d4083c24a920b2fe"
            ],
            "index": "pypi",
            "version": "==0.13"
        },
        "python-rapidjson": {
            "hashes": [
                "sha256:0118e15a5420c1eb777da512b15e7cf7cddc599c5713d5c728fba1d9933ba1e6",
                "sha256:022492d5fdb36cb424608cf891549149407c7aec672fe60ba461871850a46f1b",
                "sha256:29508627db1dbb4b2bbca89d430528c9d270f631c6b1457ddb82f4b4f11fac05",
                "sha256:2ef21fd3d8c18a278f6b2fd179ef102cb96a1e96161f64da4811a7ccfb8e6609",
                "sha256:313e4287de28669d58eefdbbbf095170715b0729f5630aa7081799ab573f0426",
                "sha256:387f0d3b86647f60b4a6331eebbfffe95b637ce0d568f098a4e6ae01ceb3c368",
                "sha256:3ea01520ebe28d270c79120a836d251fbb2187227695461a310fe0293f348b2d",
                "sha256:3eab4c2405c8a12ce57d005c771a758c12344e34793396e4d495644fb755f326",
                "sha256:4685de2ce614aafbc69838eac90500416f576bf37c62c26d7a543fc828b6a265",
                "sha256:475820d98d0a4e039f1185706c795e993f3a5b3bd2ff48b4d823bb9919a607db",
                "sha256:4d7dea19ad185f6535683c2110554eb7e0f5d4573c7807242b7ec259c4fec2bb",
                "sha256:525eebbb5e9e9957964c68c897a1181a2d42e69c109553e96ea43ba3dd78c360",
                "sha256:5b0a38f42e65d43415b40394d8ff9a40f7114e4221573df79f3f6f4177773306",
                "sha256:769c33a3aba0bec3b2b3721d05c5958879de70b22f0d73755f02386a39c84a5d",
                "sha256:8b43817f46325df477245581d57639dd5c99e42c9f915b4251823b0a9ca58b3e",
                "sha256:9d23b1336f5083f305d75430000b3f9d93b8898e7443c3ebf4ad48a5a2d3f19f",
                "sha256:a6dbe9c4c66be952aec3ae81b45f4e34d02b7bd47e57568a99566ae344e9befc",
                "sha256:e2492d01e49f642f3ccdea38581e824283147f28bfb4b3de9e5de1646cd156a3",
                "sha256:ee2abb07820b80c7bf7c752fe51580c14e3d1e2ba75bb8fb7beaf69be56150f9",
                "sha256:f4d349d25c4c92d193e892e8368d67e13dff9e1ceb70c4b1f5f112add860390e",
                "sha256:f784416aff3babbb0aceec3ef12593c055749d64c24f0dbf546645cf8ac7cef4"
            ],
            "index": "pypi",
            "version": "==0.7.1"
        },
        "pytz": {
            "hashes": [
                "sha256:303879e36b721603cc54604edcac9d20401bdbe31e1e4fdee5b9f98d5d31dfda",
                "sha256:d747dd3d23d77ef44c6a3526e274af6efeb0a6f1afd5a69ba4d5be4098c8e141"
            ],
            "index": "pypi",
            "version": "==2019.1"
        },
        "pyzmq": {
            "hashes": [
                "sha256:1651e52ed91f0736afd6d94ef9f3259b5534ce8beddb054f3d5ca989c4ef7c4f",
                "sha256:5ccb9b3d4cd20c000a9b75689d5add8cd3bce67fcbd0f8ae1b59345247d803af",
                "sha256:5e120c4cd3872e332fb35d255ad5998ebcee32ace4387b1b337416b6b90436c7",
                "sha256:5e2a3707c69a7281a9957f83718815fd74698cba31f6d69f9ed359921f662221",
                "sha256:63d51add9af8d0442dc90f916baf98fdc04e3b0a32afec4bfc83f8d85e72959f",
                "sha256:65c5a0bdc49e20f7d6b03a661f71e2fda7a99c51270cafe71598146d09810d0d",
                "sha256:66828fabe911aa545d919028441a585edb7c9c77969a5fea6722ef6e6ece38ab",
                "sha256:7d79427e82d9dad6e9b47c0b3e7ae5f9d489b1601e3a36ea629bb49501a4daf3",
                "sha256:824ee5d3078c4eae737ffc500fbf32f2b14e6ec89b26b435b7834febd70120cf",
                "sha256:89dc0a83cccec19ff3c62c091e43e66e0183d1e6b4658c16ee4e659518131494",
                "sha256:8b319805f6f7c907b101c864c3ca6cefc9db8ce0791356f180b1b644c7347e4c",
                "sha256:90facfb379ab47f94b19519c1ecc8ec8d10813b69d9c163117944948bdec5d15",
                "sha256:a0a178c7420021fc0730180a914a4b4b3092ce9696ceb8e72d0f60f8ce1655dd",
                "sha256:a7a89591ae315baccb8072f216614b3e59aed7385aef4393a6c741783d6ee9cf",
                "sha256:ba2578f0ae582452c02ed9fac2dc477b08e80ce05d2c0885becf5fff6651ccb0",
                "sha256:c69b0055c55702f5b0b6b354133e8325b9a56dbc80e1be2d240bead253fb9825",
                "sha256:ca434e1858fe222380221ddeb81e86f45522773344c9da63c311d17161df5e06",
                "sha256:d4b8ecfc3d92f114f04d5c40f60a65e5196198b827503341521dda12d8b14939",
                "sha256:d706025c47b09a54f005953ebe206f6d07a22516776faa4f509aaff681cc5468",
                "sha256:d8f27e958f8a2c0c8ffd4d8855c3ce8ac3fa1e105f0491ce31729aa2b3229740",
                "sha256:dbd264298f76b9060ce537008eb989317ca787c857e23cbd1b3ddf89f190a9b1",
                "sha256:e926d66f0df8fdbf03ba20583af0f215e475c667fb033d45fd031c66c63e34c9",
                "sha256:efc3bd48237f973a749f7312f68062f1b4ca5c2032a0673ca3ea8e46aa77187b",
                "sha256:f59bc782228777cbfe04555707a9c56d269c787ed25d6d28ed9d0fbb41cb1ad2",
                "sha256:f8da5322f4ff5f667a0d5a27e871b560c6637153c81e318b35cb012b2a98835c"
            ],
            "index": "pypi",
            "version": "==18.0.1"
        },
        "redis": {
            "hashes": [
                "sha256:6946b5dca72e86103edc8033019cc3814c031232d339d5f4533b02ea85685175",
                "sha256:8ca418d2ddca1b1a850afa1680a7d2fd1f3322739271de4b704e0d4668449273"
            ],
            "version": "==3.2.1"
        },
        "shapely": {
            "hashes": [
                "sha256:0378964902f89b8dbc332e5bdfa08e0bc2f7ab39fecaeb17fbb2a7699a44fe71",
                "sha256:34e7c6f41fb27906ccdf2514ee44a5774b90b39a256b6511a6a57d11ffe64999",
                "sha256:3ca69d4b12e2b05b549465822744b6a3a1095d8488cc27b2728a06d3c07d0eee",
                "sha256:3e9388f29bd81fcd4fa5c35125e1fbd4975ee36971a87a90c093f032d0e9de24",
                "sha256:3ef28e3f20a1c37f5b99ea8cf8dcb58e2f1a8762d65ed2d21fd92bf1d4811182",
                "sha256:523c94403047eb6cacd7fc1863ebef06e26c04d8a4e7f8f182d49cd206fe787e",
                "sha256:5d22a1a705c2f70f61ccadc696e33d922c1a92e00df8e1d58a6ade14dd7e3b4f",
                "sha256:714b6680215554731389a1bbdae4cec61741aa4726921fa2b2b96a6f578a2534",
                "sha256:7dfe1528650c3f0dc82f41a74cf4f72018288db9bfb75dcd08f6f04233ec7e78",
                "sha256:ba58b21b9cf3c33725f7f530febff9ed6a6846f9d0bf8a120fc74683ff919f89",
                "sha256:c4b87bb61fc3de59fc1f85e71a79b0c709dc68364d9584473697aad4aa13240f",
                "sha256:ebb4d2bee7fac3f6c891fcdafaa17f72ab9c6480f6d00de0b2dc9a5137dfe342"
            ],
            "index": "pypi",
            "version": "==1.6.4.post2"
        },
        "six": {
            "hashes": [
                "sha256:3350809f0555b11f552448330d0b52d5f24c91a322ea4a15ef22629740f3761c",
                "sha256:d16a0141ec1a18405cd4ce8b4613101da75da0e9a7aec5bdd4fa804d0e0eba73"
            ],
            "version": "==1.12.0"
        },
        "sqlalchemy": {
            "hashes": [
                "sha256:91c54ca8345008fceaec987e10924bf07dcab36c442925357e5a467b36a38319"
            ],
            "index": "pypi",
            "version": "==1.3.3"
        },
        "structlog": {
            "hashes": [
                "sha256:5feae03167620824d3ae3e8915ea8589fc28d1ad6f3edf3cc90ed7c7cb33fab5",
                "sha256:db441b81c65b0f104a7ce5d86c5432be099956b98b8a2c8be0b3fb3a7a0b1536"
            ],
            "index": "pypi",
            "version": "==19.1.0"
        }
    },
    "develop": {
        "appdirs": {
            "hashes": [
                "sha256:9e5896d1372858f8dd3344faf4e5014d21849c756c8d5701f78f8a103b372d92",
                "sha256:d8b24664561d0d34ddfaec54636d502d7cea6e29c3eaf68f3df6180863e2166e"
            ],
            "version": "==1.4.3"
        },
        "appnope": {
            "hashes": [
                "sha256:5b26757dc6f79a3b7dc9fab95359328d5747fcb2409d331ea66d0272b90ab2a0",
                "sha256:8b995ffe925347a2138d7ac0fe77155e4311a0ea6d6da4f5128fe4b3cbe5ed71"
            ],
            "markers": "sys_platform == 'darwin'",
            "version": "==0.1.0"
        },
        "approvaltests": {
            "hashes": [
                "sha256:15c18543f68dcdb124295b9fc0135096f86a9d973381ff5936e40a4457c02038"
            ],
            "index": "pypi",
            "version": "==0.2.4"
        },
        "argh": {
            "hashes": [
                "sha256:a9b3aaa1904eeb78e32394cd46c6f37ac0fb4af6dc488daa58971bdc7d7fcaf3",
                "sha256:e9535b8c84dc9571a48999094fda7f33e63c3f1b74f3e5f3ac0105a58405bb65"
            ],
            "version": "==0.26.2"
        },
        "aspy.yaml": {
            "hashes": [
                "sha256:ae249074803e8b957c83fdd82a99160d0d6d26dff9ba81ba608b42eebd7d8cd3",
                "sha256:c7390d79f58eb9157406966201abf26da0d56c07e0ff0deadc39c8f4dbc13482"
            ],
            "version": "==1.2.0"
        },
        "asynctest": {
            "hashes": [
                "sha256:5da6118a7e6d6b54d83a8f7197769d046922a44d2a99c21382f0a6e4fadae676",
                "sha256:c27862842d15d83e6a34eb0b2866c323880eb3a75e4485b079ea11748fd77fac"
            ],
            "index": "pypi",
            "version": "==0.13.0"
        },
        "atomicwrites": {
            "hashes": [
                "sha256:03472c30eb2c5d1ba9227e4c2ca66ab8287fbfbbda3888aa93dc2e28fc6811b4",
                "sha256:75a9445bac02d8d058d5e1fe689654ba5a6556a1dfd8ce6ec55a0ed79866cfa6"
            ],
            "version": "==1.3.0"
        },
        "attrs": {
            "hashes": [
                "sha256:69c0dbf2ed392de1cb5ec704444b08a5ef81680a61cb899dc08127123af36a79",
                "sha256:f0b870f674851ecbfbbbd364d6b5cbdff9dcedbc7f3f5e18a6891057f21fe399"
            ],
            "version": "==19.1.0"
        },
        "backcall": {
            "hashes": [
                "sha256:38ecd85be2c1e78f77fd91700c76e14667dc21e2713b63876c0eb901196e01e4",
                "sha256:bbbf4b1e5cd2bdb08f915895b51081c041bac22394fdfcfdfbe9f14b77c08bf2"
            ],
            "version": "==0.1.0"
        },
        "black": {
            "hashes": [
                "sha256:09a9dcb7c46ed496a9850b76e4e825d6049ecd38b611f1224857a79bd985a8cf",
                "sha256:68950ffd4d9169716bcb8719a56c07a2f4485354fec061cdd5910aa07369731c"
            ],
            "index": "pypi",
            "version": "==19.3b0"
        },
        "cachey": {
            "hashes": [
                "sha256:de1db64409158d40acdfdd869ccbca7ce90b2f2ba20d44fb68f32e72f5679f21"
            ],
            "index": "pypi",
            "version": "==0.1.1"
        },
        "cfgv": {
            "hashes": [
                "sha256:6e9f2feea5e84bc71e56abd703140d7a2c250fc5ba38b8702fd6a68ed4e3b2ef",
                "sha256:e7f186d4a36c099a9e20b04ac3108bd8bb9b9257e692ce18c8c3764d5cb12172"
            ],
            "version": "==1.6.0"
        },
        "click": {
            "hashes": [
                "sha256:2335065e6395b9e67ca716de5f7526736bfa6ceead690adf616d925bdc622b13",
                "sha256:5b94b49521f6456670fdb30cd82a4eca9412788a93fa6dd6df72c94d5a8ff2d7"
            ],
            "version": "==7.0"
        },
        "click-plugins": {
            "hashes": [
                "sha256:46ab999744a9d831159c3411bb0c79346d94a444df9a3a3742e9ed63645f264b",
                "sha256:5d262006d3222f5057fd81e1623d4443e41dcda5dc815c06b442aa3c02889fc8"
            ],
            "version": "==1.1.1"
        },
        "cligj": {
            "hashes": [
                "sha256:20f24ce9abfde3f758aec3399e6811b936b6772f360846c662c19bf5537b4f14",
                "sha256:60c93dda4499562eb87509a8ff3535a7441053b766c9c26bcf874a732f939c7c",
                "sha256:6c7d52d529a78712491974f975c33473f430c0f7beb18c0d7a402a743dcb460a"
            ],
            "version": "==0.5.0"
        },
        "coverage": {
            "hashes": [
                "sha256:3684fabf6b87a369017756b551cef29e505cb155ddb892a7a29277b978da88b9",
                "sha256:39e088da9b284f1bd17c750ac672103779f7954ce6125fd4382134ac8d152d74",
                "sha256:3c205bc11cc4fcc57b761c2da73b9b72a59f8d5ca89979afb0c1c6f9e53c7390",
                "sha256:465ce53a8c0f3a7950dfb836438442f833cf6663d407f37d8c52fe7b6e56d7e8",
                "sha256:48020e343fc40f72a442c8a1334284620f81295256a6b6ca6d8aa1350c763bbe",
                "sha256:5296fc86ab612ec12394565c500b412a43b328b3907c0d14358950d06fd83baf",
                "sha256:5f61bed2f7d9b6a9ab935150a6b23d7f84b8055524e7be7715b6513f3328138e",
                "sha256:68a43a9f9f83693ce0414d17e019daee7ab3f7113a70c79a3dd4c2f704e4d741",
                "sha256:6b8033d47fe22506856fe450470ccb1d8ba1ffb8463494a15cfc96392a288c09",
                "sha256:7ad7536066b28863e5835e8cfeaa794b7fe352d99a8cded9f43d1161be8e9fbd",
                "sha256:7bacb89ccf4bedb30b277e96e4cc68cd1369ca6841bde7b005191b54d3dd1034",
                "sha256:839dc7c36501254e14331bcb98b27002aa415e4af7ea039d9009409b9d2d5420",
                "sha256:8f9a95b66969cdea53ec992ecea5406c5bd99c9221f539bca1e8406b200ae98c",
                "sha256:932c03d2d565f75961ba1d3cec41ddde00e162c5b46d03f7423edcb807734eab",
                "sha256:988529edadc49039d205e0aa6ce049c5ccda4acb2d6c3c5c550c17e8c02c05ba",
                "sha256:998d7e73548fe395eeb294495a04d38942edb66d1fa61eb70418871bc621227e",
                "sha256:9de60893fb447d1e797f6bf08fdf0dbcda0c1e34c1b06c92bd3a363c0ea8c609",
                "sha256:9e80d45d0c7fcee54e22771db7f1b0b126fb4a6c0a2e5afa72f66827207ff2f2",
                "sha256:a545a3dfe5082dc8e8c3eb7f8a2cf4f2870902ff1860bd99b6198cfd1f9d1f49",
                "sha256:a5d8f29e5ec661143621a8f4de51adfb300d7a476224156a39a392254f70687b",
                "sha256:aca06bfba4759bbdb09bf52ebb15ae20268ee1f6747417837926fae990ebc41d",
                "sha256:bb23b7a6fd666e551a3094ab896a57809e010059540ad20acbeec03a154224ce",
                "sha256:bfd1d0ae7e292105f29d7deaa9d8f2916ed8553ab9d5f39ec65bcf5deadff3f9",
                "sha256:c62ca0a38958f541a73cf86acdab020c2091631c137bd359c4f5bddde7b75fd4",
                "sha256:c709d8bda72cf4cd348ccec2a4881f2c5848fd72903c185f363d361b2737f773",
                "sha256:c968a6aa7e0b56ecbd28531ddf439c2ec103610d3e2bf3b75b813304f8cb7723",
                "sha256:df785d8cb80539d0b55fd47183264b7002077859028dfe3070cf6359bf8b2d9c",
                "sha256:f406628ca51e0ae90ae76ea8398677a921b36f0bd71aab2099dfed08abd0322f",
                "sha256:f46087bbd95ebae244a0eda01a618aff11ec7a069b15a3ef8f6b520db523dcf1",
                "sha256:f8019c5279eb32360ca03e9fac40a12667715546eed5c5eb59eb381f2f501260",
                "sha256:fc5f4d209733750afd2714e9109816a29500718b32dd9a5db01c0cb3a019b96a"
            ],
            "version": "==4.5.3"
        },
        "cycler": {
            "hashes": [
                "sha256:1d8a5ae1ff6c5cf9b93e8811e581232ad8920aeec647c37316ceac982b08cb2d",
                "sha256:cd7b2d1018258d7247a71425e9f26463dfb444d411c39569972f4ce586b0c9d8"
            ],
            "version": "==0.10.0"
        },
        "decorator": {
            "hashes": [
                "sha256:86156361c50488b84a3f148056ea716ca587df2f0de1d34750d35c21312725de",
                "sha256:f069f3a01830ca754ba5258fde2278454a0b5b79e0d7f5c13b3b97e57d4acff6"
            ],
            "version": "==4.4.0"
        },
        "descartes": {
            "hashes": [
                "sha256:135a502146af5ed6ff359975e2ebc5fa4b71b5432c355c2cafdc6dea1337035b",
                "sha256:4c62dc41109689d03e4b35de0a2bcbdeeb81047badc607c4415d5c753bd683af",
                "sha256:b7e412e7e6e294412f1d0f661f187babc970088c2456089e6801eebb043c2e1b"
            ],
            "index": "pypi",
            "version": "==1.1.0"
        },
        "fiona": {
            "hashes": [
                "sha256:1353a0c7d03f96b0755d13bc0277b0b6a79585f94981e1ae6452c55958431b2b",
                "sha256:1783c3abceccca318fac3d5bfd4305bc31c94fbb5abdc60e96b0ccedaa263857",
                "sha256:22dfc9d82adae78567b2a242f297915aeb7727cde06a3d762252e5393af959c5",
                "sha256:2e1ba6e87f9a63962af4c4c44152f9f49245c29fd90ce1c4bb19bddbb31e22f4",
                "sha256:6c2b665ad369768cde426def664a9af46263152731b4a9493380a337f6c5a79e",
                "sha256:7ebfdce0be685aa44c31529d57cdea232c2386ad305c11a329f91c7613dbd2f4",
                "sha256:8e361b3cf00a472570fdd25ad39c722f1b3fda03fc4de1d35aac2b5da39bcdb3",
                "sha256:cb9081003e8585a284365b28cff61343541405263fd4e1c79f3baec7321b8b3f",
                "sha256:e3bfabe62c4081c88c47aa10c6165ecfefaa7c9aa5406496b75ff364757a0bbe",
                "sha256:ee2bbe5640f68342b6746a0ba733e25ee221106368558be6cd73dd08fc6fbe04",
                "sha256:fa31dfe8855b9cd0b128b47a4df558f1b8eda90d2181bff1dd9854e5556efb3e"
            ],
            "version": "==1.8.6"
        },
        "geojson": {
            "hashes": [
                "sha256:b175e00a76d923d6e7409de0784c147adcdd6e04b311b1d405895a4db3612c9d",
                "sha256:b2bfb5c8e6b4b0c55dd139996317145aa8526146b3f8570586f9613c527a648a"
            ],
            "index": "pypi",
            "version": "==2.4.1"
        },
        "geopandas": {
            "hashes": [
                "sha256:7261f76afefda02b6039015431cc727f6089fcdfdf69443cef4f31620f1efcac",
                "sha256:d075d2ab61a502ab92ec6b72aaf9610a1340ec24ed07264fcbdbe944b9e68954"
            ],
            "index": "pypi",
            "version": "==0.5.0"
        },
        "heapdict": {
            "hashes": [
                "sha256:40c9e3680616cfdf942f77429a3a9e0a76f31ce965d62f4ffbe63a83a5ef1b5a"
            ],
            "version": "==1.0.0"
        },
        "identify": {
            "hashes": [
                "sha256:432c548d6138cb57a3d8f62f079a025a29b8ae34a50dd3b496bbf661818f2bc0",
                "sha256:d4401d60bf1938aa3074a352a5cc9044107edf11a6fedd3a1db172c141619b81"
            ],
            "version": "==1.4.3"
        },
        "importlib-metadata": {
            "hashes": [
                "sha256:0e375a4c177090292988d1c2f997c7c2467d908c1adbed3e08fb511486c85457",
                "sha256:440815529340fb7fdd6a83ebf4258cc2860fb3770d37b52875e37c6f509a4cd6"
            ],
            "version": "==0.13"
        },
        "ipdb": {
            "hashes": [
                "sha256:dce2112557edfe759742ca2d0fee35c59c97b0cc7a05398b791079d78f1519ce"
            ],
            "index": "pypi",
            "version": "==0.12"
        },
        "ipykernel": {
            "hashes": [
                "sha256:346189536b88859937b5f4848a6fd85d1ad0729f01724a411de5cae9b618819c",
                "sha256:f0e962052718068ad3b1d8bcc703794660858f58803c3798628817f492a8769c"
            ],
            "index": "pypi",
            "version": "==5.1.1"
        },
        "ipython": {
            "hashes": [
                "sha256:54c5a8aa1eadd269ac210b96923688ccf01ebb2d0f21c18c3c717909583579a8",
                "sha256:e840810029224b56cd0d9e7719dc3b39cf84d577f8ac686547c8ba7a06eeab26"
            ],
            "index": "pypi",
            "version": "==7.5.0"
        },
        "ipython-genutils": {
            "hashes": [
                "sha256:72dd37233799e619666c9f639a9da83c34013a73e8bbc79a7a6348d93c61fab8",
                "sha256:eb2e116e75ecef9d4d228fdc66af54269afa26ab4463042e33785b887c628ba8"
            ],
            "version": "==0.2.0"
        },
        "jedi": {
            "hashes": [
                "sha256:2bb0603e3506f708e792c7f4ad8fc2a7a9d9c2d292a358fbbd58da531695595b",
                "sha256:2c6bcd9545c7d6440951b12b44d373479bf18123a401a52025cf98563fbd826c"
            ],
            "version": "==0.13.3"
        },
        "jupyter-client": {
            "hashes": [
                "sha256:b5f9cb06105c1d2d30719db5ffb3ea67da60919fb68deaefa583deccd8813551",
                "sha256:c44411eb1463ed77548bc2d5ec0d744c9b81c4a542d9637c7a52824e2121b987"
            ],
            "version": "==5.2.4"
        },
        "jupyter-core": {
            "hashes": [
                "sha256:927d713ffa616ea11972534411544589976b2493fc7e09ad946e010aa7eb9970",
                "sha256:ba70754aa680300306c699790128f6fbd8c306ee5927976cbe48adacf240c0b7"
            ],
            "version": "==4.4.0"
        },
        "kiwisolver": {
            "hashes": [
                "sha256:05b5b061e09f60f56244adc885c4a7867da25ca387376b02c1efc29cc16bcd0f",
                "sha256:26f4fbd6f5e1dabff70a9ba0d2c4bd30761086454aa30dddc5b52764ee4852b7",
                "sha256:3b2378ad387f49cbb328205bda569b9f87288d6bc1bf4cd683c34523a2341efe",
                "sha256:400599c0fe58d21522cae0e8b22318e09d9729451b17ee61ba8e1e7c0346565c",
                "sha256:47b8cb81a7d18dbaf4fed6a61c3cecdb5adec7b4ac292bddb0d016d57e8507d5",
                "sha256:53eaed412477c836e1b9522c19858a8557d6e595077830146182225613b11a75",
                "sha256:58e626e1f7dfbb620d08d457325a4cdac65d1809680009f46bf41eaf74ad0187",
                "sha256:5a52e1b006bfa5be04fe4debbcdd2688432a9af4b207a3f429c74ad625022641",
                "sha256:5c7ca4e449ac9f99b3b9d4693debb1d6d237d1542dd6a56b3305fe8a9620f883",
                "sha256:682e54f0ce8f45981878756d7203fd01e188cc6c8b2c5e2cf03675390b4534d5",
                "sha256:79bfb2f0bd7cbf9ea256612c9523367e5ec51d7cd616ae20ca2c90f575d839a2",
                "sha256:7f4dd50874177d2bb060d74769210f3bce1af87a8c7cf5b37d032ebf94f0aca3",
                "sha256:8944a16020c07b682df861207b7e0efcd2f46c7488619cb55f65882279119389",
                "sha256:8aa7009437640beb2768bfd06da049bad0df85f47ff18426261acecd1cf00897",
                "sha256:939f36f21a8c571686eb491acfffa9c7f1ac345087281b412d63ea39ca14ec4a",
                "sha256:9733b7f64bd9f807832d673355f79703f81f0b3e52bfce420fc00d8cb28c6a6c",
                "sha256:a02f6c3e229d0b7220bd74600e9351e18bc0c361b05f29adae0d10599ae0e326",
                "sha256:a0c0a9f06872330d0dd31b45607197caab3c22777600e88031bfe66799e70bb0",
                "sha256:acc4df99308111585121db217681f1ce0eecb48d3a828a2f9bbf9773f4937e9e",
                "sha256:b64916959e4ae0ac78af7c3e8cef4becee0c0e9694ad477b4c6b3a536de6a544",
                "sha256:d3fcf0819dc3fea58be1fd1ca390851bdb719a549850e708ed858503ff25d995",
                "sha256:d52e3b1868a4e8fd18b5cb15055c76820df514e26aa84cc02f593d99fef6707f",
                "sha256:db1a5d3cc4ae943d674718d6c47d2d82488ddd94b93b9e12d24aabdbfe48caee",
                "sha256:e3a21a720791712ed721c7b95d433e036134de6f18c77dbe96119eaf7aa08004",
                "sha256:e8bf074363ce2babeb4764d94f8e65efd22e6a7c74860a4f05a6947afc020ff2",
                "sha256:f16814a4a96dc04bf1da7d53ee8d5b1d6decfc1a92a63349bb15d37b6a263dd9",
                "sha256:f2b22153870ca5cf2ab9c940d7bc38e8e9089fa0f7e5856ea195e1cf4ff43d5a",
                "sha256:f790f8b3dff3d53453de6a7b7ddd173d2e020fb160baff578d578065b108a05f"
            ],
            "version": "==1.1.0"
        },
        "matplotlib": {
            "hashes": [
                "sha256:08d9bc2e2acef42965256acd5015dc2c899cbd53e01bf4214c5510c7ea0efd2d",
                "sha256:1e0213f87cc0076f7b0c4c251d7e23601e2419cd98691df79edb95517ba06f0c",
                "sha256:1f31053f660df5f0310118d7f5bd1e8025170e9773f0bebe8fec486d0926adf6",
                "sha256:399bf6352633aeeb45ca55c6c943fa2738022fb17ae498c32a142ced0b41528d",
                "sha256:409a5894efb810d630d2512449c7a4394de9a4d15fc6394e26a409b17d9cc18c",
                "sha256:5c5ef5cf1bc8f483123102e2615644937af7d4c01d100acc72bf74a044a78717",
                "sha256:d0052be5cdfa27018bb08194b8812c47cb985d60eb682e1809c76e9600839516",
                "sha256:e7d6620d145ca9f6c3e88248e5734b6fda430e75e70755b887e48f8e9bc1de2a",
                "sha256:f3d8b6bccc577e4e5ecbd58fdd63cacb8e58f0ed1e97616a7f7a7baaf4b8d036"
            ],
            "version": "==3.1.0"
        },
        "more-itertools": {
            "hashes": [
                "sha256:2112d2ca570bb7c3e53ea1a35cd5df42bb0fd10c45f0fb97178679c3c03d64c7",
                "sha256:c3e4748ba1aad8dba30a4886b0b1a2004f9a863837b8654e7059eebf727afa5a"
            ],
            "markers": "python_version > '2.7'",
            "version": "==7.0.0"
        },
        "munch": {
            "hashes": [
                "sha256:6ae3d26b837feacf732fb8aa5b842130da1daf221f5af9f9d4b2a0a6414b0d51"
            ],
            "version": "==2.3.2"
        },
        "nodeenv": {
            "hashes": [
                "sha256:ad8259494cf1c9034539f6cced78a1da4840a4b157e23640bc4a0c0546b0cb7a"
            ],
            "version": "==1.3.3"
        },
        "numpy": {
            "hashes": [
                "sha256:0e2eed77804b2a6a88741f8fcac02c5499bba3953ec9c71e8b217fad4912c56c",
                "sha256:1c666f04553ef70fda54adf097dbae7080645435fc273e2397f26bbf1d127bbb",
                "sha256:1f46532afa7b2903bfb1b79becca2954c0a04389d19e03dc73f06b039048ac40",
                "sha256:315fa1b1dfc16ae0f03f8fd1c55f23fd15368710f641d570236f3d78af55e340",
                "sha256:3d5fcea4f5ed40c3280791d54da3ad2ecf896f4c87c877b113576b8280c59441",
                "sha256:48241759b99d60aba63b0e590332c600fc4b46ad597c9b0a53f350b871ef0634",
                "sha256:4b4f2924b36d857cf302aec369caac61e43500c17eeef0d7baacad1084c0ee84",
                "sha256:54fe3b7ed9e7eb928bbc4318f954d133851865f062fa4bbb02ef8940bc67b5d2",
                "sha256:5a8f021c70e6206c317974c93eaaf9bc2b56295b6b1cacccf88846e44a1f33fc",
                "sha256:754a6be26d938e6ca91942804eb209307b73f806a1721176278a6038869a1686",
                "sha256:771147e654e8b95eea1293174a94f34e2e77d5729ad44aefb62fbf8a79747a15",
                "sha256:78a6f89da87eeb48014ec652a65c4ffde370c036d780a995edaeb121d3625621",
                "sha256:7fde5c2a3a682a9e101e61d97696687ebdba47637611378b4127fe7e47fdf2bf",
                "sha256:80d99399c97f646e873dd8ce87c38cfdbb668956bbc39bc1e6cac4b515bba2a0",
                "sha256:88a72c1e45a0ae24d1f249a529d9f71fe82e6fa6a3fd61414b829396ec585900",
                "sha256:a4f4460877a16ac73302a9c077ca545498d9fe64e6a81398d8e1a67e4695e3df",
                "sha256:a61255a765b3ac73ee4b110b28fccfbf758c985677f526c2b4b39c48cc4b509d",
                "sha256:ab4896a8c910b9a04c0142871d8800c76c8a2e5ff44763513e1dd9d9631ce897",
                "sha256:abbd6b1c2ef6199f4b7ca9f818eb6b31f17b73a6110aadc4e4298c3f00fab24e",
                "sha256:b16d88da290334e33ea992c56492326ea3b06233a00a1855414360b77ca72f26",
                "sha256:b78a1defedb0e8f6ae1eb55fa6ac74ab42acc4569c3a2eacc2a407ee5d42ebcb",
                "sha256:cfef82c43b8b29ca436560d51b2251d5117818a8d1fb74a8384a83c096745dad",
                "sha256:d160e57731fcdec2beda807ebcabf39823c47e9409485b5a3a1db3a8c6ce763e"
            ],
            "index": "pypi",
            "version": "==1.16.3"
        },
        "pandas": {
            "hashes": [
                "sha256:071e42b89b57baa17031af8c6b6bbd2e9a5c68c595bc6bf9adabd7a9ed125d3b",
                "sha256:17450e25ae69e2e6b303817bdf26b2cd57f69595d8550a77c308be0cd0fd58fa",
                "sha256:17916d818592c9ec891cbef2e90f98cc85e0f1e89ed0924c9b5220dc3209c846",
                "sha256:2538f099ab0e9f9c9d09bbcd94b47fd889bad06dc7ae96b1ed583f1dc1a7a822",
                "sha256:366f30710172cb45a6b4f43b66c220653b1ea50303fbbd94e50571637ffb9167",
                "sha256:42e5ad741a0d09232efbc7fc648226ed93306551772fc8aecc6dce9f0e676794",
                "sha256:4e718e7f395ba5bfe8b6f6aaf2ff1c65a09bb77a36af6394621434e7cc813204",
                "sha256:4f919f409c433577a501e023943e582c57355d50a724c589e78bc1d551a535a2",
                "sha256:4fe0d7e6438212e839fc5010c78b822664f1a824c0d263fd858f44131d9166e2",
                "sha256:5149a6db3e74f23dc3f5a216c2c9ae2e12920aa2d4a5b77e44e5b804a5f93248",
                "sha256:627594338d6dd995cfc0bacd8e654cd9e1252d2a7c959449228df6740d737eb8",
                "sha256:83c702615052f2a0a7fb1dd289726e29ec87a27272d775cb77affe749cca28f8",
                "sha256:8c872f7fdf3018b7891e1e3e86c55b190e6c5cee70cab771e8f246c855001296",
                "sha256:90f116086063934afd51e61a802a943826d2aac572b2f7d55caaac51c13db5b5",
                "sha256:a3352bacac12e1fc646213b998bce586f965c9d431773d9e91db27c7c48a1f7d",
                "sha256:bcdd06007cca02d51350f96debe51331dec429ac8f93930a43eb8fb5639e3eb5",
                "sha256:c1bd07ebc15285535f61ddd8c0c75d0d6293e80e1ee6d9a8d73f3f36954342d0",
                "sha256:c9a4b7c55115eb278c19aa14b34fcf5920c8fe7797a09b7b053ddd6195ea89b3",
                "sha256:cc8fc0c7a8d5951dc738f1c1447f71c43734244453616f32b8aa0ef6013a5dfb",
                "sha256:d7b460bc316064540ce0c41c1438c416a40746fd8a4fb2999668bf18f3c4acf1"
            ],
            "index": "pypi",
            "version": "==0.24.2"
        },
        "parso": {
            "hashes": [
                "sha256:17cc2d7a945eb42c3569d4564cdf49bde221bc2b552af3eca9c1aad517dcdd33",
                "sha256:2e9574cb12e7112a87253e14e2c380ce312060269d04bd018478a3c92ea9a376"
            ],
            "version": "==0.4.0"
        },
        "pathtools": {
            "hashes": [
                "sha256:7c35c5421a39bb82e58018febd90e3b6e5db34c5443aaaf742b3f33d4655f1c0"
            ],
            "version": "==0.1.2"
        },
        "pexpect": {
            "hashes": [
                "sha256:2094eefdfcf37a1fdbfb9aa090862c1a4878e5c7e0e7e7088bdb511c558e5cd1",
                "sha256:9e2c1fd0e6ee3a49b28f95d4b33bc389c89b20af6a1255906e90ff1262ce62eb"
            ],
            "markers": "sys_platform != 'win32'",
            "version": "==4.7.0"
        },
        "pickleshare": {
            "hashes": [
                "sha256:87683d47965c1da65cdacaf31c8441d12b8044cdec9aca500cd78fc2c683afca",
                "sha256:9649af414d74d4df115d5d718f82acb59c9d418196b7b4290ed47a12ce62df56"
            ],
            "version": "==0.7.5"
        },
        "pluggy": {
            "hashes": [
                "sha256:25a1bc1d148c9a640211872b4ff859878d422bccb59c9965e04eed468a0aa180",
                "sha256:964cedd2b27c492fbf0b7f58b3284a09cf7f99b0f715941fb24a439b3af1bd1a"
            ],
            "version": "==0.11.0"
        },
        "pre-commit": {
            "hashes": [
                "sha256:6ca409d1f22d444af427fb023a33ca8b69625d508a50e1b7eaabd59247c93043",
                "sha256:94dd519597f5bff06a4b0df194a79c524b78f4b1534c1ce63241a9d4fb23b926"
            ],
            "index": "pypi",
            "version": "==1.16.1"
        },
        "prompt-toolkit": {
            "hashes": [
                "sha256:11adf3389a996a6d45cc277580d0d53e8a5afd281d0c9ec71b28e6f121463780",
                "sha256:2519ad1d8038fd5fc8e770362237ad0364d16a7650fb5724af6997ed5515e3c1",
                "sha256:977c6583ae813a37dc1c2e1b715892461fcbdaa57f6fc62f33a528c4886c8f55"
            ],
            "version": "==2.0.9"
        },
        "ptyprocess": {
            "hashes": [
                "sha256:923f299cc5ad920c68f2bc0bc98b75b9f838b93b599941a6b63ddbc2476394c0",
                "sha256:d7cc528d76e76342423ca640335bd3633420dc1366f258cb31d05e865ef5ca1f"
            ],
            "version": "==0.6.0"
        },
        "py": {
            "hashes": [
                "sha256:64f65755aee5b381cea27766a3a147c3f15b9b6b9ac88676de66ba2ae36793fa",
                "sha256:dc639b046a6e2cff5bbe40194ad65936d6ba360b52b3c3fe1d08a82dd50b5e53"
            ],
            "version": "==1.8.0"
        },
        "pygments": {
            "hashes": [
                "sha256:31cba6ffb739f099a85e243eff8cb717089fdd3c7300767d9fc34cb8e1b065f5",
                "sha256:5ad302949b3c98dd73f8d9fcdc7e9cb592f120e32a18e23efd7f3dc51194472b"
            ],
            "version": "==2.4.0"
        },
        "pygraphviz": {
            "hashes": [
                "sha256:50a829a305dc5a0fd1f9590748b19fece756093b581ac91e00c2c27c651d319d"
            ],
            "index": "pypi",
            "version": "==1.5"
        },
        "pyparsing": {
            "hashes": [
                "sha256:1873c03321fc118f4e9746baf201ff990ceb915f433f23b395f5580d1840cb2a",
                "sha256:9b6323ef4ab914af344ba97510e966d64ba91055d6b9afa6b30799340e89cc03"
            ],
            "version": "==2.4.0"
        },
        "pyperclip": {
            "hashes": [
                "sha256:a3cb6df5d8f1557ca8fc514d94fabf50dc5a97042c90e5ba4f3611864fed3fc5"
            ],
            "version": "==1.5.27"
        },
        "pyproj": {
            "hashes": [
                "sha256:0b363909ba0f873db684e75821c215146b010c38cb719346d872d473b890af78",
                "sha256:0c856964194f4c5e5418e69f2b1fbcc64b4230a7fbc8ba0af06c918f043ca9b8",
                "sha256:0df13fa24a458026e71599b9af75d47bb7994ff24d9f7a94f47960289a9b0d71",
                "sha256:193c966982728ea25addc00a0d4a4ecc2ca722ac13f7addb19a6e8f628eda802",
                "sha256:25d5e394bb91a8a9b3080effdc023ba3a646bf500a28ebaebd4d83ce9584a62a",
                "sha256:38f799621cc3c4c33db367e177340a5f5393ea27994966516d5a8d97b55be230",
                "sha256:3d890a8e75b55934e37d024aa69c2219ae2b26f57cc5daa10a7ec66e6dab365b",
                "sha256:4c1852652b335ddd9c5a2b760f4ab7a8a448d6831818f3ffa5ffbe260370c8c9",
                "sha256:56312e0342f48085b452a35d7f67211b62d6663905622de20321e1fb9386039d",
                "sha256:6c33f973b8719f211de073d9b119095ce420a2e96657aef0f2276f97055dd20f",
                "sha256:783720ae26fd40708193c3775231785efc9068aa67f5df1ab4e354ae03dc3794",
                "sha256:8fd410470f2f3e26983731146863bd939f5b33cc4b572843af836a4a1f43eb44",
                "sha256:99c52788b01a7bb9a88024bf4d40965c0a66a93d654600b5deacf644775f424d",
                "sha256:9beef4f85a25a86caf73cf2f03918f4c19d7002e2c0f85d12151b3382efd6705",
                "sha256:a28c4842ef8e6f2bf04e870ba8634020fa6a0a234b46c585aba33de72e261d3e",
                "sha256:cc4ba1f2ffaff2c36fc3c3a50e49892ee5d468eeed7a572ade71367382df4de7",
                "sha256:d46dc7a2b03724204b8d0daf30fca78d47e9018e10393c2d8b14c5be52ef0135",
                "sha256:e96ec8763f795fbbc8ac0d5bf2fb6ea39d37f17d73d614aacbd18d2b8f5367d8",
                "sha256:f1930f3eacd50acbd7a833d5ca0cdf38bb3a7c86f73a45c9b26f9ec0d1d40de0",
                "sha256:f89b610a9a38d0292e29b06093ffa09365d36259f58aa085b7cf32f2a8ab2b96",
                "sha256:fac2992495a2a4c29690916a129c6cc58cc93cf689db1e1cab016f2e210f3f4a"
            ],
            "version": "==2.1.3"
        },
        "pytest": {
            "hashes": [
                "sha256:1a8aa4fa958f8f451ac5441f3ac130d9fc86ea38780dd2715e6d5c5882700b24",
                "sha256:b8bf138592384bd4e87338cb0f256bf5f615398a649d4bd83915f0e4047a5ca6"
            ],
            "index": "pypi",
            "version": "==4.5.0"
        },
        "pytest-asyncio": {
            "hashes": [
                "sha256:9fac5100fd716cbecf6ef89233e8590a4ad61d729d1732e0a96b84182df1daaf",
                "sha256:d734718e25cfc32d2bf78d346e99d33724deeba774cc4afdf491530c6184b63b"
            ],
            "index": "pypi",
            "version": "==0.10.0"
        },
        "pytest-cov": {
            "hashes": [
                "sha256:2b097cde81a302e1047331b48cadacf23577e431b61e9c6f49a1170bbe3d3da6",
                "sha256:e00ea4fdde970725482f1f35630d12f074e121a23801aabf2ae154ec6bdd343a"
            ],
            "index": "pypi",
            "version": "==2.7.1"
        },
        "pytest-testmon": {
            "hashes": [
                "sha256:df00594e55f8f8f826e0e345dc23863ebac066eb749f8229c515a0373669c5bb"
            ],
            "index": "pypi",
            "version": "==0.9.16"
        },
        "python-dateutil": {
            "hashes": [
                "sha256:7e6584c74aeed623791615e26efd690f29817a27c73085b78e4bad02493df2fb",
                "sha256:c89805f6f4d64db21ed966fda138f8a5ed7a4fdbc1a8ee329ce1b74e3c74da9e"
            ],
            "index": "pypi",
            "version": "==2.8.0"
        },
        "pytz": {
            "hashes": [
                "sha256:303879e36b721603cc54604edcac9d20401bdbe31e1e4fdee5b9f98d5d31dfda",
                "sha256:d747dd3d23d77ef44c6a3526e274af6efeb0a6f1afd5a69ba4d5be4098c8e141"
            ],
            "index": "pypi",
            "version": "==2019.1"
        },
        "pyyaml": {
            "hashes": [
                "sha256:1adecc22f88d38052fb787d959f003811ca858b799590a5eaa70e63dca50308c",
                "sha256:436bc774ecf7c103814098159fbb84c2715d25980175292c648f2da143909f95",
                "sha256:460a5a4248763f6f37ea225d19d5c205677d8d525f6a83357ca622ed541830c2",
                "sha256:5a22a9c84653debfbf198d02fe592c176ea548cccce47553f35f466e15cf2fd4",
                "sha256:7a5d3f26b89d688db27822343dfa25c599627bc92093e788956372285c6298ad",
                "sha256:9372b04a02080752d9e6f990179a4ab840227c6e2ce15b95e1278456664cf2ba",
                "sha256:a5dcbebee834eaddf3fa7366316b880ff4062e4bcc9787b78c7fbb4a26ff2dd1",
                "sha256:aee5bab92a176e7cd034e57f46e9df9a9862a71f8f37cad167c6fc74c65f5b4e",
                "sha256:c51f642898c0bacd335fc119da60baae0824f2cde95b0330b56c0553439f0673",
                "sha256:c68ea4d3ba1705da1e0d85da6684ac657912679a649e8868bd850d2c299cce13",
                "sha256:e23d0cc5299223dcc37885dae624f382297717e459ea24053709675a976a3e19"
            ],
            "version": "==5.1"
        },
        "pyzmq": {
            "hashes": [
                "sha256:1651e52ed91f0736afd6d94ef9f3259b5534ce8beddb054f3d5ca989c4ef7c4f",
                "sha256:5ccb9b3d4cd20c000a9b75689d5add8cd3bce67fcbd0f8ae1b59345247d803af",
                "sha256:5e120c4cd3872e332fb35d255ad5998ebcee32ace4387b1b337416b6b90436c7",
                "sha256:5e2a3707c69a7281a9957f83718815fd74698cba31f6d69f9ed359921f662221",
                "sha256:63d51add9af8d0442dc90f916baf98fdc04e3b0a32afec4bfc83f8d85e72959f",
                "sha256:65c5a0bdc49e20f7d6b03a661f71e2fda7a99c51270cafe71598146d09810d0d",
                "sha256:66828fabe911aa545d919028441a585edb7c9c77969a5fea6722ef6e6ece38ab",
                "sha256:7d79427e82d9dad6e9b47c0b3e7ae5f9d489b1601e3a36ea629bb49501a4daf3",
                "sha256:824ee5d3078c4eae737ffc500fbf32f2b14e6ec89b26b435b7834febd70120cf",
                "sha256:89dc0a83cccec19ff3c62c091e43e66e0183d1e6b4658c16ee4e659518131494",
                "sha256:8b319805f6f7c907b101c864c3ca6cefc9db8ce0791356f180b1b644c7347e4c",
                "sha256:90facfb379ab47f94b19519c1ecc8ec8d10813b69d9c163117944948bdec5d15",
                "sha256:a0a178c7420021fc0730180a914a4b4b3092ce9696ceb8e72d0f60f8ce1655dd",
                "sha256:a7a89591ae315baccb8072f216614b3e59aed7385aef4393a6c741783d6ee9cf",
                "sha256:ba2578f0ae582452c02ed9fac2dc477b08e80ce05d2c0885becf5fff6651ccb0",
                "sha256:c69b0055c55702f5b0b6b354133e8325b9a56dbc80e1be2d240bead253fb9825",
                "sha256:ca434e1858fe222380221ddeb81e86f45522773344c9da63c311d17161df5e06",
                "sha256:d4b8ecfc3d92f114f04d5c40f60a65e5196198b827503341521dda12d8b14939",
                "sha256:d706025c47b09a54f005953ebe206f6d07a22516776faa4f509aaff681cc5468",
                "sha256:d8f27e958f8a2c0c8ffd4d8855c3ce8ac3fa1e105f0491ce31729aa2b3229740",
                "sha256:dbd264298f76b9060ce537008eb989317ca787c857e23cbd1b3ddf89f190a9b1",
                "sha256:e926d66f0df8fdbf03ba20583af0f215e475c667fb033d45fd031c66c63e34c9",
                "sha256:efc3bd48237f973a749f7312f68062f1b4ca5c2032a0673ca3ea8e46aa77187b",
                "sha256:f59bc782228777cbfe04555707a9c56d269c787ed25d6d28ed9d0fbb41cb1ad2",
                "sha256:f8da5322f4ff5f667a0d5a27e871b560c6637153c81e318b35cb012b2a98835c"
            ],
            "index": "pypi",
            "version": "==18.0.1"
        },
        "shapely": {
            "hashes": [
                "sha256:0378964902f89b8dbc332e5bdfa08e0bc2f7ab39fecaeb17fbb2a7699a44fe71",
                "sha256:34e7c6f41fb27906ccdf2514ee44a5774b90b39a256b6511a6a57d11ffe64999",
                "sha256:3ca69d4b12e2b05b549465822744b6a3a1095d8488cc27b2728a06d3c07d0eee",
                "sha256:3e9388f29bd81fcd4fa5c35125e1fbd4975ee36971a87a90c093f032d0e9de24",
                "sha256:3ef28e3f20a1c37f5b99ea8cf8dcb58e2f1a8762d65ed2d21fd92bf1d4811182",
                "sha256:523c94403047eb6cacd7fc1863ebef06e26c04d8a4e7f8f182d49cd206fe787e",
                "sha256:5d22a1a705c2f70f61ccadc696e33d922c1a92e00df8e1d58a6ade14dd7e3b4f",
                "sha256:714b6680215554731389a1bbdae4cec61741aa4726921fa2b2b96a6f578a2534",
                "sha256:7dfe1528650c3f0dc82f41a74cf4f72018288db9bfb75dcd08f6f04233ec7e78",
                "sha256:ba58b21b9cf3c33725f7f530febff9ed6a6846f9d0bf8a120fc74683ff919f89",
                "sha256:c4b87bb61fc3de59fc1f85e71a79b0c709dc68364d9584473697aad4aa13240f",
                "sha256:ebb4d2bee7fac3f6c891fcdafaa17f72ab9c6480f6d00de0b2dc9a5137dfe342"
            ],
            "index": "pypi",
            "version": "==1.6.4.post2"
        },
        "six": {
            "hashes": [
                "sha256:3350809f0555b11f552448330d0b52d5f24c91a322ea4a15ef22629740f3761c",
                "sha256:d16a0141ec1a18405cd4ce8b4613101da75da0e9a7aec5bdd4fa804d0e0eba73"
            ],
            "version": "==1.12.0"
        },
        "toml": {
            "hashes": [
                "sha256:229f81c57791a41d65e399fc06bf0848bab550a9dfd5ed66df18ce5f05e73d5c",
                "sha256:235682dd292d5899d361a811df37e04a8828a5b1da3115886b73cf81ebc9100e"
            ],
            "version": "==0.10.0"
        },
        "tornado": {
            "hashes": [
                "sha256:1174dcb84d08887b55defb2cda1986faeeea715fff189ef3dc44cce99f5fca6b",
                "sha256:2613fab506bd2aedb3722c8c64c17f8f74f4070afed6eea17f20b2115e445aec",
                "sha256:44b82bc1146a24e5b9853d04c142576b4e8fa7a92f2e30bc364a85d1f75c4de2",
                "sha256:457fcbee4df737d2defc181b9073758d73f54a6cfc1f280533ff48831b39f4a8",
                "sha256:49603e1a6e24104961497ad0c07c799aec1caac7400a6762b687e74c8206677d",
                "sha256:8c2f40b99a8153893793559919a355d7b74649a11e59f411b0b0a1793e160bc0",
                "sha256:e1d897889c3b5a829426b7d52828fb37b28bc181cd598624e65c8be40ee3f7fa"
            ],
            "version": "==6.0.2"
        },
        "traitlets": {
            "hashes": [
                "sha256:9c4bd2d267b7153df9152698efb1050a5d84982d3384a37b2c1f7723ba3e7835",
                "sha256:c6cb5e6f57c5a9bdaa40fa71ce7b4af30298fbab9ece9815b5d995ab6217c7d9"
            ],
            "version": "==4.3.2"
        },
        "virtualenv": {
            "hashes": [
                "sha256:99acaf1e35c7ccf9763db9ba2accbca2f4254d61d1912c5ee364f9cc4a8942a0",
                "sha256:fe51cdbf04e5d8152af06c075404745a7419de27495a83f0d72518ad50be3ce8"
            ],
            "version": "==16.6.0"
        },
        "watchdog": {
            "hashes": [
                "sha256:965f658d0732de3188211932aeb0bb457587f04f63ab4c1e33eab878e9de961d"
            ],
            "index": "pypi",
            "version": "==0.9.0"
        },
        "wcwidth": {
            "hashes": [
                "sha256:3df37372226d6e63e1b1e1eda15c594bca98a22d33a23832a90998faa96bc65e",
                "sha256:f4ebe71925af7b40a864553f761ed559b43544f8f71746c2d756c7fe788ade7c"
            ],
            "version": "==0.1.7"
        },
        "zipp": {
            "hashes": [
                "sha256:8c1019c6aad13642199fbe458275ad6a84907634cc9f0989877ccc4a2840139d",
                "sha256:ca943a7e809cc12257001ccfb99e3563da9af99d52f261725e96dfe0f9275bc3"
            ],
            "version": "==0.5.1"
        }
    }
}<|MERGE_RESOLUTION|>--- conflicted
+++ resolved
@@ -1,11 +1,7 @@
 {
     "_meta": {
         "hash": {
-<<<<<<< HEAD
-            "sha256": "3265c98e4a2e887455cb4e03577541fc4252e95e555a5990ec481d4ad5065054"
-=======
-            "sha256": "e0d1144bda8ebed7d39298ed9ba14c04e1822a670a6a8be4121be7c704bf4712"
->>>>>>> c6836f11
+            "sha256": "f82087625099b6dbb82ee5df6ab7da00c8b48b528d8fd1292fb453c4591fa198"
         },
         "pipfile-spec": 6,
         "requires": {
