{
    "_meta": {
        "hash": {
            "sha256": "0b77b295849cfb3e6290fb7ca4170d5fec98f02b334a7850990f0abdd6524db6"
        },
        "pipfile-spec": 6,
        "requires": {
            "python_version": "3.7"
        },
        "sources": [
            {
                "name": "pypi",
                "url": "https://pypi.org/simple",
                "verify_ssl": true
            }
        ]
    },
    "default": {
        "cachetools": {
            "hashes": [
                "sha256:219b7dc6024195b6f2bc3d3f884d1fef458745cd323b04165378622dcc823852",
                "sha256:9efcc9fab3b49ab833475702b55edd5ae07af1af7a4c627678980b45e459c460"
            ],
            "index": "pypi",
            "version": "==3.1.0"
        },
        "decorator": {
            "hashes": [
                "sha256:33cd704aea07b4c28b3eb2c97d288a06918275dac0ecebdaf1bc8a48d98adb9e",
                "sha256:cabb249f4710888a2fc0e13e9a16c343d932033718ff62e1e9bc93a9d3a9122b"
            ],
            "version": "==4.3.2"
        },
        "finist": {
            "hashes": [
                "sha256:795fc4d9f73e6e0e1af4c151d577f4a7b31bd591cd7163e1a99bb4a17faf2742"
            ],
            "index": "pypi",
            "version": "==0.1.2"
        },
        "networkx": {
            "hashes": [
                "sha256:45e56f7ab6fe81652fb4bc9f44faddb0e9025f469f602df14e3b2551c2ea5c8b"
            ],
            "index": "pypi",
            "version": "==2.2"
        },
        "numpy": {
            "hashes": [
                "sha256:1980f8d84548d74921685f68096911585fee393975f53797614b34d4f409b6da",
                "sha256:22752cd809272671b273bb86df0f505f505a12368a3a5fc0aa811c7ece4dfd5c",
                "sha256:23cc40313036cffd5d1873ef3ce2e949bdee0646c5d6f375bf7ee4f368db2511",
                "sha256:2b0b118ff547fecabc247a2668f48f48b3b1f7d63676ebc5be7352a5fd9e85a5",
                "sha256:3a0bd1edf64f6a911427b608a894111f9fcdb25284f724016f34a84c9a3a6ea9",
                "sha256:3f25f6c7b0d000017e5ac55977a3999b0b1a74491eacb3c1aa716f0e01f6dcd1",
                "sha256:4061c79ac2230594a7419151028e808239450e676c39e58302ad296232e3c2e8",
                "sha256:560ceaa24f971ab37dede7ba030fc5d8fa173305d94365f814d9523ffd5d5916",
                "sha256:62be044cd58da2a947b7e7b2252a10b42920df9520fc3d39f5c4c70d5460b8ba",
                "sha256:6c692e3879dde0b67a9dc78f9bfb6f61c666b4562fd8619632d7043fb5b691b0",
                "sha256:6f65e37b5a331df950ef6ff03bd4136b3c0bbcf44d4b8e99135d68a537711b5a",
                "sha256:7a78cc4ddb253a55971115f8320a7ce28fd23a065fc33166d601f51760eecfa9",
                "sha256:80a41edf64a3626e729a62df7dd278474fc1726836552b67a8c6396fd7e86760",
                "sha256:893f4d75255f25a7b8516feb5766c6b63c54780323b9bd4bc51cdd7efc943c73",
                "sha256:972ea92f9c1b54cc1c1a3d8508e326c0114aaf0f34996772a30f3f52b73b942f",
                "sha256:9f1d4865436f794accdabadc57a8395bd3faa755449b4f65b88b7df65ae05f89",
                "sha256:9f4cd7832b35e736b739be03b55875706c8c3e5fe334a06210f1a61e5c2c8ca5",
                "sha256:adab43bf657488300d3aeeb8030d7f024fcc86e3a9b8848741ea2ea903e56610",
                "sha256:bd2834d496ba9b1bdda3a6cf3de4dc0d4a0e7be306335940402ec95132ad063d",
                "sha256:d20c0360940f30003a23c0adae2fe50a0a04f3e48dc05c298493b51fd6280197",
                "sha256:d3b3ed87061d2314ff3659bb73896e622252da52558f2380f12c421fbdee3d89",
                "sha256:dc235bf29a406dfda5790d01b998a1c01d7d37f449128c0b1b7d1c89a84fae8b",
                "sha256:fb3c83554f39f48f3fa3123b9c24aecf681b1c289f9334f8215c1d3c8e2f6e5b"
            ],
            "index": "pypi",
            "version": "==1.16.2"
        },
        "pandas": {
            "hashes": [
                "sha256:071e42b89b57baa17031af8c6b6bbd2e9a5c68c595bc6bf9adabd7a9ed125d3b",
                "sha256:17450e25ae69e2e6b303817bdf26b2cd57f69595d8550a77c308be0cd0fd58fa",
                "sha256:17916d818592c9ec891cbef2e90f98cc85e0f1e89ed0924c9b5220dc3209c846",
                "sha256:2538f099ab0e9f9c9d09bbcd94b47fd889bad06dc7ae96b1ed583f1dc1a7a822",
                "sha256:366f30710172cb45a6b4f43b66c220653b1ea50303fbbd94e50571637ffb9167",
                "sha256:42e5ad741a0d09232efbc7fc648226ed93306551772fc8aecc6dce9f0e676794",
                "sha256:4e718e7f395ba5bfe8b6f6aaf2ff1c65a09bb77a36af6394621434e7cc813204",
                "sha256:4f919f409c433577a501e023943e582c57355d50a724c589e78bc1d551a535a2",
                "sha256:4fe0d7e6438212e839fc5010c78b822664f1a824c0d263fd858f44131d9166e2",
                "sha256:5149a6db3e74f23dc3f5a216c2c9ae2e12920aa2d4a5b77e44e5b804a5f93248",
                "sha256:627594338d6dd995cfc0bacd8e654cd9e1252d2a7c959449228df6740d737eb8",
                "sha256:83c702615052f2a0a7fb1dd289726e29ec87a27272d775cb77affe749cca28f8",
                "sha256:8c872f7fdf3018b7891e1e3e86c55b190e6c5cee70cab771e8f246c855001296",
                "sha256:90f116086063934afd51e61a802a943826d2aac572b2f7d55caaac51c13db5b5",
                "sha256:a3352bacac12e1fc646213b998bce586f965c9d431773d9e91db27c7c48a1f7d",
                "sha256:bcdd06007cca02d51350f96debe51331dec429ac8f93930a43eb8fb5639e3eb5",
                "sha256:c1bd07ebc15285535f61ddd8c0c75d0d6293e80e1ee6d9a8d73f3f36954342d0",
                "sha256:c9a4b7c55115eb278c19aa14b34fcf5920c8fe7797a09b7b053ddd6195ea89b3",
                "sha256:cc8fc0c7a8d5951dc738f1c1447f71c43734244453616f32b8aa0ef6013a5dfb",
                "sha256:d7b460bc316064540ce0c41c1438c416a40746fd8a4fb2999668bf18f3c4acf1"
            ],
            "index": "pypi",
            "version": "==0.24.2"
        },
        "pglast": {
            "hashes": [
                "sha256:1623afd02685d8080c024435e4f2ddd3c3dfc45daa79be6be61f722694e1c163",
                "sha256:365d00fa420777a30edc953c704a836fada19da4e5f1838de2a82c7fe7972a52",
                "sha256:3d09b00498b3edca14155697baaf0fbd3cdada7b1dabb5962e460cec51b58b02",
                "sha256:5097aa3313b9995a804549bed6a5bcf9834661aad43b1e647ea10ec1b2f7dd4b",
                "sha256:66d80306d6ce53ffea89a00bdecf580ec56a643b00e658906997fd8030fa7fad",
                "sha256:68d2ca1c4e8fea3f8a2dfd435c764ce5df51bf84f7d218e75476f357f7d817e5",
                "sha256:b6bda02d107c46e51b0185d867a75787275c0dad5230a43f3077f2f2b45f8e09",
                "sha256:d2276152e640042f909e640516daf09f402b2465bab6561938cd4fe6b74f7b66",
                "sha256:e9d9026fc2ee86983a16679670bc85b6273d8266128185f90b7c84b3965bb1ee"
            ],
            "index": "pypi",
            "version": "==1.2"
        },
        "psycopg2-binary": {
            "hashes": [
                "sha256:19a2d1f3567b30f6c2bb3baea23f74f69d51f0c06c2e2082d0d9c28b0733a4c2",
                "sha256:2b69cf4b0fa2716fd977aa4e1fd39af6110eb47b2bb30b4e5a469d8fbecfc102",
                "sha256:2e952fa17ba48cbc2dc063ddeec37d7dc4ea0ef7db0ac1eda8906365a8543f31",
                "sha256:348b49dd737ff74cfb5e663e18cb069b44c64f77ec0523b5794efafbfa7df0b8",
                "sha256:3d72a5fdc5f00ca85160915eb9a973cf9a0ab8148f6eda40708bf672c55ac1d1",
                "sha256:4957452f7868f43f32c090dadb4188e9c74a4687323c87a882e943c2bd4780c3",
                "sha256:5138cec2ee1e53a671e11cc519505eb08aaaaf390c508f25b09605763d48de4b",
                "sha256:587098ca4fc46c95736459d171102336af12f0d415b3b865972a79c03f06259f",
                "sha256:5b79368bcdb1da4a05f931b62760bea0955ee2c81531d8e84625df2defd3f709",
                "sha256:5cf43807392247d9bc99737160da32d3fa619e0bfd85ba24d1c78db205f472a4",
                "sha256:676d1a80b1eebc0cacae8dd09b2fde24213173bf65650d22b038c5ed4039f392",
                "sha256:6b0211ecda389101a7d1d3df2eba0cf7ffbdd2480ca6f1d2257c7bd739e84110",
                "sha256:79cde4660de6f0bb523c229763bd8ad9a93ac6760b72c369cf1213955c430934",
                "sha256:7aba9786ac32c2a6d5fb446002ed936b47d5e1f10c466ef7e48f66eb9f9ebe3b",
                "sha256:7c8159352244e11bdd422226aa17651110b600d175220c451a9acf795e7414e0",
                "sha256:945f2eedf4fc6b2432697eb90bb98cc467de5147869e57405bfc31fa0b824741",
                "sha256:96b4e902cde37a7fc6ab306b3ac089a3949e6ce3d824eeca5b19dc0bedb9f6e2",
                "sha256:9a7bccb1212e63f309eb9fab47b6eaef796f59850f169a25695b248ca1bf681b",
                "sha256:a3bfcac727538ec11af304b5eccadbac952d4cca1a551a29b8fe554e3ad535dc",
                "sha256:b19e9f1b85c5d6136f5a0549abdc55dcbd63aba18b4f10d0d063eb65ef2c68b4",
                "sha256:b664011bb14ca1f2287c17185e222f2098f7b4c857961dbcf9badb28786dbbf4",
                "sha256:bde7959ef012b628868d69c474ec4920252656d0800835ed999ba5e4f57e3e2e",
                "sha256:cb095a0657d792c8de9f7c9a0452385a309dfb1bbbb3357d6b1e216353ade6ca",
                "sha256:d16d42a1b9772152c1fe606f679b2316551f7e1a1ce273e7f808e82a136cdb3d",
                "sha256:d444b1545430ffc1e7a24ce5a9be122ccd3b135a7b7e695c5862c5aff0b11159",
                "sha256:d93ccc7bf409ec0a23f2ac70977507e0b8a8d8c54e5ee46109af2f0ec9e411f3",
                "sha256:df6444f952ca849016902662e1a47abf4fa0678d75f92fd9dd27f20525f809cd",
                "sha256:e63850d8c52ba2b502662bf3c02603175c2397a9acc756090e444ce49508d41e",
                "sha256:ec43358c105794bc2b6fd34c68d27f92bea7102393c01889e93f4b6a70975728",
                "sha256:f4c6926d9c03dadce7a3b378b40d2fea912c1344ef9b29869f984fb3d2a2420b"
            ],
            "index": "pypi",
            "version": "==2.7.7"
        },
        "python-dateutil": {
            "hashes": [
                "sha256:7e6584c74aeed623791615e26efd690f29817a27c73085b78e4bad02493df2fb",
                "sha256:c89805f6f4d64db21ed966fda138f8a5ed7a4fdbc1a8ee329ce1b74e3c74da9e"
            ],
            "index": "pypi",
            "version": "==2.8.0"
        },
        "python-louvain": {
            "hashes": [
                "sha256:b4938f20063bc53e68d5b182dcea0634dfb63a0e3489f929d4083c24a920b2fe"
            ],
            "index": "pypi",
            "version": "==0.13"
        },
        "python-rapidjson": {
            "hashes": [
                "sha256:0643d0350a02db7d292ecb62ec9e71d9ae9d591ee3023a0a1a076e0b8596f372",
                "sha256:0d80a6b2a6c2ae1541e10a871462b0c3a7a94276c2129d06f2cf0f41331e78f8",
                "sha256:1bbf5245f1ffd1c4f935755962ab40c917ea97dff32e223f36ca079da87c9022",
                "sha256:1bcf53c99d110a7489f4cf938162f8117d34dd8a7324e1ca30b7eaffd6c780ca",
                "sha256:228873f709991c1ff4172e59fe0b14b5dd98855b4408267cffed544ec120489f",
                "sha256:243e88f9951998dcac4ce1a2ec72b097461b32196dd662736d9d654dea3a5519",
                "sha256:4d9dd53dd298f4bb2e3595ad761b3e06b1db7b21f4c187c85bb50f4a8c453b38",
                "sha256:4e13963d4491e0835802598a00324dcdc3cc62fe7f8590894dee1299900ce89e",
                "sha256:5da843323b270b5fffec8db35c3481da66d5098390745471f6b2b4c55750258d",
                "sha256:66def431459287561c9b86a85e42459bea0059961850a14784ebdcde55b50fce",
                "sha256:6e90c5d7e9b6d575ded78135ea986f54d82c063c887649954a3006d3b852985c",
                "sha256:7beff614a90a716dc891f074528fb93a0208d930b2e0a86007de3510135b17e7",
                "sha256:8cc087906963bd362fd09ee5c1111a952a5a7172b71429d9f52533ac12f34d67",
                "sha256:8f2475cf2f5f1ad3ccf3e415453816cce08ae88c7c97bceee7811d2a7c6ab20e",
                "sha256:a106ca99f1f20d811a3d028322501aefeb8af5ff333e3450aa4376807d710fbf",
                "sha256:a80b6d4f5fd5533bc677bc7e1bb6222dcaea979270f21a335ea2ababc9dc2068",
                "sha256:c416049f28e864c85ad51f78d7ad17632b2505e977ebbc337247d50981a01982",
                "sha256:d9c1411b25600ea65bb534ad75bf4ab6efd9627abd86872f0e5453ff42220d06",
                "sha256:da45731d4843ec3d32bcc98213f6abeb07b36720e501dc1c230258be8407661d",
                "sha256:ea20af1aececb0ad13a7a14237898d6a0cfc321eb6fdbd6c9fb33a77c42f1f7d",
                "sha256:fc022efe8bfc281f1ae4844a9fa2cc64f3e4513da362c6866ae5c3a9434c1c92"
            ],
            "index": "pypi",
            "version": "==0.7.0"
        },
        "pytz": {
            "hashes": [
                "sha256:32b0891edff07e28efe91284ed9c31e123d84bea3fd98e1f72be2508f43ef8d9",
                "sha256:d5f05e487007e29e03409f9398d074e158d920d36eb82eaf66fb1136b0c5374c"
            ],
            "index": "pypi",
            "version": "==2018.9"
        },
        "pyzmq": {
            "hashes": [
                "sha256:1651e52ed91f0736afd6d94ef9f3259b5534ce8beddb054f3d5ca989c4ef7c4f",
                "sha256:5ccb9b3d4cd20c000a9b75689d5add8cd3bce67fcbd0f8ae1b59345247d803af",
                "sha256:5e120c4cd3872e332fb35d255ad5998ebcee32ace4387b1b337416b6b90436c7",
                "sha256:5e2a3707c69a7281a9957f83718815fd74698cba31f6d69f9ed359921f662221",
                "sha256:63d51add9af8d0442dc90f916baf98fdc04e3b0a32afec4bfc83f8d85e72959f",
                "sha256:65c5a0bdc49e20f7d6b03a661f71e2fda7a99c51270cafe71598146d09810d0d",
                "sha256:66828fabe911aa545d919028441a585edb7c9c77969a5fea6722ef6e6ece38ab",
                "sha256:7d79427e82d9dad6e9b47c0b3e7ae5f9d489b1601e3a36ea629bb49501a4daf3",
                "sha256:824ee5d3078c4eae737ffc500fbf32f2b14e6ec89b26b435b7834febd70120cf",
                "sha256:89dc0a83cccec19ff3c62c091e43e66e0183d1e6b4658c16ee4e659518131494",
                "sha256:8b319805f6f7c907b101c864c3ca6cefc9db8ce0791356f180b1b644c7347e4c",
                "sha256:90facfb379ab47f94b19519c1ecc8ec8d10813b69d9c163117944948bdec5d15",
                "sha256:a0a178c7420021fc0730180a914a4b4b3092ce9696ceb8e72d0f60f8ce1655dd",
                "sha256:a7a89591ae315baccb8072f216614b3e59aed7385aef4393a6c741783d6ee9cf",
                "sha256:ba2578f0ae582452c02ed9fac2dc477b08e80ce05d2c0885becf5fff6651ccb0",
                "sha256:c69b0055c55702f5b0b6b354133e8325b9a56dbc80e1be2d240bead253fb9825",
                "sha256:ca434e1858fe222380221ddeb81e86f45522773344c9da63c311d17161df5e06",
                "sha256:d4b8ecfc3d92f114f04d5c40f60a65e5196198b827503341521dda12d8b14939",
                "sha256:d706025c47b09a54f005953ebe206f6d07a22516776faa4f509aaff681cc5468",
                "sha256:d8f27e958f8a2c0c8ffd4d8855c3ce8ac3fa1e105f0491ce31729aa2b3229740",
                "sha256:dbd264298f76b9060ce537008eb989317ca787c857e23cbd1b3ddf89f190a9b1",
                "sha256:e926d66f0df8fdbf03ba20583af0f215e475c667fb033d45fd031c66c63e34c9",
                "sha256:efc3bd48237f973a749f7312f68062f1b4ca5c2032a0673ca3ea8e46aa77187b",
                "sha256:f59bc782228777cbfe04555707a9c56d269c787ed25d6d28ed9d0fbb41cb1ad2",
                "sha256:f8da5322f4ff5f667a0d5a27e871b560c6637153c81e318b35cb012b2a98835c"
            ],
            "index": "pypi",
            "version": "==18.0.1"
        },
        "redis": {
            "hashes": [
                "sha256:724932360d48e5407e8f82e405ab3650a36ed02c7e460d1e6fddf0f038422b54",
                "sha256:9b19425a38fd074eb5795ff2b0d9a55b46a44f91f5347995f27e3ad257a7d775"
            ],
            "version": "==3.2.0"
        },
        "shapely": {
            "hashes": [
                "sha256:0378964902f89b8dbc332e5bdfa08e0bc2f7ab39fecaeb17fbb2a7699a44fe71",
                "sha256:34e7c6f41fb27906ccdf2514ee44a5774b90b39a256b6511a6a57d11ffe64999",
                "sha256:3ca69d4b12e2b05b549465822744b6a3a1095d8488cc27b2728a06d3c07d0eee",
                "sha256:3e9388f29bd81fcd4fa5c35125e1fbd4975ee36971a87a90c093f032d0e9de24",
                "sha256:3ef28e3f20a1c37f5b99ea8cf8dcb58e2f1a8762d65ed2d21fd92bf1d4811182",
                "sha256:523c94403047eb6cacd7fc1863ebef06e26c04d8a4e7f8f182d49cd206fe787e",
                "sha256:5d22a1a705c2f70f61ccadc696e33d922c1a92e00df8e1d58a6ade14dd7e3b4f",
                "sha256:714b6680215554731389a1bbdae4cec61741aa4726921fa2b2b96a6f578a2534",
                "sha256:7dfe1528650c3f0dc82f41a74cf4f72018288db9bfb75dcd08f6f04233ec7e78",
                "sha256:ba58b21b9cf3c33725f7f530febff9ed6a6846f9d0bf8a120fc74683ff919f89",
                "sha256:c4b87bb61fc3de59fc1f85e71a79b0c709dc68364d9584473697aad4aa13240f",
                "sha256:ebb4d2bee7fac3f6c891fcdafaa17f72ab9c6480f6d00de0b2dc9a5137dfe342"
            ],
            "index": "pypi",
            "version": "==1.6.4.post2"
        },
        "six": {
            "hashes": [
                "sha256:3350809f0555b11f552448330d0b52d5f24c91a322ea4a15ef22629740f3761c",
                "sha256:d16a0141ec1a18405cd4ce8b4613101da75da0e9a7aec5bdd4fa804d0e0eba73"
            ],
            "version": "==1.12.0"
        },
        "sqlalchemy": {
            "hashes": [
                "sha256:781fb7b9d194ed3fc596b8f0dd4623ff160e3e825dd8c15472376a438c19598b"
            ],
            "index": "pypi",
            "version": "==1.3.1"
        },
        "structlog": {
            "hashes": [
                "sha256:5feae03167620824d3ae3e8915ea8589fc28d1ad6f3edf3cc90ed7c7cb33fab5",
                "sha256:db441b81c65b0f104a7ce5d86c5432be099956b98b8a2c8be0b3fb3a7a0b1536"
            ],
            "index": "pypi",
            "version": "==19.1.0"
        }
    },
    "develop": {
        "appdirs": {
            "hashes": [
                "sha256:9e5896d1372858f8dd3344faf4e5014d21849c756c8d5701f78f8a103b372d92",
                "sha256:d8b24664561d0d34ddfaec54636d502d7cea6e29c3eaf68f3df6180863e2166e"
            ],
            "version": "==1.4.3"
        },
        "approvaltests": {
            "hashes": [
                "sha256:15c18543f68dcdb124295b9fc0135096f86a9d973381ff5936e40a4457c02038"
            ],
            "index": "pypi",
            "version": "==0.2.4"
        },
        "argh": {
            "hashes": [
                "sha256:a9b3aaa1904eeb78e32394cd46c6f37ac0fb4af6dc488daa58971bdc7d7fcaf3",
                "sha256:e9535b8c84dc9571a48999094fda7f33e63c3f1b74f3e5f3ac0105a58405bb65"
            ],
            "version": "==0.26.2"
        },
        "aspy.yaml": {
            "hashes": [
                "sha256:ae249074803e8b957c83fdd82a99160d0d6d26dff9ba81ba608b42eebd7d8cd3",
                "sha256:c7390d79f58eb9157406966201abf26da0d56c07e0ff0deadc39c8f4dbc13482"
            ],
            "version": "==1.2.0"
        },
        "asynctest": {
            "hashes": [
                "sha256:56bd75b03df55956d57437db26700503d1013616314db5d1ea1a73be1186fd71",
                "sha256:77520850ae21620ec31738f4a7b467acaa44de6d3752d8ac7a9f4dcf55d77853"
            ],
            "index": "pypi",
            "version": "==0.12.2"
        },
        "atomicwrites": {
            "hashes": [
                "sha256:03472c30eb2c5d1ba9227e4c2ca66ab8287fbfbbda3888aa93dc2e28fc6811b4",
                "sha256:75a9445bac02d8d058d5e1fe689654ba5a6556a1dfd8ce6ec55a0ed79866cfa6"
            ],
            "version": "==1.3.0"
        },
        "attrs": {
            "hashes": [
                "sha256:69c0dbf2ed392de1cb5ec704444b08a5ef81680a61cb899dc08127123af36a79",
                "sha256:f0b870f674851ecbfbbbd364d6b5cbdff9dcedbc7f3f5e18a6891057f21fe399"
            ],
            "version": "==19.1.0"
        },
        "backcall": {
            "hashes": [
                "sha256:38ecd85be2c1e78f77fd91700c76e14667dc21e2713b63876c0eb901196e01e4",
                "sha256:bbbf4b1e5cd2bdb08f915895b51081c041bac22394fdfcfdfbe9f14b77c08bf2"
            ],
            "version": "==0.1.0"
        },
        "black": {
            "hashes": [
                "sha256:817243426042db1d36617910df579a54f1afd659adb96fc5032fcf4b36209739",
                "sha256:e030a9a28f542debc08acceb273f228ac422798e5215ba2a791a6ddeaaca22a5"
            ],
            "index": "pypi",
            "version": "==18.9b0"
        },
        "cachey": {
            "hashes": [
                "sha256:de1db64409158d40acdfdd869ccbca7ce90b2f2ba20d44fb68f32e72f5679f21"
            ],
            "index": "pypi",
            "version": "==0.1.1"
        },
        "cfgv": {
            "hashes": [
                "sha256:39f8475d8eca48639f900daffa3f8bd2f60a31d989df41a9f81c5ad1779a66eb",
                "sha256:a6a4366d32799a6bfb6f577ebe113b27ba8d1bae43cb57133b1472c1c3dae227"
            ],
            "version": "==1.5.0"
        },
        "click": {
            "hashes": [
                "sha256:2335065e6395b9e67ca716de5f7526736bfa6ceead690adf616d925bdc622b13",
                "sha256:5b94b49521f6456670fdb30cd82a4eca9412788a93fa6dd6df72c94d5a8ff2d7"
            ],
            "version": "==7.0"
        },
        "click-plugins": {
            "hashes": [
                "sha256:b1ee1ccc9421c73007fe290680d97984eb6eaf5f4512b7620c6aa46031d6cb6b",
                "sha256:dfed74b5063546a137de99baaaf742b4de4337ad2b3e1df5ec7c8a256adc0847"
            ],
            "version": "==1.0.4"
        },
        "cligj": {
            "hashes": [
                "sha256:20f24ce9abfde3f758aec3399e6811b936b6772f360846c662c19bf5537b4f14",
                "sha256:60c93dda4499562eb87509a8ff3535a7441053b766c9c26bcf874a732f939c7c",
                "sha256:6c7d52d529a78712491974f975c33473f430c0f7beb18c0d7a402a743dcb460a"
            ],
            "version": "==0.5.0"
        },
        "coverage": {
            "hashes": [
                "sha256:3684fabf6b87a369017756b551cef29e505cb155ddb892a7a29277b978da88b9",
                "sha256:39e088da9b284f1bd17c750ac672103779f7954ce6125fd4382134ac8d152d74",
                "sha256:3c205bc11cc4fcc57b761c2da73b9b72a59f8d5ca89979afb0c1c6f9e53c7390",
                "sha256:465ce53a8c0f3a7950dfb836438442f833cf6663d407f37d8c52fe7b6e56d7e8",
                "sha256:48020e343fc40f72a442c8a1334284620f81295256a6b6ca6d8aa1350c763bbe",
                "sha256:5296fc86ab612ec12394565c500b412a43b328b3907c0d14358950d06fd83baf",
                "sha256:5f61bed2f7d9b6a9ab935150a6b23d7f84b8055524e7be7715b6513f3328138e",
                "sha256:68a43a9f9f83693ce0414d17e019daee7ab3f7113a70c79a3dd4c2f704e4d741",
                "sha256:6b8033d47fe22506856fe450470ccb1d8ba1ffb8463494a15cfc96392a288c09",
                "sha256:7ad7536066b28863e5835e8cfeaa794b7fe352d99a8cded9f43d1161be8e9fbd",
                "sha256:7bacb89ccf4bedb30b277e96e4cc68cd1369ca6841bde7b005191b54d3dd1034",
                "sha256:839dc7c36501254e14331bcb98b27002aa415e4af7ea039d9009409b9d2d5420",
                "sha256:8f9a95b66969cdea53ec992ecea5406c5bd99c9221f539bca1e8406b200ae98c",
                "sha256:932c03d2d565f75961ba1d3cec41ddde00e162c5b46d03f7423edcb807734eab",
                "sha256:988529edadc49039d205e0aa6ce049c5ccda4acb2d6c3c5c550c17e8c02c05ba",
                "sha256:998d7e73548fe395eeb294495a04d38942edb66d1fa61eb70418871bc621227e",
                "sha256:9de60893fb447d1e797f6bf08fdf0dbcda0c1e34c1b06c92bd3a363c0ea8c609",
                "sha256:9e80d45d0c7fcee54e22771db7f1b0b126fb4a6c0a2e5afa72f66827207ff2f2",
                "sha256:a545a3dfe5082dc8e8c3eb7f8a2cf4f2870902ff1860bd99b6198cfd1f9d1f49",
                "sha256:a5d8f29e5ec661143621a8f4de51adfb300d7a476224156a39a392254f70687b",
                "sha256:aca06bfba4759bbdb09bf52ebb15ae20268ee1f6747417837926fae990ebc41d",
                "sha256:bb23b7a6fd666e551a3094ab896a57809e010059540ad20acbeec03a154224ce",
                "sha256:bfd1d0ae7e292105f29d7deaa9d8f2916ed8553ab9d5f39ec65bcf5deadff3f9",
                "sha256:c62ca0a38958f541a73cf86acdab020c2091631c137bd359c4f5bddde7b75fd4",
                "sha256:c709d8bda72cf4cd348ccec2a4881f2c5848fd72903c185f363d361b2737f773",
                "sha256:c968a6aa7e0b56ecbd28531ddf439c2ec103610d3e2bf3b75b813304f8cb7723",
                "sha256:df785d8cb80539d0b55fd47183264b7002077859028dfe3070cf6359bf8b2d9c",
                "sha256:f406628ca51e0ae90ae76ea8398677a921b36f0bd71aab2099dfed08abd0322f",
                "sha256:f46087bbd95ebae244a0eda01a618aff11ec7a069b15a3ef8f6b520db523dcf1",
                "sha256:f8019c5279eb32360ca03e9fac40a12667715546eed5c5eb59eb381f2f501260",
                "sha256:fc5f4d209733750afd2714e9109816a29500718b32dd9a5db01c0cb3a019b96a"
            ],
            "version": "==4.5.3"
        },
        "cycler": {
            "hashes": [
                "sha256:1d8a5ae1ff6c5cf9b93e8811e581232ad8920aeec647c37316ceac982b08cb2d",
                "sha256:cd7b2d1018258d7247a71425e9f26463dfb444d411c39569972f4ce586b0c9d8"
            ],
            "version": "==0.10.0"
        },
        "decorator": {
            "hashes": [
                "sha256:33cd704aea07b4c28b3eb2c97d288a06918275dac0ecebdaf1bc8a48d98adb9e",
                "sha256:cabb249f4710888a2fc0e13e9a16c343d932033718ff62e1e9bc93a9d3a9122b"
            ],
            "version": "==4.3.2"
        },
        "descartes": {
            "hashes": [
                "sha256:135a502146af5ed6ff359975e2ebc5fa4b71b5432c355c2cafdc6dea1337035b",
                "sha256:4c62dc41109689d03e4b35de0a2bcbdeeb81047badc607c4415d5c753bd683af",
                "sha256:b7e412e7e6e294412f1d0f661f187babc970088c2456089e6801eebb043c2e1b"
            ],
            "index": "pypi",
            "version": "==1.1.0"
        },
        "fiona": {
            "hashes": [
                "sha256:0959c6f121bb5908d32541c3577d134733e77fad2182575fdcb63ac5ce8d5ba5",
                "sha256:241c3c9e6337e4bf5fa358547ac0c5113606efa860af990e47faa17adc2e4c8c",
                "sha256:553b87b5069c0a9cf80d5b2ee7976b080dc0a6a32161703e2bf8ab3bf4ecb6c1",
                "sha256:66926d9140981a8f085c4eae0001a3f340b14c444453d596ab25e74a16a8a479",
                "sha256:746fb1f4a126a72821ad3f292a445413de73f5f22c01530d9bdf0b053662e716",
                "sha256:7aa78df0e7c967d52f7f06ceb0eb55cf18b8a4f1fce5d505f556b78140f0215c",
                "sha256:97ec00eb8d00735cf9c8932f444784cb3d3d4f27bf07edc854449b14091a2c73",
                "sha256:aec9ab2e3513c9503ec123b1a8573bee55fc6a66e2ac07088c3376bf6738a424",
                "sha256:b54d71f41bbf97906293070e894a52b8a4da2842f79d6f5996a476af19b660b5",
                "sha256:d36e5d2ceda136727b144967a7e73146bbc6eab3bf8b9e994182124c2a8e557a",
                "sha256:e759667317d0360e607c79bcdbd80dc34367afe236ba5d2b1d91c99022ce4f0d"
            ],
            "version": "==1.8.4"
        },
        "geojson": {
            "hashes": [
                "sha256:b175e00a76d923d6e7409de0784c147adcdd6e04b311b1d405895a4db3612c9d",
                "sha256:b2bfb5c8e6b4b0c55dd139996317145aa8526146b3f8570586f9613c527a648a"
            ],
            "index": "pypi",
            "version": "==2.4.1"
        },
        "geopandas": {
            "hashes": [
                "sha256:679d6390daa81778158e4c04b8bfe754ce8f2e211ab937ad918775fd40958821",
                "sha256:a59345c7ee9c4532101342bf31f5c576c32f901f16a5aaf0637c7e1f5ac8939c"
            ],
            "index": "pypi",
            "version": "==0.4.1"
        },
        "heapdict": {
            "hashes": [
                "sha256:40c9e3680616cfdf942f77429a3a9e0a76f31ce965d62f4ffbe63a83a5ef1b5a"
            ],
            "version": "==1.0.0"
        },
        "identify": {
            "hashes": [
                "sha256:407cbb36e8b72b45cfa96a97ae13ccabca4c36557e03616958bd895dfcd3f77d",
                "sha256:721abbbb1269fa1172799119981c22c5ace022544ce82eedc29b1b0d753baaa5"
            ],
            "version": "==1.4.0"
        },
        "importlib-metadata": {
            "hashes": [
                "sha256:a17ce1a8c7bff1e8674cb12c992375d8d0800c9190177ecf0ad93e0097224095",
                "sha256:b50191ead8c70adfa12495fba19ce6d75f2e0275c14c5a7beb653d6799b512bd"
            ],
            "version": "==0.8"
        },
        "ipykernel": {
            "hashes": [
                "sha256:0aeb7ec277ac42cc2b59ae3d08b10909b2ec161dc6908096210527162b53675d",
                "sha256:0fc0bf97920d454102168ec2008620066878848fcfca06c22b669696212e292f"
            ],
            "index": "pypi",
            "version": "==5.1.0"
        },
        "ipython": {
            "hashes": [
                "sha256:06de667a9e406924f97781bda22d5d76bfb39762b678762d86a466e63f65dc39",
                "sha256:5d3e020a6b5f29df037555e5c45ab1088d6a7cf3bd84f47e0ba501eeb0c3ec82"
            ],
            "index": "pypi",
            "version": "==7.3.0"
        },
        "ipython-genutils": {
            "hashes": [
                "sha256:72dd37233799e619666c9f639a9da83c34013a73e8bbc79a7a6348d93c61fab8",
                "sha256:eb2e116e75ecef9d4d228fdc66af54269afa26ab4463042e33785b887c628ba8"
            ],
            "version": "==0.2.0"
        },
        "jedi": {
            "hashes": [
                "sha256:2bb0603e3506f708e792c7f4ad8fc2a7a9d9c2d292a358fbbd58da531695595b",
                "sha256:2c6bcd9545c7d6440951b12b44d373479bf18123a401a52025cf98563fbd826c"
            ],
            "version": "==0.13.3"
        },
        "jupyter-client": {
            "hashes": [
                "sha256:b5f9cb06105c1d2d30719db5ffb3ea67da60919fb68deaefa583deccd8813551",
                "sha256:c44411eb1463ed77548bc2d5ec0d744c9b81c4a542d9637c7a52824e2121b987"
            ],
            "version": "==5.2.4"
        },
        "jupyter-core": {
            "hashes": [
                "sha256:927d713ffa616ea11972534411544589976b2493fc7e09ad946e010aa7eb9970",
                "sha256:ba70754aa680300306c699790128f6fbd8c306ee5927976cbe48adacf240c0b7"
            ],
            "version": "==4.4.0"
        },
        "kiwisolver": {
            "hashes": [
                "sha256:0ee4ed8b3ae8f5f712b0aa9ebd2858b5b232f1b9a96b0943dceb34df2a223bc3",
                "sha256:0f7f532f3c94e99545a29f4c3f05637f4d2713e7fd91b4dd8abfc18340b86cd5",
                "sha256:1a078f5dd7e99317098f0e0d490257fd0349d79363e8c923d5bb76428f318421",
                "sha256:1aa0b55a0eb1bd3fa82e704f44fb8f16e26702af1a073cc5030eea399e617b56",
                "sha256:2874060b91e131ceeff00574b7c2140749c9355817a4ed498e82a4ffa308ecbc",
                "sha256:379d97783ba8d2934d52221c833407f20ca287b36d949b4bba6c75274bcf6363",
                "sha256:3b791ddf2aefc56382aadc26ea5b352e86a2921e4e85c31c1f770f527eb06ce4",
                "sha256:4329008a167fac233e398e8a600d1b91539dc33c5a3eadee84c0d4b04d4494fa",
                "sha256:45813e0873bbb679334a161b28cb9606d9665e70561fd6caa8863e279b5e464b",
                "sha256:53a5b27e6b5717bdc0125338a822605084054c80f382051fb945d2c0e6899a20",
                "sha256:574f24b9805cb1c72d02b9f7749aa0cc0b81aa82571be5201aa1453190390ae5",
                "sha256:66f82819ff47fa67a11540da96966fb9245504b7f496034f534b81cacf333861",
                "sha256:79e5fe3ccd5144ae80777e12973027bd2f4f5e3ae8eb286cabe787bed9780138",
                "sha256:83410258eb886f3456714eea4d4304db3a1fc8624623fc3f38a487ab36c0f653",
                "sha256:8b6a7b596ce1d2a6d93c3562f1178ebd3b7bb445b3b0dd33b09f9255e312a965",
                "sha256:9576cb63897fbfa69df60f994082c3f4b8e6adb49cccb60efb2a80a208e6f996",
                "sha256:95a25d9f3449046ecbe9065be8f8380c03c56081bc5d41fe0fb964aaa30b2195",
                "sha256:a424f048bebc4476620e77f3e4d1f282920cef9bc376ba16d0b8fe97eec87cde",
                "sha256:aaec1cfd94f4f3e9a25e144d5b0ed1eb8a9596ec36d7318a504d813412563a85",
                "sha256:acb673eecbae089ea3be3dcf75bfe45fc8d4dcdc951e27d8691887963cf421c7",
                "sha256:b15bc8d2c2848a4a7c04f76c9b3dc3561e95d4dabc6b4f24bfabe5fd81a0b14f",
                "sha256:b1c240d565e977d80c0083404c01e4d59c5772c977fae2c483f100567f50847b",
                "sha256:c595693de998461bcd49b8d20568c8870b3209b8ea323b2a7b0ea86d85864694",
                "sha256:ce3be5d520b4d2c3e5eeb4cd2ef62b9b9ab8ac6b6fedbaa0e39cdb6f50644278",
                "sha256:e0f910f84b35c36a3513b96d816e6442ae138862257ae18a0019d2fc67b041dc",
                "sha256:ea36e19ac0a483eea239320aef0bd40702404ff8c7e42179a2d9d36c5afcb55c",
                "sha256:efabbcd4f406b532206b8801058c8bab9e79645b9880329253ae3322b7b02cd5",
                "sha256:f923406e6b32c86309261b8195e24e18b6a8801df0cfc7814ac44017bfcb3939"
            ],
            "version": "==1.0.1"
        },
        "matplotlib": {
            "hashes": [
                "sha256:1ae6549976b6ceb6ee426272a28c0fc9715b3e3669694d560c8f661c5b39e2c5",
                "sha256:4d4250bf508dd07cca3b43888097f873cadb66eec6ac63dbbfb798798ec07af2",
                "sha256:53af2e01d7f1700ed2b64a9091bc865360c9c4032f625451c4589a826854c787",
                "sha256:63e498067d32d627111cd1162cae1621f1221f9d4c6a9745dd7233f29de581b6",
                "sha256:7169a34971e398dd58e87e173f97366fd88a3fa80852704530433eb224a8ca57",
                "sha256:91c54d6bb9eeaaff965656c5ea6cbdcbf780bad8462ac99b30b451548194746f",
                "sha256:aeef177647bb3fccfe09065481989d7dfc5ac59e9367d6a00a3481062cf651e4",
                "sha256:cf8ae10559a78aee0409ede1e9d4fda03895433eeafe609dd9ed67e45f552db0",
                "sha256:d51d0889d1c4d51c51a9822265c0494ea3e70a52bdd88358e0863daca46fa23a",
                "sha256:de5ccd3500247f85fe4f9fad90f80a8bd397e4f110a4c33fabf95f07403e8372",
                "sha256:e1d33589e32f482d0a7d1957bf473d43341115d40d33f578dad44432e47df7b7",
                "sha256:e8d1939262aa6b36d0c51f50a50a43a04b9618d20db31e6c0192b1463067aeef",
                "sha256:e918d51b1fda82a65fdf52d2f3914b2246481cc2a9cd10e223e6be6078916ff3"
            ],
            "version": "==3.0.3"
        },
        "more-itertools": {
            "hashes": [
                "sha256:0125e8f60e9e031347105eb1682cef932f5e97d7b9a1a28d9bf00c22a5daef40",
                "sha256:590044e3942351a1bdb1de960b739ff4ce277960f2425ad4509446dbace8d9d1"
            ],
            "markers": "python_version > '2.7'",
            "version": "==6.0.0"
        },
        "munch": {
            "hashes": [
                "sha256:6ae3d26b837feacf732fb8aa5b842130da1daf221f5af9f9d4b2a0a6414b0d51"
            ],
            "version": "==2.3.2"
        },
        "nodeenv": {
            "hashes": [
                "sha256:ad8259494cf1c9034539f6cced78a1da4840a4b157e23640bc4a0c0546b0cb7a"
            ],
            "version": "==1.3.3"
        },
        "numpy": {
            "hashes": [
                "sha256:1980f8d84548d74921685f68096911585fee393975f53797614b34d4f409b6da",
                "sha256:22752cd809272671b273bb86df0f505f505a12368a3a5fc0aa811c7ece4dfd5c",
                "sha256:23cc40313036cffd5d1873ef3ce2e949bdee0646c5d6f375bf7ee4f368db2511",
                "sha256:2b0b118ff547fecabc247a2668f48f48b3b1f7d63676ebc5be7352a5fd9e85a5",
                "sha256:3a0bd1edf64f6a911427b608a894111f9fcdb25284f724016f34a84c9a3a6ea9",
                "sha256:3f25f6c7b0d000017e5ac55977a3999b0b1a74491eacb3c1aa716f0e01f6dcd1",
                "sha256:4061c79ac2230594a7419151028e808239450e676c39e58302ad296232e3c2e8",
                "sha256:560ceaa24f971ab37dede7ba030fc5d8fa173305d94365f814d9523ffd5d5916",
                "sha256:62be044cd58da2a947b7e7b2252a10b42920df9520fc3d39f5c4c70d5460b8ba",
                "sha256:6c692e3879dde0b67a9dc78f9bfb6f61c666b4562fd8619632d7043fb5b691b0",
                "sha256:6f65e37b5a331df950ef6ff03bd4136b3c0bbcf44d4b8e99135d68a537711b5a",
                "sha256:7a78cc4ddb253a55971115f8320a7ce28fd23a065fc33166d601f51760eecfa9",
                "sha256:80a41edf64a3626e729a62df7dd278474fc1726836552b67a8c6396fd7e86760",
                "sha256:893f4d75255f25a7b8516feb5766c6b63c54780323b9bd4bc51cdd7efc943c73",
                "sha256:972ea92f9c1b54cc1c1a3d8508e326c0114aaf0f34996772a30f3f52b73b942f",
                "sha256:9f1d4865436f794accdabadc57a8395bd3faa755449b4f65b88b7df65ae05f89",
                "sha256:9f4cd7832b35e736b739be03b55875706c8c3e5fe334a06210f1a61e5c2c8ca5",
                "sha256:adab43bf657488300d3aeeb8030d7f024fcc86e3a9b8848741ea2ea903e56610",
                "sha256:bd2834d496ba9b1bdda3a6cf3de4dc0d4a0e7be306335940402ec95132ad063d",
                "sha256:d20c0360940f30003a23c0adae2fe50a0a04f3e48dc05c298493b51fd6280197",
                "sha256:d3b3ed87061d2314ff3659bb73896e622252da52558f2380f12c421fbdee3d89",
                "sha256:dc235bf29a406dfda5790d01b998a1c01d7d37f449128c0b1b7d1c89a84fae8b",
                "sha256:fb3c83554f39f48f3fa3123b9c24aecf681b1c289f9334f8215c1d3c8e2f6e5b"
            ],
            "index": "pypi",
            "version": "==1.16.2"
        },
        "pandas": {
            "hashes": [
                "sha256:071e42b89b57baa17031af8c6b6bbd2e9a5c68c595bc6bf9adabd7a9ed125d3b",
                "sha256:17450e25ae69e2e6b303817bdf26b2cd57f69595d8550a77c308be0cd0fd58fa",
                "sha256:17916d818592c9ec891cbef2e90f98cc85e0f1e89ed0924c9b5220dc3209c846",
                "sha256:2538f099ab0e9f9c9d09bbcd94b47fd889bad06dc7ae96b1ed583f1dc1a7a822",
                "sha256:366f30710172cb45a6b4f43b66c220653b1ea50303fbbd94e50571637ffb9167",
                "sha256:42e5ad741a0d09232efbc7fc648226ed93306551772fc8aecc6dce9f0e676794",
                "sha256:4e718e7f395ba5bfe8b6f6aaf2ff1c65a09bb77a36af6394621434e7cc813204",
                "sha256:4f919f409c433577a501e023943e582c57355d50a724c589e78bc1d551a535a2",
                "sha256:4fe0d7e6438212e839fc5010c78b822664f1a824c0d263fd858f44131d9166e2",
                "sha256:5149a6db3e74f23dc3f5a216c2c9ae2e12920aa2d4a5b77e44e5b804a5f93248",
                "sha256:627594338d6dd995cfc0bacd8e654cd9e1252d2a7c959449228df6740d737eb8",
                "sha256:83c702615052f2a0a7fb1dd289726e29ec87a27272d775cb77affe749cca28f8",
                "sha256:8c872f7fdf3018b7891e1e3e86c55b190e6c5cee70cab771e8f246c855001296",
                "sha256:90f116086063934afd51e61a802a943826d2aac572b2f7d55caaac51c13db5b5",
                "sha256:a3352bacac12e1fc646213b998bce586f965c9d431773d9e91db27c7c48a1f7d",
                "sha256:bcdd06007cca02d51350f96debe51331dec429ac8f93930a43eb8fb5639e3eb5",
                "sha256:c1bd07ebc15285535f61ddd8c0c75d0d6293e80e1ee6d9a8d73f3f36954342d0",
                "sha256:c9a4b7c55115eb278c19aa14b34fcf5920c8fe7797a09b7b053ddd6195ea89b3",
                "sha256:cc8fc0c7a8d5951dc738f1c1447f71c43734244453616f32b8aa0ef6013a5dfb",
                "sha256:d7b460bc316064540ce0c41c1438c416a40746fd8a4fb2999668bf18f3c4acf1"
            ],
            "index": "pypi",
            "version": "==0.24.2"
        },
        "parso": {
            "hashes": [
                "sha256:4580328ae3f548b358f4901e38c0578229186835f0fa0846e47369796dd5bcc9",
                "sha256:68406ebd7eafe17f8e40e15a84b56848eccbf27d7c1feb89e93d8fca395706db"
            ],
            "version": "==0.3.4"
        },
        "pathtools": {
            "hashes": [
                "sha256:7c35c5421a39bb82e58018febd90e3b6e5db34c5443aaaf742b3f33d4655f1c0"
            ],
            "version": "==0.1.2"
        },
        "pexpect": {
            "hashes": [
                "sha256:2a8e88259839571d1251d278476f3eec5db26deb73a70be5ed5dc5435e418aba",
                "sha256:3fbd41d4caf27fa4a377bfd16fef87271099463e6fa73e92a52f92dfee5d425b"
            ],
            "markers": "sys_platform != 'win32'",
            "version": "==4.6.0"
        },
        "pickleshare": {
            "hashes": [
                "sha256:87683d47965c1da65cdacaf31c8441d12b8044cdec9aca500cd78fc2c683afca",
                "sha256:9649af414d74d4df115d5d718f82acb59c9d418196b7b4290ed47a12ce62df56"
            ],
            "version": "==0.7.5"
        },
        "pluggy": {
            "hashes": [
                "sha256:19ecf9ce9db2fce065a7a0586e07cfb4ac8614fe96edf628a264b1c70116cf8f",
                "sha256:84d306a647cc805219916e62aab89caa97a33a1dd8c342e87a37f91073cd4746"
            ],
            "version": "==0.9.0"
        },
        "pre-commit": {
            "hashes": [
                "sha256:d3d69c63ae7b7584c4b51446b0b583d454548f9df92575b2fe93a68ec800c4d3",
                "sha256:fc512f129b9526e35e80d656a16a31c198f584c4fce3a5c739045b5140584917"
            ],
            "index": "pypi",
            "version": "==1.14.4"
        },
        "prompt-toolkit": {
            "hashes": [
                "sha256:11adf3389a996a6d45cc277580d0d53e8a5afd281d0c9ec71b28e6f121463780",
                "sha256:2519ad1d8038fd5fc8e770362237ad0364d16a7650fb5724af6997ed5515e3c1",
                "sha256:977c6583ae813a37dc1c2e1b715892461fcbdaa57f6fc62f33a528c4886c8f55"
            ],
            "version": "==2.0.9"
        },
        "ptyprocess": {
            "hashes": [
                "sha256:923f299cc5ad920c68f2bc0bc98b75b9f838b93b599941a6b63ddbc2476394c0",
                "sha256:d7cc528d76e76342423ca640335bd3633420dc1366f258cb31d05e865ef5ca1f"
            ],
            "version": "==0.6.0"
        },
        "py": {
            "hashes": [
                "sha256:64f65755aee5b381cea27766a3a147c3f15b9b6b9ac88676de66ba2ae36793fa",
                "sha256:dc639b046a6e2cff5bbe40194ad65936d6ba360b52b3c3fe1d08a82dd50b5e53"
            ],
            "version": "==1.8.0"
        },
        "pygments": {
            "hashes": [
                "sha256:5ffada19f6203563680669ee7f53b64dabbeb100eb51b61996085e99c03b284a",
                "sha256:e8218dd399a61674745138520d0d4cf2621d7e032439341bc3f647bff125818d"
            ],
            "version": "==2.3.1"
        },
        "pyparsing": {
            "hashes": [
                "sha256:66c9268862641abcac4a96ba74506e594c884e3f57690a696d21ad8210ed667a",
                "sha256:f6c5ef0d7480ad048c054c37632c67fca55299990fff127850181659eea33fc3"
            ],
            "version": "==2.3.1"
        },
        "pyperclip": {
            "hashes": [
                "sha256:a3cb6df5d8f1557ca8fc514d94fabf50dc5a97042c90e5ba4f3611864fed3fc5"
            ],
            "version": "==1.5.27"
        },
        "pyproj": {
            "hashes": [
<<<<<<< HEAD
                "sha256:17d49bb427b6a44ac9f1c1a8b3e286809e47e2d6fb191e457a4b75ba041f2beb",
                "sha256:18afe189b8bf48582aa4a891369d92f9def1a1a002eb2d959e8ccacf31302040",
                "sha256:34ffca7927d3c1618d2e8b744980a34dae66796ffa52dbcd9a1f702d28f628e0",
                "sha256:5cb4196a60159ef05f465c4c223a53985d6a83e4623fbddd581541d22c799433",
                "sha256:7b8c22cc8f9885907246b2b5543f06208c7a78df1564648e21708cb948f42e38",
                "sha256:ae60ef20c9587065b1c1e655fa97efebb5e42410e5815b1ffec923e3e361c715",
                "sha256:be5c534a98ab09450b2377b1b44d2f0f000847ac4a469c52695af0b30a4d9425",
                "sha256:c88807bcfcc9db1461c8dc5cdde7db62b8f97f14b4d7cea192e9350df546d43b",
                "sha256:dc60fc538fedf47f91fa3417785377535a36fcb7b6613f4fddd8a96d7bc29220",
                "sha256:f1ea7a1ad00ad3a81c4159aa9f605e9608d293534996d48e138c09173b96466c",
                "sha256:f2ac42ee0bf52cd4320c7e2d6793fa7e6a4901612a9e85194590ecf885035e56",
                "sha256:f85586c7752fb381bc93caa2e2fe388c4aebfdc5fb81d9ab0f171ff5566c57a4"
            ],
            "version": "==2.0.1"
=======
                "sha256:10bcb81a1f44a1c2f6ba74c16df7193cc97da8adaa0f5dc64c6842852a331ac5",
                "sha256:1c128d8173ad400d015fbdc5e77fb1cdadbd3ce086f23b7353623a4c7a5a4720",
                "sha256:7d3c884b7a0300bab60f86388bae3d06bf4af0c7e9007869b3e07d865624a492",
                "sha256:83911277ac5c8ec99185e02d7c8e21042e938db0c6beb66482101fec2af53619",
                "sha256:8a29c5bbe04d3bc14efec015cdaa4f5e1b5babfd978f4032f703a8a56725a330",
                "sha256:8d308f0d180694eeeb290fdebaa4978b3e144fc96f7ca0dab5602942a999a15b",
                "sha256:d42d459fcf26c9caa801caafbcd19f47c8d16b80207cefdc5f5c4b3105fa599d",
                "sha256:d9c5cc3df26bfc0fdc27fd70b4fe3475e3c224326fdf53dfd5b7bef1b87f1780",
                "sha256:f7849794d9e650010002840739f1775fe414bc327bceac028d462187f2e505b8",
                "sha256:fc7e1e860eb7487b190ac9dfd5b9241b7a9c53e3eee42448af7950a17861a190"
            ],
            "version": "==2.0.2"
>>>>>>> 79a5cf43
        },
        "pytest": {
            "hashes": [
                "sha256:592eaa2c33fae68c7d75aacf042efc9f77b27c08a6224a4f59beab8d9a420523",
                "sha256:ad3ad5c450284819ecde191a654c09b0ec72257a2c711b9633d677c71c9850c4"
            ],
            "index": "pypi",
            "version": "==4.3.1"
        },
        "pytest-asyncio": {
            "hashes": [
                "sha256:9fac5100fd716cbecf6ef89233e8590a4ad61d729d1732e0a96b84182df1daaf",
                "sha256:d734718e25cfc32d2bf78d346e99d33724deeba774cc4afdf491530c6184b63b"
            ],
            "index": "pypi",
            "version": "==0.10.0"
        },
        "pytest-cov": {
            "hashes": [
                "sha256:0ab664b25c6aa9716cbf203b17ddb301932383046082c081b9848a0edf5add33",
                "sha256:230ef817450ab0699c6cc3c9c8f7a829c34674456f2ed8df1fe1d39780f7c87f"
            ],
            "index": "pypi",
            "version": "==2.6.1"
        },
        "pytest-testmon": {
            "hashes": [
                "sha256:3d0e859bfaf66e1ea77fa35b82462717c6849107bc14447ad674ebf8d011e126",
                "sha256:e348c23c5be668de3cc1b3c1e5d35578dc1241ade7d230b471c06ec6e15b8161"
            ],
            "index": "pypi",
            "version": "==0.9.15"
        },
        "python-dateutil": {
            "hashes": [
                "sha256:7e6584c74aeed623791615e26efd690f29817a27c73085b78e4bad02493df2fb",
                "sha256:c89805f6f4d64db21ed966fda138f8a5ed7a4fdbc1a8ee329ce1b74e3c74da9e"
            ],
            "index": "pypi",
            "version": "==2.8.0"
        },
        "pytz": {
            "hashes": [
                "sha256:32b0891edff07e28efe91284ed9c31e123d84bea3fd98e1f72be2508f43ef8d9",
                "sha256:d5f05e487007e29e03409f9398d074e158d920d36eb82eaf66fb1136b0c5374c"
            ],
            "index": "pypi",
            "version": "==2018.9"
        },
        "pyyaml": {
            "hashes": [
                "sha256:1adecc22f88d38052fb787d959f003811ca858b799590a5eaa70e63dca50308c",
                "sha256:436bc774ecf7c103814098159fbb84c2715d25980175292c648f2da143909f95",
                "sha256:460a5a4248763f6f37ea225d19d5c205677d8d525f6a83357ca622ed541830c2",
                "sha256:5a22a9c84653debfbf198d02fe592c176ea548cccce47553f35f466e15cf2fd4",
                "sha256:7a5d3f26b89d688db27822343dfa25c599627bc92093e788956372285c6298ad",
                "sha256:9372b04a02080752d9e6f990179a4ab840227c6e2ce15b95e1278456664cf2ba",
                "sha256:a5dcbebee834eaddf3fa7366316b880ff4062e4bcc9787b78c7fbb4a26ff2dd1",
                "sha256:aee5bab92a176e7cd034e57f46e9df9a9862a71f8f37cad167c6fc74c65f5b4e",
                "sha256:c51f642898c0bacd335fc119da60baae0824f2cde95b0330b56c0553439f0673",
                "sha256:c68ea4d3ba1705da1e0d85da6684ac657912679a649e8868bd850d2c299cce13",
                "sha256:e23d0cc5299223dcc37885dae624f382297717e459ea24053709675a976a3e19"
            ],
            "version": "==5.1"
        },
        "pyzmq": {
            "hashes": [
                "sha256:1651e52ed91f0736afd6d94ef9f3259b5534ce8beddb054f3d5ca989c4ef7c4f",
                "sha256:5ccb9b3d4cd20c000a9b75689d5add8cd3bce67fcbd0f8ae1b59345247d803af",
                "sha256:5e120c4cd3872e332fb35d255ad5998ebcee32ace4387b1b337416b6b90436c7",
                "sha256:5e2a3707c69a7281a9957f83718815fd74698cba31f6d69f9ed359921f662221",
                "sha256:63d51add9af8d0442dc90f916baf98fdc04e3b0a32afec4bfc83f8d85e72959f",
                "sha256:65c5a0bdc49e20f7d6b03a661f71e2fda7a99c51270cafe71598146d09810d0d",
                "sha256:66828fabe911aa545d919028441a585edb7c9c77969a5fea6722ef6e6ece38ab",
                "sha256:7d79427e82d9dad6e9b47c0b3e7ae5f9d489b1601e3a36ea629bb49501a4daf3",
                "sha256:824ee5d3078c4eae737ffc500fbf32f2b14e6ec89b26b435b7834febd70120cf",
                "sha256:89dc0a83cccec19ff3c62c091e43e66e0183d1e6b4658c16ee4e659518131494",
                "sha256:8b319805f6f7c907b101c864c3ca6cefc9db8ce0791356f180b1b644c7347e4c",
                "sha256:90facfb379ab47f94b19519c1ecc8ec8d10813b69d9c163117944948bdec5d15",
                "sha256:a0a178c7420021fc0730180a914a4b4b3092ce9696ceb8e72d0f60f8ce1655dd",
                "sha256:a7a89591ae315baccb8072f216614b3e59aed7385aef4393a6c741783d6ee9cf",
                "sha256:ba2578f0ae582452c02ed9fac2dc477b08e80ce05d2c0885becf5fff6651ccb0",
                "sha256:c69b0055c55702f5b0b6b354133e8325b9a56dbc80e1be2d240bead253fb9825",
                "sha256:ca434e1858fe222380221ddeb81e86f45522773344c9da63c311d17161df5e06",
                "sha256:d4b8ecfc3d92f114f04d5c40f60a65e5196198b827503341521dda12d8b14939",
                "sha256:d706025c47b09a54f005953ebe206f6d07a22516776faa4f509aaff681cc5468",
                "sha256:d8f27e958f8a2c0c8ffd4d8855c3ce8ac3fa1e105f0491ce31729aa2b3229740",
                "sha256:dbd264298f76b9060ce537008eb989317ca787c857e23cbd1b3ddf89f190a9b1",
                "sha256:e926d66f0df8fdbf03ba20583af0f215e475c667fb033d45fd031c66c63e34c9",
                "sha256:efc3bd48237f973a749f7312f68062f1b4ca5c2032a0673ca3ea8e46aa77187b",
                "sha256:f59bc782228777cbfe04555707a9c56d269c787ed25d6d28ed9d0fbb41cb1ad2",
                "sha256:f8da5322f4ff5f667a0d5a27e871b560c6637153c81e318b35cb012b2a98835c"
            ],
            "index": "pypi",
            "version": "==18.0.1"
        },
        "scipy": {
            "hashes": [
                "sha256:014cb900c003b5ac81a53f2403294e8ecf37aedc315b59a6b9370dce0aa7627a",
                "sha256:281a34da34a5e0de42d26aed692ab710141cad9d5d218b20643a9cb538ace976",
                "sha256:588f9cc4bfab04c45fbd19c1354b5ade377a8124d6151d511c83730a9b6b2338",
                "sha256:5a10661accd36b6e2e8855addcf3d675d6222006a15795420a39c040362def66",
                "sha256:628f60be272512ca1123524969649a8cb5ae8b31cca349f7c6f8903daf9034d7",
                "sha256:6dcc43a88e25b815c2dea1c6fac7339779fc988f5df8396e1de01610604a7c38",
                "sha256:70e37cec0ac0fe95c85b74ca4e0620169590fd5d3f44765f3c3a532cedb0e5fd",
                "sha256:7274735fb6fb5d67d3789ddec2cd53ed6362539b41aa6cc0d33a06c003aaa390",
                "sha256:78e12972e144da47326958ac40c2bd1c1cca908edc8b01c26a36f9ffd3dce466",
                "sha256:790cbd3c8d09f3a6d9c47c4558841e25bac34eb7a0864a9def8f26be0b8706af",
                "sha256:79792c8fe8e9d06ebc50fe23266522c8c89f20aa94ac8e80472917ecdce1e5ba",
                "sha256:865afedf35aaef6df6344bee0de391ee5e99d6e802950a237f9fb9b13e441f91",
                "sha256:870fd401ec7b64a895cff8e206ee16569158db00254b2f7157b4c9a5db72c722",
                "sha256:963815c226b29b0176d5e3d37fc9de46e2778ce4636a5a7af11a48122ef2577c",
                "sha256:9726791484f08e394af0b59eb80489ad94d0a53bbb58ab1837dcad4d58489863",
                "sha256:9de84a71bb7979aa8c089c4fb0ea0e2ed3917df3fb2a287a41aaea54bbad7f5d",
                "sha256:b2c324ddc5d6dbd3f13680ad16a29425841876a84a1de23a984236d1afff4fa6",
                "sha256:b86ae13c597fca087cb8c193870507c8916cefb21e52e1897da320b5a35075e5",
                "sha256:ba0488d4dbba2af5bf9596b849873102d612e49a118c512d9d302ceafa36e01a",
                "sha256:d78702af4102a3a4e23bb7372cec283e78f32f5573d92091aa6aaba870370fe1",
                "sha256:def0e5d681dd3eb562b059d355ae8bebe27f5cc455ab7c2b6655586b63d3a8ea",
                "sha256:e085d1babcb419bbe58e2e805ac61924dac4ca45a07c9fa081144739e500aa3c",
                "sha256:e2cfcbab37c082a5087aba5ff00209999053260441caadd4f0e8f4c2d6b72088",
                "sha256:e742f1f5dcaf222e8471c37ee3d1fd561568a16bb52e031c25674ff1cf9702d5",
                "sha256:f06819b028b8ef9010281e74c59cb35483933583043091ed6b261bb1540f11cc",
                "sha256:f15f2d60a11c306de7700ee9f65df7e9e463848dbea9c8051e293b704038da60",
                "sha256:f31338ee269d201abe76083a990905473987371ff6f3fdb76a3f9073a361cf37",
                "sha256:f6b88c8d302c3dac8dff7766955e38d670c82e0d79edfc7eae47d6bb2c186594"
            ],
            "index": "pypi",
            "version": "==1.2.1"
        },
        "shapely": {
            "hashes": [
                "sha256:0378964902f89b8dbc332e5bdfa08e0bc2f7ab39fecaeb17fbb2a7699a44fe71",
                "sha256:34e7c6f41fb27906ccdf2514ee44a5774b90b39a256b6511a6a57d11ffe64999",
                "sha256:3ca69d4b12e2b05b549465822744b6a3a1095d8488cc27b2728a06d3c07d0eee",
                "sha256:3e9388f29bd81fcd4fa5c35125e1fbd4975ee36971a87a90c093f032d0e9de24",
                "sha256:3ef28e3f20a1c37f5b99ea8cf8dcb58e2f1a8762d65ed2d21fd92bf1d4811182",
                "sha256:523c94403047eb6cacd7fc1863ebef06e26c04d8a4e7f8f182d49cd206fe787e",
                "sha256:5d22a1a705c2f70f61ccadc696e33d922c1a92e00df8e1d58a6ade14dd7e3b4f",
                "sha256:714b6680215554731389a1bbdae4cec61741aa4726921fa2b2b96a6f578a2534",
                "sha256:7dfe1528650c3f0dc82f41a74cf4f72018288db9bfb75dcd08f6f04233ec7e78",
                "sha256:ba58b21b9cf3c33725f7f530febff9ed6a6846f9d0bf8a120fc74683ff919f89",
                "sha256:c4b87bb61fc3de59fc1f85e71a79b0c709dc68364d9584473697aad4aa13240f",
                "sha256:ebb4d2bee7fac3f6c891fcdafaa17f72ab9c6480f6d00de0b2dc9a5137dfe342"
            ],
            "index": "pypi",
            "version": "==1.6.4.post2"
        },
        "six": {
            "hashes": [
                "sha256:3350809f0555b11f552448330d0b52d5f24c91a322ea4a15ef22629740f3761c",
                "sha256:d16a0141ec1a18405cd4ce8b4613101da75da0e9a7aec5bdd4fa804d0e0eba73"
            ],
            "version": "==1.12.0"
        },
        "toml": {
            "hashes": [
                "sha256:229f81c57791a41d65e399fc06bf0848bab550a9dfd5ed66df18ce5f05e73d5c",
                "sha256:235682dd292d5899d361a811df37e04a8828a5b1da3115886b73cf81ebc9100e"
            ],
            "version": "==0.10.0"
        },
        "tornado": {
            "hashes": [
                "sha256:1a58f2d603476d5e462f7c28ca1dbb5ac7e51348b27a9cac849cdec3471101f8",
                "sha256:33f93243cd46dd398e5d2bbdd75539564d1f13f25d704cfc7541db74066d6695",
                "sha256:34e59401afcecf0381a28228daad8ed3275bcb726810654612d5e9c001f421b7",
                "sha256:35817031611d2c296c69e5023ea1f9b5720be803e3bb119464bb2a0405d5cd70",
                "sha256:666b335cef5cc2759c21b7394cff881f71559aaf7cb8c4458af5bb6cb7275b47",
                "sha256:81203efb26debaaef7158187af45bc440796de9fb1df12a75b65fae11600a255",
                "sha256:de274c65f45f6656c375cdf1759dbf0bc52902a1e999d12a35eb13020a641a53"
            ],
            "version": "==6.0.1"
        },
        "traitlets": {
            "hashes": [
                "sha256:9c4bd2d267b7153df9152698efb1050a5d84982d3384a37b2c1f7723ba3e7835",
                "sha256:c6cb5e6f57c5a9bdaa40fa71ce7b4af30298fbab9ece9815b5d995ab6217c7d9"
            ],
            "version": "==4.3.2"
        },
        "virtualenv": {
            "hashes": [
                "sha256:6aebaf4dd2568a0094225ebbca987859e369e3e5c22dc7d52e5406d504890417",
                "sha256:984d7e607b0a5d1329425dd8845bd971b957424b5ba664729fab51ab8c11bc39"
            ],
            "version": "==16.4.3"
        },
        "watchdog": {
            "hashes": [
                "sha256:965f658d0732de3188211932aeb0bb457587f04f63ab4c1e33eab878e9de961d"
            ],
            "index": "pypi",
            "version": "==0.9.0"
        },
        "wcwidth": {
            "hashes": [
                "sha256:3df37372226d6e63e1b1e1eda15c594bca98a22d33a23832a90998faa96bc65e",
                "sha256:f4ebe71925af7b40a864553f761ed559b43544f8f71746c2d756c7fe788ade7c"
            ],
            "version": "==0.1.7"
        },
        "zipp": {
            "hashes": [
                "sha256:55ca87266c38af6658b84db8cfb7343cdb0bf275f93c7afaea0d8e7a209c7478",
                "sha256:682b3e1c62b7026afe24eadf6be579fb45fec54c07ea218bded8092af07a68c4"
            ],
            "version": "==0.3.3"
        }
    }
}<|MERGE_RESOLUTION|>--- conflicted
+++ resolved
@@ -287,6 +287,14 @@
                 "sha256:d8b24664561d0d34ddfaec54636d502d7cea6e29c3eaf68f3df6180863e2166e"
             ],
             "version": "==1.4.3"
+        },
+        "appnope": {
+            "hashes": [
+                "sha256:5b26757dc6f79a3b7dc9fab95359328d5747fcb2409d331ea66d0272b90ab2a0",
+                "sha256:8b995ffe925347a2138d7ac0fe77155e4311a0ea6d6da4f5128fe4b3cbe5ed71"
+            ],
+            "markers": "sys_platform == 'darwin'",
+            "version": "==0.1.0"
         },
         "approvaltests": {
             "hashes": [
@@ -750,35 +758,24 @@
         },
         "pyproj": {
             "hashes": [
-<<<<<<< HEAD
-                "sha256:17d49bb427b6a44ac9f1c1a8b3e286809e47e2d6fb191e457a4b75ba041f2beb",
-                "sha256:18afe189b8bf48582aa4a891369d92f9def1a1a002eb2d959e8ccacf31302040",
-                "sha256:34ffca7927d3c1618d2e8b744980a34dae66796ffa52dbcd9a1f702d28f628e0",
-                "sha256:5cb4196a60159ef05f465c4c223a53985d6a83e4623fbddd581541d22c799433",
-                "sha256:7b8c22cc8f9885907246b2b5543f06208c7a78df1564648e21708cb948f42e38",
-                "sha256:ae60ef20c9587065b1c1e655fa97efebb5e42410e5815b1ffec923e3e361c715",
-                "sha256:be5c534a98ab09450b2377b1b44d2f0f000847ac4a469c52695af0b30a4d9425",
-                "sha256:c88807bcfcc9db1461c8dc5cdde7db62b8f97f14b4d7cea192e9350df546d43b",
-                "sha256:dc60fc538fedf47f91fa3417785377535a36fcb7b6613f4fddd8a96d7bc29220",
-                "sha256:f1ea7a1ad00ad3a81c4159aa9f605e9608d293534996d48e138c09173b96466c",
-                "sha256:f2ac42ee0bf52cd4320c7e2d6793fa7e6a4901612a9e85194590ecf885035e56",
-                "sha256:f85586c7752fb381bc93caa2e2fe388c4aebfdc5fb81d9ab0f171ff5566c57a4"
-            ],
-            "version": "==2.0.1"
-=======
+                "sha256:06b382543e84071ab4faa7a4aeb984317752b697374997fffc6ab38056395826",
+                "sha256:0da772034466b320fac3ce0121282c67ad3a24855fc2c6ad249f614211dcb7a8",
                 "sha256:10bcb81a1f44a1c2f6ba74c16df7193cc97da8adaa0f5dc64c6842852a331ac5",
                 "sha256:1c128d8173ad400d015fbdc5e77fb1cdadbd3ce086f23b7353623a4c7a5a4720",
+                "sha256:5b293539d5ca09026557a8fd78a1de12f7728a603c0f07d9ff69b63e789dcc26",
+                "sha256:705904c62f2d6ad778c6ce865718a26efbff8b1fc69921766283a4552284f00e",
                 "sha256:7d3c884b7a0300bab60f86388bae3d06bf4af0c7e9007869b3e07d865624a492",
                 "sha256:83911277ac5c8ec99185e02d7c8e21042e938db0c6beb66482101fec2af53619",
                 "sha256:8a29c5bbe04d3bc14efec015cdaa4f5e1b5babfd978f4032f703a8a56725a330",
+                "sha256:8a394ad161ff046f80cdce644ee4be2e86e43de47a71f057860eaf49f1ea801b",
                 "sha256:8d308f0d180694eeeb290fdebaa4978b3e144fc96f7ca0dab5602942a999a15b",
+                "sha256:c136a1434cede6246abd0a7d6bd02dcc1fd3964fe8fc39f1b1b2a2a1f3e30c6f",
                 "sha256:d42d459fcf26c9caa801caafbcd19f47c8d16b80207cefdc5f5c4b3105fa599d",
                 "sha256:d9c5cc3df26bfc0fdc27fd70b4fe3475e3c224326fdf53dfd5b7bef1b87f1780",
                 "sha256:f7849794d9e650010002840739f1775fe414bc327bceac028d462187f2e505b8",
                 "sha256:fc7e1e860eb7487b190ac9dfd5b9241b7a9c53e3eee42448af7950a17861a190"
             ],
             "version": "==2.0.2"
->>>>>>> 79a5cf43
         },
         "pytest": {
             "hashes": [
