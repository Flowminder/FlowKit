--- conflicted
+++ resolved
@@ -463,7 +463,7 @@
                 "sha256:1e61c37477a1626458e36f7b1d82aa5c9b094fa4802892072e49de9c60c4c926",
                 "sha256:8abb2f1d86890a2dfb989f9a77cfcfd3e47c2a354b01111771326f8aa26e0254"
             ],
-            "markers": "python_version >= '2.7' and python_version not in '3.0, 3.1, 3.2, 3.3'",
+            "markers": "python_version >= '2.7' and python_version not in '3.0, 3.1, 3.2'",
             "version": "==1.16.0"
         },
         "sqlalchemy": {
@@ -619,7 +619,7 @@
                 "sha256:02bd91c4de869fbb1e1c50aafc4098827a7a54ab2f39d9dcba6c9547ed920e24",
                 "sha256:265a455292d0bd8a72453494fa24df5a11eb18373a60c7c0430889f22548605e"
             ],
-            "markers": "sys_platform == 'darwin'",
+            "markers": "platform_system == 'Darwin'",
             "version": "==0.1.3"
         },
         "approvaltests": {
@@ -768,58 +768,13 @@
                 "sha256:a4bc13d623356b373c2c27c53dbd9c68cae5d526270bfa71f6c6fa69669c6b27",
                 "sha256:c1ca117dbce1fe20a5809dc96f01e1c2840f6dcc939b3ddbb1111bf330ba82df"
             ],
-            "markers": "python_version >= '2.7' and python_version not in '3.0, 3.1, 3.2, 3.3' and python_version < '4'",
+            "markers": "python_version >= '2.7' and python_version not in '3.0, 3.1, 3.2' and python_version < '4'",
             "version": "==0.7.2"
         },
         "coverage": {
-<<<<<<< HEAD
-            "extras": [],
-            "hashes": [
-                "sha256:06f54765cdbce99901871d50fe9f41d58213f18e98b170a30ca34f47de7dd5e8",
-                "sha256:114944e6061b68a801c5da5427b9173a0dd9d32cd5fcc18a13de90352843737d",
-                "sha256:1414e8b124611bf4df8d77215bd32cba6e3425da8ce9c1f1046149615e3a9a31",
-                "sha256:2781c43bffbbec2b8867376d4d61916f5e9c4cc168232528562a61d1b4b01879",
-                "sha256:2ab88a01cd180b5640ccc9c47232e31924d5f9967ab7edd7e5c91c68eee47a69",
-                "sha256:338c417613f15596af9eb7a39353b60abec9d8ce1080aedba5ecee6a5d85f8d3",
-                "sha256:3401b0d2ed9f726fadbfa35102e00d1b3547b73772a1de5508ef3bdbcb36afe7",
-                "sha256:462105283de203df8de58a68c1bb4ba2a8a164097c2379f664fa81d6baf94b81",
-                "sha256:4cd696aa712e6cd16898d63cf66139dc70d998f8121ab558f0e1936396dbc579",
-                "sha256:4d06380e777dd6b35ee936f333d55b53dc4a8271036ff884c909cf6e94be8b6c",
-                "sha256:61f4fbf3633cb0713437291b8848634ea97f89c7e849c2be17a665611e433f53",
-                "sha256:6d4a6f30f611e657495cc81a07ff7aa8cd949144e7667c5d3e680d73ba7a70e4",
-                "sha256:6f5fee77ec3384b934797f1873758f796dfb4f167e1296dc00f8b2e023ce6ee9",
-                "sha256:75b5dbffc334e0beb4f6c503fb95e6d422770fd2d1b40a64898ea26d6c02742d",
-                "sha256:7835f76a081787f0ca62a53504361b3869840a1620049b56d803a8cb3a9eeea3",
-                "sha256:79bf405432428e989cad7b8bc60581963238f7645ae8a404f5dce90236cc0293",
-                "sha256:8329635c0781927a2c6ae068461e19674c564e05b86736ab8eb29c420ee7dc20",
-                "sha256:8586b177b4407f988731eb7f41967415b2197f35e2a6ee1a9b9b561f6323c8e9",
-                "sha256:892e7fe32191960da559a14536768a62e83e87bbb867e1b9c643e7e0fbce2579",
-                "sha256:91502bf27cbd5c83c95cfea291ef387469f2387508645602e1ca0fd8a4ba7548",
-                "sha256:93b16b08f94c92cab88073ffd185070cdcb29f1b98df8b28e6649145b7f2c90d",
-                "sha256:9c9441d57b0963cf8340268ad62fc83de61f1613034b79c2b1053046af0c5284",
-                "sha256:ad8f9068f5972a46d50fe5f32c09d6ee11da69c560fcb1b4c3baea246ca4109b",
-                "sha256:afb03f981fadb5aed1ac6e3dd34f0488e1a0875623d557b6fad09b97a942b38a",
-                "sha256:b5ba058610e8289a07db2a57bce45a1793ec0d3d11db28c047aae2aa1a832572",
-                "sha256:baa8be8aba3dd1e976e68677be68a960a633a6d44c325757aefaa4d66175050f",
-                "sha256:c06455121a089252b5943ea682187a4e0a5cf0a3fb980eb8e7ce394b144430a9",
-                "sha256:c1a9942e282cc9d3ed522cd3e3cab081149b27ea3bda72d6f61f84eaf88c1a63",
-                "sha256:c488db059848702aff30aa1d90ef87928d4e72e4f00717343800546fdbff0a94",
-                "sha256:cb5311d6ccbd22578c80028c5e292a7ab9adb91bd62c1982087fad75abe2e63d",
-                "sha256:cbe91bc84be4e5ef0b1480d15c7b18e29c73bdfa33e07d3725da7d18e1b0aff2",
-                "sha256:cc692c9ee18f0dd3214843779ba6b275ee4bb9b9a5745ba64265bce911aefd1a",
-                "sha256:cc972d829ad5ef4d4c5fcabd2bbe2add84ce8236f64ba1c0c72185da3a273130",
-                "sha256:ceb6534fcdfb5c503affb6b1130db7b5bfc8a0f77fa34880146f7a5c117987d0",
-                "sha256:d522f1dc49127eab0bfbba4e90fa068ecff0899bbf61bf4065c790ddd6c177fe",
-                "sha256:db094a6a4ae6329ed322a8973f83630b12715654c197dd392410400a5bfa1a73",
-                "sha256:df32ee0f4935a101e4b9a5f07b617d884a531ed5666671ff6ac66d2e8e8246d8",
-                "sha256:e5af1feee71099ae2e3b086ec04f57f9950e1be9ecf6c420696fea7977b84738",
-                "sha256:e814a4a5a1d95223b08cdb0f4f57029e8eab22ffdbae2f97107aeef28554517e",
-                "sha256:f8cabc5fd0091976ab7b020f5708335033e422de25e20ddf9416bdce2b7e07d8",
-                "sha256:fbc86ae8cc129c801e7baaafe3addf3c8d49c9c1597c44bdf2d78139707c3c62"
-            ],
-            "markers": "python_version >= '3.7'",
-            "version": "==6.3.3"
-=======
+            "extras": [
+                "toml"
+            ],
             "hashes": [
                 "sha256:00c8544510f3c98476bbd58201ac2b150ffbcce46a8c3e4fb89ebf01998f806a",
                 "sha256:016d7f5cf1c8c84f533a3c1f8f36126fbe00b2ec0ccca47cc5731c3723d327c6",
@@ -865,7 +820,6 @@
             ],
             "markers": "python_version >= '3.7'",
             "version": "==6.4"
->>>>>>> 118b4430
         },
         "cycler": {
             "hashes": [
@@ -904,7 +858,7 @@
                 "sha256:637996211036b6385ef91435e4fae22989472f9d571faba8927ba8253acbc330",
                 "sha256:b8c3f85900b9dc423225913c5aace94729fe1fa9763b38939a95226f02d37186"
             ],
-            "markers": "python_version >= '3.7'",
+            "markers": "python_version > '3.6'",
             "version": "==5.1.1"
         },
         "deprecated": {
@@ -961,7 +915,6 @@
             ],
             "markers": "python_version >= '3.7'",
             "version": "==3.7.0"
-<<<<<<< HEAD
         },
         "finist": {
             "hashes": [
@@ -969,8 +922,6 @@
             ],
             "index": "pypi",
             "version": "==0.1.2"
-=======
->>>>>>> 118b4430
         },
         "fiona": {
             "hashes": [
@@ -1241,11 +1192,11 @@
         },
         "networkx": {
             "hashes": [
-                "sha256:1a1e8fe052cc1b4e0339b998f6795099562a264a13a5af7a32cad45ab9d4e126",
-                "sha256:4a52cf66aed221955420e11b3e2e05ca44196b4829aab9576d4d439212b0a14f"
-            ],
-            "index": "pypi",
-            "version": "==2.8"
+                "sha256:51d6ae63c24dcd33901357688a2ad20d6bcd38f9a4c5307720048d3a8081059c",
+                "sha256:ae99c9b0d35e5b4a62cf1cfea01e5b3633d8d02f4a0ead69685b6e7de5b85eab"
+            ],
+            "index": "pypi",
+            "version": "==2.8.2"
         },
         "nodeenv": {
             "hashes": [
@@ -1911,7 +1862,7 @@
                 "sha256:1e61c37477a1626458e36f7b1d82aa5c9b094fa4802892072e49de9c60c4c926",
                 "sha256:8abb2f1d86890a2dfb989f9a77cfcfd3e47c2a354b01111771326f8aa26e0254"
             ],
-            "markers": "python_version >= '2.7' and python_version not in '3.0, 3.1, 3.2, 3.3'",
+            "markers": "python_version >= '2.7' and python_version not in '3.0, 3.1, 3.2'",
             "version": "==1.16.0"
         },
         "soupsieve": {
@@ -1993,7 +1944,7 @@
                 "sha256:806143ae5bfb6a3c6e736a764057db0e6a0e05e338b5630894a5f779cabb4f9b",
                 "sha256:b3bda1d108d5dd99f4a20d24d9c348e91c4db7ab1b749200bded2f839ccbe68f"
             ],
-            "markers": "python_version >= '3.7'",
+            "markers": "python_version > '3.6'",
             "version": "==0.10.2"
         },
         "tomli": {
