{
    "_meta": {
        "hash": {
            "sha256": "97cb68766a278b26fec09d06e7c77ac6a53aa61ca95cb4d7d26fd505e94c0a13"
        },
        "pipfile-spec": 6,
        "requires": {
            "python_version": "3.7"
        },
        "sources": [
            {
                "name": "pypi",
                "url": "https://pypi.org/simple",
                "verify_ssl": true
            }
        ]
    },
    "default": {
        "aiofiles": {
            "hashes": [
                "sha256:021ea0ba314a86027c166ecc4b4c07f2d40fc0f4b3a950d1868a0f2571c2bbee",
                "sha256:1e644c2573f953664368de28d2aa4c89dfd64550429d0c27c4680ccd3aa4985d"
            ],
            "version": "==0.4.0"
        },
        "atomicwrites": {
            "hashes": [
                "sha256:0312ad34fcad8fac3704d441f7b317e50af620823353ec657a53e981f92920c0",
                "sha256:ec9ae8adaae229e4f8446952d204a3e4b5fdd2d099f9be3aaf556120135fb3ee"
            ],
            "version": "==1.2.1"
        },
        "attrs": {
            "hashes": [
                "sha256:10cbf6e27dbce8c30807caf056c8eb50917e0eaafe86347671b57254006c3e69",
                "sha256:ca4be454458f9dec299268d472aaa5a11f67a4ff70093396e1ceae9c76cf4bbb"
            ],
            "version": "==18.2.0"
        },
        "blinker": {
            "hashes": [
                "sha256:471aee25f3992bd325afa3772f1063dbdbbca947a041b8b89466dc00d606f8b6"
            ],
            "version": "==1.4"
        },
        "certifi": {
            "hashes": [
                "sha256:47f9c83ef4c0c621eaef743f133f09fa8a74a9b75f037e8624f83bd1b6626cb7",
                "sha256:993f830721089fef441cdfeb4b2c8c9df86f0c63239f06bd025a76a7daddb033"
            ],
            "version": "==2018.11.29"
        },
        "chardet": {
            "hashes": [
                "sha256:84ab92ed1c4d4f16916e05906b6b75a6c0fb5db821cc65e70cbd64a3e2a5eaae",
                "sha256:fc323ffcaeaed0e0a02bf4d117757b98aed530d9ed4531e3e15460124c106691"
            ],
            "version": "==3.0.4"
        },
        "click": {
            "hashes": [
                "sha256:2335065e6395b9e67ca716de5f7526736bfa6ceead690adf616d925bdc622b13",
                "sha256:5b94b49521f6456670fdb30cd82a4eca9412788a93fa6dd6df72c94d5a8ff2d7"
            ],
            "index": "pypi",
            "version": "==7.0"
        },
<<<<<<< HEAD
        "decorator": {
            "hashes": [
                "sha256:33cd704aea07b4c28b3eb2c97d288a06918275dac0ecebdaf1bc8a48d98adb9e",
                "sha256:cabb249f4710888a2fc0e13e9a16c343d932033718ff62e1e9bc93a9d3a9122b"
            ],
            "version": "==4.3.2"
        },
=======
>>>>>>> 44d71c10
        "flask": {
            "hashes": [
                "sha256:2271c0070dbcb5275fad4a82e29f23ab92682dc45f9dfbc22c02ba9b9322ce48",
                "sha256:a080b744b7e345ccfcbc77954861cb05b3c63786e93f2b3875e0913d44b43f05"
            ],
            "version": "==1.0.2"
        },
        "flask-jwt-extended": {
            "hashes": [
                "sha256:8941a0f7cfe44795d3ce14d400186f7dbc0f5fb1b0015b34c83e49e1ef8dd288"
            ],
            "index": "pypi",
            "version": "==3.16.0"
        },
        "flowclient": {
            "editable": true,
            "path": "./../flowclient"
        },
        "flowmachine": {
            "editable": true,
            "path": "./../flowmachine"
        },
        "h11": {
            "hashes": [
                "sha256:acca6a44cb52a32ab442b1779adf0875c443c689e9e028f8d831a3769f9c5208",
                "sha256:f2b1ca39bfed357d1f19ac732913d5f9faa54a5062eca7d2ec3a916cfb7ae4c7"
            ],
            "version": "==0.8.1"
        },
        "h2": {
            "hashes": [
                "sha256:c8f387e0e4878904d4978cd688a3195f6b169d49b1ffa572a3d347d7adc5e09f",
                "sha256:fd07e865a3272ac6ef195d8904de92dc7b38dc28297ec39cfa22716b6d62e6eb"
            ],
            "version": "==3.1.0"
        },
        "hpack": {
            "hashes": [
                "sha256:0edd79eda27a53ba5be2dfabf3b15780928a0dff6eb0c60a3d6767720e970c89",
                "sha256:8eec9c1f4bfae3408a3f30500261f7e6a65912dc138526ea054f9ad98892e9d2"
            ],
            "version": "==3.0.0"
        },
        "hypercorn": {
            "hashes": [
                "sha256:106f506d6d1a07ea9ee86c5e96403872383f73c70dfa5a57c33c7bda68048d8d",
                "sha256:21de02a0076588cec5aeb1022526be4bedc6c91678e8a8700e0d50aa45fa485a"
            ],
            "version": "==0.5.1"
        },
        "hyperframe": {
            "hashes": [
                "sha256:5187962cb16dcc078f23cb5a4b110098d546c3f41ff2d4038a9896893bbd0b40",
                "sha256:a9f5c17f2cc3c719b917c4f33ed1c61bd1f8dfac4b1bd23b7c80b3400971b41f"
            ],
            "version": "==5.2.0"
        },
        "idna": {
            "hashes": [
                "sha256:c357b3f628cf53ae2c4c05627ecc484553142ca23264e593d327bcde5e9c3407",
                "sha256:ea8b7f6188e6fa117537c3df7da9fc686d485087abf6ac197f9c46432f7e4a3c"
            ],
            "version": "==2.8"
        },
        "itsdangerous": {
            "hashes": [
                "sha256:321b033d07f2a4136d3ec762eac9f16a10ccd60f53c0c91af90217ace7ba1f19",
                "sha256:b12271b2047cb23eeb98c8b5622e2e5c5e9abd9784a153e9d8ef9cb4dd09d749"
            ],
            "version": "==1.1.0"
        },
        "jinja2": {
            "hashes": [
                "sha256:74c935a1b8bb9a3947c50a54766a969d4846290e1e788ea44c1392163723c3bd",
                "sha256:f84be1bb0040caca4cea721fcbbbbd61f9be9464ca236387158b0feea01914a4"
            ],
            "version": "==2.10"
        },
        "markupsafe": {
            "hashes": [
                "sha256:048ef924c1623740e70204aa7143ec592504045ae4429b59c30054cb31e3c432",
                "sha256:130f844e7f5bdd8e9f3f42e7102ef1d49b2e6fdf0d7526df3f87281a532d8c8b",
                "sha256:19f637c2ac5ae9da8bfd98cef74d64b7e1bb8a63038a3505cd182c3fac5eb4d9",
                "sha256:1b8a7a87ad1b92bd887568ce54b23565f3fd7018c4180136e1cf412b405a47af",
                "sha256:1c25694ca680b6919de53a4bb3bdd0602beafc63ff001fea2f2fc16ec3a11834",
                "sha256:1f19ef5d3908110e1e891deefb5586aae1b49a7440db952454b4e281b41620cd",
                "sha256:1fa6058938190ebe8290e5cae6c351e14e7bb44505c4a7624555ce57fbbeba0d",
                "sha256:31cbb1359e8c25f9f48e156e59e2eaad51cd5242c05ed18a8de6dbe85184e4b7",
                "sha256:3e835d8841ae7863f64e40e19477f7eb398674da6a47f09871673742531e6f4b",
                "sha256:4e97332c9ce444b0c2c38dd22ddc61c743eb208d916e4265a2a3b575bdccb1d3",
                "sha256:525396ee324ee2da82919f2ee9c9e73b012f23e7640131dd1b53a90206a0f09c",
                "sha256:52b07fbc32032c21ad4ab060fec137b76eb804c4b9a1c7c7dc562549306afad2",
                "sha256:52ccb45e77a1085ec5461cde794e1aa037df79f473cbc69b974e73940655c8d7",
                "sha256:5c3fbebd7de20ce93103cb3183b47671f2885307df4a17a0ad56a1dd51273d36",
                "sha256:5e5851969aea17660e55f6a3be00037a25b96a9b44d2083651812c99d53b14d1",
                "sha256:5edfa27b2d3eefa2210fb2f5d539fbed81722b49f083b2c6566455eb7422fd7e",
                "sha256:7d263e5770efddf465a9e31b78362d84d015cc894ca2c131901a4445eaa61ee1",
                "sha256:83381342bfc22b3c8c06f2dd93a505413888694302de25add756254beee8449c",
                "sha256:857eebb2c1dc60e4219ec8e98dfa19553dae33608237e107db9c6078b1167856",
                "sha256:98e439297f78fca3a6169fd330fbe88d78b3bb72f967ad9961bcac0d7fdd1550",
                "sha256:bf54103892a83c64db58125b3f2a43df6d2cb2d28889f14c78519394feb41492",
                "sha256:d9ac82be533394d341b41d78aca7ed0e0f4ba5a2231602e2f05aa87f25c51672",
                "sha256:e982fe07ede9fada6ff6705af70514a52beb1b2c3d25d4e873e82114cf3c5401",
                "sha256:edce2ea7f3dfc981c4ddc97add8a61381d9642dc3273737e756517cc03e84dd6",
                "sha256:efdc45ef1afc238db84cb4963aa689c0408912a0239b0721cb172b4016eb31d6",
                "sha256:f137c02498f8b935892d5c0172560d7ab54bc45039de8805075e19079c639a9c",
                "sha256:f82e347a72f955b7017a39708a3667f106e6ad4d10b25f237396a7115d8ed5fd",
                "sha256:fb7c206e01ad85ce57feeaaa0bf784b97fa3cad0d4a5737bc5295785f5c613a1"
            ],
            "version": "==1.1.0"
        },
        "more-itertools": {
            "hashes": [
                "sha256:38a936c0a6d98a38bcc2d03fdaaedaba9f412879461dd2ceff8d37564d6522e4",
                "sha256:c0a5785b1109a6bd7fac76d6837fd1feca158e54e521ccd2ae8bfe393cc9d4fc",
                "sha256:fe7a7cae1ccb57d33952113ff4fa1bc5f879963600ed74918f1236e212ee50b9"
            ],
            "version": "==5.0.0"
        },
        "multidict": {
            "hashes": [
                "sha256:024b8129695a952ebd93373e45b5d341dbb87c17ce49637b34000093f243dd4f",
                "sha256:041e9442b11409be5e4fc8b6a97e4bcead758ab1e11768d1e69160bdde18acc3",
                "sha256:045b4dd0e5f6121e6f314d81759abd2c257db4634260abcfe0d3f7083c4908ef",
                "sha256:047c0a04e382ef8bd74b0de01407e8d8632d7d1b4db6f2561106af812a68741b",
                "sha256:068167c2d7bbeebd359665ac4fff756be5ffac9cda02375b5c5a7c4777038e73",
                "sha256:148ff60e0fffa2f5fad2eb25aae7bef23d8f3b8bdaf947a65cdbe84a978092bc",
                "sha256:1d1c77013a259971a72ddaa83b9f42c80a93ff12df6a4723be99d858fa30bee3",
                "sha256:1d48bc124a6b7a55006d97917f695effa9725d05abe8ee78fd60d6588b8344cd",
                "sha256:31dfa2fc323097f8ad7acd41aa38d7c614dd1960ac6681745b6da124093dc351",
                "sha256:34f82db7f80c49f38b032c5abb605c458bac997a6c3142e0d6c130be6fb2b941",
                "sha256:3d5dd8e5998fb4ace04789d1d008e2bb532de501218519d70bb672c4c5a2fc5d",
                "sha256:4a6ae52bd3ee41ee0f3acf4c60ceb3f44e0e3bc52ab7da1c2b2aa6703363a3d1",
                "sha256:4b02a3b2a2f01d0490dd39321c74273fed0568568ea0e7ea23e02bd1fb10a10b",
                "sha256:4b843f8e1dd6a3195679d9838eb4670222e8b8d01bc36c9894d6c3538316fa0a",
                "sha256:5de53a28f40ef3c4fd57aeab6b590c2c663de87a5af76136ced519923d3efbb3",
                "sha256:61b2b33ede821b94fa99ce0b09c9ece049c7067a33b279f343adfe35108a4ea7",
                "sha256:6a3a9b0f45fd75dc05d8e93dc21b18fc1670135ec9544d1ad4acbcf6b86781d0",
                "sha256:76ad8e4c69dadbb31bad17c16baee61c0d1a4a73bed2590b741b2e1a46d3edd0",
                "sha256:7ba19b777dc00194d1b473180d4ca89a054dd18de27d0ee2e42a103ec9b7d014",
                "sha256:7c1b7eab7a49aa96f3db1f716f0113a8a2e93c7375dd3d5d21c4941f1405c9c5",
                "sha256:7fc0eee3046041387cbace9314926aa48b681202f8897f8bff3809967a049036",
                "sha256:8ccd1c5fff1aa1427100ce188557fc31f1e0a383ad8ec42c559aabd4ff08802d",
                "sha256:8e08dd76de80539d613654915a2f5196dbccc67448df291e69a88712ea21e24a",
                "sha256:c18498c50c59263841862ea0501da9f2b3659c00db54abfbf823a80787fde8ce",
                "sha256:c49db89d602c24928e68c0d510f4fcf8989d77defd01c973d6cbe27e684833b1",
                "sha256:ce20044d0317649ddbb4e54dab3c1bcc7483c78c27d3f58ab3d0c7e6bc60d26a",
                "sha256:d1071414dd06ca2eafa90c85a079169bfeb0e5f57fd0b45d44c092546fcd6fd9",
                "sha256:d3be11ac43ab1a3e979dac80843b42226d5d3cccd3986f2e03152720a4297cd7",
                "sha256:db603a1c235d110c860d5f39988ebc8218ee028f07a7cbc056ba6424372ca31b"
            ],
            "version": "==4.5.2"
        },
<<<<<<< HEAD
        "networkx": {
            "hashes": [
                "sha256:45e56f7ab6fe81652fb4bc9f44faddb0e9025f469f602df14e3b2551c2ea5c8b"
            ],
            "version": "==2.2"
        },
        "numpy": {
            "hashes": [
                "sha256:00a458d6821b1e87be873f2126d5646b901047a7480e8ae9773ecf214f0e19f3",
                "sha256:0470c5dc32212a08ebc2405f32e8ceb9a5b1c8ac61a2daf9835ec0856a220495",
                "sha256:24a9c287a4a1c427c2d45bf7c4fc6180c52a08fa0990d4c94e4c86a9b1e23ba5",
                "sha256:25600e8901012180a1b7cd1ac3e27e7793586ecd432383191929ac2edf37ff5d",
                "sha256:2d279bd99329e72c30937bdef82b6dc7779c7607c5a379bab1bf76be1f4c1422",
                "sha256:32af2bcf4bb7631dac19736a6e092ec9715e770dcaa1f85fcd99dec5040b2a4d",
                "sha256:3e90a9fce378114b6c2fc01fff7423300515c7b54b7cc71b02a22bc0bd7dfdd8",
                "sha256:5774d49516c37fd3fc1f232e033d2b152f3323ca4c7bfefd7277e4c67f3c08b4",
                "sha256:64ff21aac30d40c20ba994c94a08d439b8ced3b9c704af897e9e4ba09d10e62c",
                "sha256:803b2af862dcad6c11231ea3cd1015d1293efd6c87088be33d713a9b23e9e419",
                "sha256:95c830b09626508f7808ce7f1344fb98068e63143e6050e5dc3063142fc60007",
                "sha256:96e49a0c82b4e3130093002f625545104037c2d25866fa2e0c90d6e54f5a1fbc",
                "sha256:a1dd8221f0e69038748f47b8bb3248d0b9ecdf13fe837440951c3d5ff72639bb",
                "sha256:a80ecac5664f420556a725a5646f2d1c60a7c0489d68a38b5056393e949e27ac",
                "sha256:b19a47ff1bd2fca0cacdfa830c967746764c32dca6a0c0328d9c893f4bfe2f6b",
                "sha256:be43df2c563e264b38e3318574d80fc8f365df3fb745270934d2dbe54e006f41",
                "sha256:c40cb17188f6ae3c5b6efc6f0fd43a7ddd219b7807fe179e71027849a9b91afc",
                "sha256:c6251e0f0ecac53ba2b99d9f0cc16fa9021914a78869c38213c436ba343641f0",
                "sha256:cb189bd98b2e7ac02df389b6212846ab20661f4bafe16b5a70a6f1728c1cc7cb",
                "sha256:ef4ae41add536cb825d8aa029c15ef510aead06ea5b68daea64f0b9ecbff17db",
                "sha256:f00a2c21f60284e024bba351875f3501c6d5817d64997a0afe4f4355161a8889",
                "sha256:f1232f98a6bbd6d1678249f94028bccc541bbc306aa5c4e1471a881b0e5a3409",
                "sha256:fea682f6ddc09517df0e6d5caad9613c6d91a42232aeb082df67e4d205de19cc"
            ],
            "version": "==1.16.0"
        },
        "pandas": {
            "hashes": [
                "sha256:02d34a55e85819a7eab096f391f8dcc237876e8b3cdaf1fba964f5fb59af9acf",
                "sha256:0dbcf78e68f619840184ce661c68c1760de403b0f69d81905d6b9a699d1861d6",
                "sha256:174c3974da26fd778ac8537d74efb17d4cef59e6b3e81e3c59690f39a6f6b73d",
                "sha256:3a8ab5c350131ba273d3f8eb430343304d6c2138a61d34e4a11ebd75f8bf3e7e",
                "sha256:560074ce9ff95409b233c0a8d143a2546a2d71d636d583172252dc0021fdb11b",
                "sha256:5bded8cb431705609dbd9048114f1d6d59bef2f1ca95a8c58bd649442c9dc16c",
                "sha256:8a8748684787792f3a643a7e0530c3024301f3e5799a199a5c2c526c07f712ba",
                "sha256:8c7e43c4b7920fc02ce7743b976aca15bd45293ed298d84793307bc9799df3f6",
                "sha256:9bd9ef3e183b7b1ce90b7ab5e8672907cd73dc36f036fc6714f0e7a5f9852da0",
                "sha256:d3f27e276c8557c15c19c5c9a414e77b893d39fce6e6e40e5c46fcf5eeffe028",
                "sha256:d40b82a4aee4ca968348e41bf6588ed9cadd171c7da8b671ed31d3fd967de703",
                "sha256:d8cf054a099ff694a0e75386471bdde098efe7c350548ec6b899f169bef1a859",
                "sha256:dd9f4843aa59f09698679b64064f11f51d60e45358ab45299de4dcff90524be3",
                "sha256:e6f9f5ad4e73f5eecaa66e9c9d30ff8661c400190a6079ee170e37a466457e31",
                "sha256:e9989e17f203900b2c7add53fa17d6686e66282598359b43fb12260ae8bf7eba",
                "sha256:eadc9d19b25420e1ae77f0a11b779d4e71f47c3aa1953c218e8fe812d1f5341e",
                "sha256:ecb630a99b0ab6c178b5c2988ca8c5b98f6ec2fd9e172c2873a5df44b261310f",
                "sha256:f8eb9308bd64abf71dda77b823913696cd85c4f36c026acee0a64d8834a09b43",
                "sha256:fe71a037ce866d9fb717fd3a792d46c744433179bf3f25da48af8f46cee20c3e",
                "sha256:ff0d83306bfda4639fac2a4f8df2c51eb2bbdda540a74490703e8a6b413a37eb"
            ],
            "version": "==0.24.0"
        },
        "pglast": {
            "hashes": [
                "sha256:14681946e56c777c1e538dcfeddc8c6ab5a1744d5bc644c6d7a5d6684d01688d",
                "sha256:3149c8b80c84f54fcdc56685e9e12625a7774e02352469d90ad9a30edcca759c",
                "sha256:33b481f622c4bdca766385235e405930e75783d23599d27e329083f43e96e46f",
                "sha256:58f16ce388e8963b91c407a3708496109beafa172711e003e757a454740cb1e2",
                "sha256:5e5491dd52bee01dc18f7c24195153130ddeec499fec32b1f2c63404de7ee8e8",
                "sha256:7139e39a021607297f26cfaef7ed7b76fd48c242c21a77264b48a9824be62164",
                "sha256:8e8c263116addbf51f9302caf835fe03a86b29fa343df99d40ebfed196fd82b8",
                "sha256:95f17897d60644740c7c22ef4463c11e6d5eb483e6a0d4ab68e2f65876e22930",
                "sha256:cf898496b18725e1e5e2e68de97a1259a5ee2f3c57c30149e79cefc6cafd03ac"
            ],
            "version": "==1.1"
        },
=======
>>>>>>> 44d71c10
        "pluggy": {
            "hashes": [
                "sha256:8ddc32f03971bfdf900a81961a48ccf2fb677cf7715108f85295c67405798616",
                "sha256:980710797ff6a041e9a73a5787804f848996ecaa6f8a1b1e08224a5894f2074a"
            ],
            "version": "==0.8.1"
        },
        "py": {
            "hashes": [
                "sha256:bf92637198836372b520efcba9e020c330123be8ce527e535d185ed4b6f45694",
                "sha256:e76826342cefe3c3d5f7e8ee4316b80d1dd8a300781612ddbc765c17ba25a6c6"
            ],
            "version": "==1.7.0"
        },
        "pyjwt": {
            "hashes": [
                "sha256:5c6eca3c2940464d106b99ba83b00c6add741c9becaec087fb7ccdefea71350e",
                "sha256:8d59a976fb773f3e6a39c85636357c4f0e242707394cadadd9814f5cbaa20e96"
            ],
            "version": "==1.7.1"
        },
        "pytest": {
            "hashes": [
                "sha256:41568ea7ecb4a68d7f63837cf65b92ce8d0105e43196ff2b26622995bb3dc4b2",
                "sha256:c3c573a29d7c9547fb90217ece8a8843aa0c1328a797e200290dc3d0b4b823be"
            ],
            "index": "pypi",
            "version": "==4.1.1"
        },
        "pytest-asyncio": {
            "hashes": [
                "sha256:9fac5100fd716cbecf6ef89233e8590a4ad61d729d1732e0a96b84182df1daaf",
                "sha256:d734718e25cfc32d2bf78d346e99d33724deeba774cc4afdf491530c6184b63b"
            ],
            "index": "pypi",
            "version": "==0.10.0"
        },
        "pytest-dotenv": {
            "hashes": [
                "sha256:2165fda4a93140dced34b96005e767ab46982f88e1ffe5a1b198f8cca25bdbf1",
                "sha256:b2f9deb6c0ba344a6418407dbc9901ee394ec1e042b3422167c02718548416c3"
            ],
            "index": "pypi",
            "version": "==0.3.1"
        },
        "python-dotenv": {
            "hashes": [
                "sha256:a84569d0e00d178bc5b957f7ff208bf49287cbf61857c31c258c4a91f571527b",
                "sha256:c9b1ddd3cdbe75c7d462cb84674d87130f4b948f090f02c7d7144779afb99ae0"
            ],
            "version": "==0.10.1"
        },
        "pytoml": {
            "hashes": [
                "sha256:ca2d0cb127c938b8b76a9a0d0f855cf930c1d50cc3a0af6d3595b566519a1013"
            ],
            "version": "==0.1.20"
        },
        "quart": {
            "hashes": [
                "sha256:f4ecb4b76b49b72b7f2167b7b2f0888fc047f3abefeec8ed866e59c52016b5f5",
                "sha256:f8a957a86b9c6d90a3ec1b04548379caf6a052bc535f66026add36e354ad5603"
            ],
            "index": "pypi",
            "version": "==0.8.0"
<<<<<<< HEAD
        },
        "redis": {
            "hashes": [
                "sha256:74c892041cba46078ae1ef845241548baa3bd3634f9a6f0f952f006eb1619c71",
                "sha256:7ba8612bbfd966dea8c62322543fed0095da2834dbd5a7c124afbc617a156aa7"
            ],
            "version": "==3.1.0"
=======
>>>>>>> 44d71c10
        },
        "requests": {
            "hashes": [
                "sha256:502a824f31acdacb3a35b6690b5fbf0bc41d63a24a45c4004352b0242707598e",
                "sha256:7bf2a778576d825600030a110f3c0e3e8edc51dfaafe1c146e39a2027784957b"
            ],
            "index": "pypi",
            "version": "==2.21.0"
        },
        "six": {
            "hashes": [
                "sha256:3350809f0555b11f552448330d0b52d5f24c91a322ea4a15ef22629740f3761c",
                "sha256:d16a0141ec1a18405cd4ce8b4613101da75da0e9a7aec5bdd4fa804d0e0eba73"
            ],
            "version": "==1.12.0"
        },
        "sortedcontainers": {
            "hashes": [
                "sha256:974e9a32f56b17c1bac2aebd9dcf197f3eb9cd30553c5852a3187ad162e1a03a",
                "sha256:d9e96492dd51fae31e60837736b38fe42a187b5404c16606ff7ee7cd582d4c60"
            ],
            "version": "==2.1.0"
        },
        "sqlalchemy": {
            "hashes": [
                "sha256:52a42dbf02d0562d6e90e7af59f177f1cc027e72833cc29c3a821eefa009c71d"
            ],
            "index": "pypi",
            "version": "==1.2.17"
        },
        "typing-extensions": {
            "hashes": [
                "sha256:07b2c978670896022a43c4b915df8958bec4a6b84add7f2c87b2b728bda3ba64",
                "sha256:f3f0e67e1d42de47b5c67c32c9b26641642e9170fe7e292991793705cd5fef7c",
                "sha256:fb2cd053238d33a8ec939190f30cfd736c00653a85a2919415cecf7dc3d9da71"
            ],
            "version": "==3.7.2"
        },
        "urllib3": {
            "hashes": [
                "sha256:61bf29cada3fc2fbefad4fdf059ea4bd1b4a86d2b6d15e1c7c0b582b9752fe39",
                "sha256:de9529817c93f27c8ccbfead6985011db27bd0ddfcdb2d86f3f663385c6a9c22"
            ],
            "version": "==1.24.1"
        },
        "werkzeug": {
            "hashes": [
                "sha256:c3fd7a7d41976d9f44db327260e263132466836cef6f91512889ed60ad26557c",
                "sha256:d5da73735293558eb1651ee2fddc4d0dedcfa06538b8813a2e20011583c9e49b"
            ],
            "version": "==0.14.1"
        },
        "wsproto": {
            "hashes": [
                "sha256:c013342d7a9180486713c6c986872e4fe24e18a21ccbece314939d8b58312e0e",
                "sha256:fd6020d825022247053400306448e161d8740bdd52e328e5553cd9eee089f705"
            ],
            "version": "==0.13.0"
        }
    },
    "develop": {}
}<|MERGE_RESOLUTION|>--- conflicted
+++ resolved
@@ -43,6 +43,13 @@
             ],
             "version": "==1.4"
         },
+        "cachetools": {
+            "hashes": [
+                "sha256:219b7dc6024195b6f2bc3d3f884d1fef458745cd323b04165378622dcc823852",
+                "sha256:9efcc9fab3b49ab833475702b55edd5ae07af1af7a4c627678980b45e459c460"
+            ],
+            "version": "==3.1.0"
+        },
         "certifi": {
             "hashes": [
                 "sha256:47f9c83ef4c0c621eaef743f133f09fa8a74a9b75f037e8624f83bd1b6626cb7",
@@ -65,7 +72,6 @@
             "index": "pypi",
             "version": "==7.0"
         },
-<<<<<<< HEAD
         "decorator": {
             "hashes": [
                 "sha256:33cd704aea07b4c28b3eb2c97d288a06918275dac0ecebdaf1bc8a48d98adb9e",
@@ -73,8 +79,6 @@
             ],
             "version": "==4.3.2"
         },
-=======
->>>>>>> 44d71c10
         "flask": {
             "hashes": [
                 "sha256:2271c0070dbcb5275fad4a82e29f23ab92682dc45f9dfbc22c02ba9b9322ce48",
@@ -228,7 +232,6 @@
             ],
             "version": "==4.5.2"
         },
-<<<<<<< HEAD
         "networkx": {
             "hashes": [
                 "sha256:45e56f7ab6fe81652fb4bc9f44faddb0e9025f469f602df14e3b2551c2ea5c8b"
@@ -302,8 +305,6 @@
             ],
             "version": "==1.1"
         },
-=======
->>>>>>> 44d71c10
         "pluggy": {
             "hashes": [
                 "sha256:8ddc32f03971bfdf900a81961a48ccf2fb677cf7715108f85295c67405798616",
@@ -311,6 +312,41 @@
             ],
             "version": "==0.8.1"
         },
+        "psycopg2-binary": {
+            "hashes": [
+                "sha256:19a2d1f3567b30f6c2bb3baea23f74f69d51f0c06c2e2082d0d9c28b0733a4c2",
+                "sha256:2b69cf4b0fa2716fd977aa4e1fd39af6110eb47b2bb30b4e5a469d8fbecfc102",
+                "sha256:2e952fa17ba48cbc2dc063ddeec37d7dc4ea0ef7db0ac1eda8906365a8543f31",
+                "sha256:348b49dd737ff74cfb5e663e18cb069b44c64f77ec0523b5794efafbfa7df0b8",
+                "sha256:3d72a5fdc5f00ca85160915eb9a973cf9a0ab8148f6eda40708bf672c55ac1d1",
+                "sha256:4957452f7868f43f32c090dadb4188e9c74a4687323c87a882e943c2bd4780c3",
+                "sha256:5138cec2ee1e53a671e11cc519505eb08aaaaf390c508f25b09605763d48de4b",
+                "sha256:587098ca4fc46c95736459d171102336af12f0d415b3b865972a79c03f06259f",
+                "sha256:5b79368bcdb1da4a05f931b62760bea0955ee2c81531d8e84625df2defd3f709",
+                "sha256:5cf43807392247d9bc99737160da32d3fa619e0bfd85ba24d1c78db205f472a4",
+                "sha256:676d1a80b1eebc0cacae8dd09b2fde24213173bf65650d22b038c5ed4039f392",
+                "sha256:6b0211ecda389101a7d1d3df2eba0cf7ffbdd2480ca6f1d2257c7bd739e84110",
+                "sha256:79cde4660de6f0bb523c229763bd8ad9a93ac6760b72c369cf1213955c430934",
+                "sha256:7aba9786ac32c2a6d5fb446002ed936b47d5e1f10c466ef7e48f66eb9f9ebe3b",
+                "sha256:7c8159352244e11bdd422226aa17651110b600d175220c451a9acf795e7414e0",
+                "sha256:945f2eedf4fc6b2432697eb90bb98cc467de5147869e57405bfc31fa0b824741",
+                "sha256:96b4e902cde37a7fc6ab306b3ac089a3949e6ce3d824eeca5b19dc0bedb9f6e2",
+                "sha256:9a7bccb1212e63f309eb9fab47b6eaef796f59850f169a25695b248ca1bf681b",
+                "sha256:a3bfcac727538ec11af304b5eccadbac952d4cca1a551a29b8fe554e3ad535dc",
+                "sha256:b19e9f1b85c5d6136f5a0549abdc55dcbd63aba18b4f10d0d063eb65ef2c68b4",
+                "sha256:b664011bb14ca1f2287c17185e222f2098f7b4c857961dbcf9badb28786dbbf4",
+                "sha256:bde7959ef012b628868d69c474ec4920252656d0800835ed999ba5e4f57e3e2e",
+                "sha256:cb095a0657d792c8de9f7c9a0452385a309dfb1bbbb3357d6b1e216353ade6ca",
+                "sha256:d16d42a1b9772152c1fe606f679b2316551f7e1a1ce273e7f808e82a136cdb3d",
+                "sha256:d444b1545430ffc1e7a24ce5a9be122ccd3b135a7b7e695c5862c5aff0b11159",
+                "sha256:d93ccc7bf409ec0a23f2ac70977507e0b8a8d8c54e5ee46109af2f0ec9e411f3",
+                "sha256:df6444f952ca849016902662e1a47abf4fa0678d75f92fd9dd27f20525f809cd",
+                "sha256:e63850d8c52ba2b502662bf3c02603175c2397a9acc756090e444ce49508d41e",
+                "sha256:ec43358c105794bc2b6fd34c68d27f92bea7102393c01889e93f4b6a70975728",
+                "sha256:f4c6926d9c03dadce7a3b378b40d2fea912c1344ef9b29869f984fb3d2a2420b"
+            ],
+            "version": "==2.7.7"
+        },
         "py": {
             "hashes": [
                 "sha256:bf92637198836372b520efcba9e020c330123be8ce527e535d185ed4b6f45694",
@@ -349,6 +385,13 @@
             "index": "pypi",
             "version": "==0.3.1"
         },
+        "python-dateutil": {
+            "hashes": [
+                "sha256:063df5763652e21de43de7d9e00ccf239f953a832941e37be541614732cdfc93",
+                "sha256:88f9287c0174266bb0d8cedd395cfba9c58e87e5ad86b2ce58859bc11be3cf02"
+            ],
+            "version": "==2.7.5"
+        },
         "python-dotenv": {
             "hashes": [
                 "sha256:a84569d0e00d178bc5b957f7ff208bf49287cbf61857c31c258c4a91f571527b",
@@ -356,11 +399,61 @@
             ],
             "version": "==0.10.1"
         },
+        "python-louvain": {
+            "hashes": [
+                "sha256:b4938f20063bc53e68d5b182dcea0634dfb63a0e3489f929d4083c24a920b2fe"
+            ],
+            "version": "==0.13"
+        },
+        "python-redis-lock": {
+            "hashes": [
+                "sha256:5316d473ce6ce86a774b9f9c110d84c3a9bd1a2abfda5d99e9c0c8a872a8e6d6",
+                "sha256:f0649c49341fa943f19b8fbe93c3457df8a0a85006c88134465a16401fd1e553"
+            ],
+            "version": "==3.3.1"
+        },
         "pytoml": {
             "hashes": [
                 "sha256:ca2d0cb127c938b8b76a9a0d0f855cf930c1d50cc3a0af6d3595b566519a1013"
             ],
             "version": "==0.1.20"
+        },
+        "pytz": {
+            "hashes": [
+                "sha256:32b0891edff07e28efe91284ed9c31e123d84bea3fd98e1f72be2508f43ef8d9",
+                "sha256:d5f05e487007e29e03409f9398d074e158d920d36eb82eaf66fb1136b0c5374c"
+            ],
+            "version": "==2018.9"
+        },
+        "pyzmq": {
+            "hashes": [
+                "sha256:25a0715c8f69cf72f67cfe5a68a3f3ed391c67c063d2257bec0fe7fc2c7f08f8",
+                "sha256:2bab63759632c6b9e0d5bf19cc63c3b01df267d660e0abcf230cf0afaa966349",
+                "sha256:30ab49d99b24bf0908ebe1cdfa421720bfab6f93174e4883075b7ff38cc555ba",
+                "sha256:32c7ca9fc547a91e3c26fc6080b6982e46e79819e706eb414dd78f635a65d946",
+                "sha256:41219ae72b3cc86d97557fe5b1ef5d1adc1057292ec597b50050874a970a39cf",
+                "sha256:4b8c48a9a13cea8f1f16622f9bd46127108af14cd26150461e3eab71e0de3e46",
+                "sha256:55724997b4a929c0d01b43c95051318e26ddbae23565018e138ae2dc60187e59",
+                "sha256:65f0a4afae59d4fc0aad54a917ab599162613a761b760ba167d66cc646ac3786",
+                "sha256:6f88591a8b246f5c285ee6ce5c1bf4f6bd8464b7f090b1333a446b6240a68d40",
+                "sha256:75022a4c60dcd8765bb9ca32f6de75a0ec83b0d96e0309dc479f4c7b21f26cb7",
+                "sha256:76ea493bfab18dcb090d825f3662b5612e2def73dffc196d51a5194b0294a81d",
+                "sha256:7b60c045b80709e4e3c085bab9b691e71761b44c2b42dbb047b8b498e7bc16b3",
+                "sha256:8e6af2f736734aef8ed6f278f9f552ec7f37b1a6b98e59b887484a840757f67d",
+                "sha256:9ac2298e486524331e26390eac14e4627effd3f8e001d4266ed9d8f1d2d31cce",
+                "sha256:9ba650f493a9bc1f24feca1d90fce0e5dd41088a252ac9840131dfbdbf3815ca",
+                "sha256:a02a4a385e394e46012dc83d2e8fd6523f039bb52997c1c34a2e0dd49ed839c1",
+                "sha256:a3ceee84114d9f5711fa0f4db9c652af0e4636c89eabc9b7f03a3882569dd1ed",
+                "sha256:a72b82ac1910f2cf61a49139f4974f994984475f771b0faa730839607eeedddf",
+                "sha256:ab136ac51027e7c484c53138a0fab4a8a51e80d05162eb7b1585583bcfdbad27",
+                "sha256:c095b224300bcac61e6c445e27f9046981b1ac20d891b2f1714da89d34c637c8",
+                "sha256:c5cc52d16c06dc2521340d69adda78a8e1031705924e103c0eb8fc8af861d810",
+                "sha256:d612e9833a89e8177f8c1dc68d7b4ff98d3186cd331acd616b01bbdab67d3a7b",
+                "sha256:e828376a23c66c6fe90dcea24b4b72cd774f555a6ee94081670872918df87a19",
+                "sha256:e9767c7ab2eb552796440168d5c6e23a99ecaade08dda16266d43ad461730192",
+                "sha256:ebf8b800d42d217e4710d1582b0c8bff20cdcb4faad7c7213e52644034300924"
+            ],
+            "version": "==17.1.2"
         },
         "quart": {
             "hashes": [
@@ -369,7 +462,6 @@
             ],
             "index": "pypi",
             "version": "==0.8.0"
-<<<<<<< HEAD
         },
         "redis": {
             "hashes": [
@@ -377,8 +469,6 @@
                 "sha256:7ba8612bbfd966dea8c62322543fed0095da2834dbd5a7c124afbc617a156aa7"
             ],
             "version": "==3.1.0"
-=======
->>>>>>> 44d71c10
         },
         "requests": {
             "hashes": [
@@ -416,6 +506,12 @@
                 "sha256:fb2cd053238d33a8ec939190f30cfd736c00653a85a2919415cecf7dc3d9da71"
             ],
             "version": "==3.7.2"
+        },
+        "ujson": {
+            "hashes": [
+                "sha256:f66073e5506e91d204ab0c614a148d5aa938bdbf104751be66f8ad7a222f5f86"
+            ],
+            "version": "==1.35"
         },
         "urllib3": {
             "hashes": [
