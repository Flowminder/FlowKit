--- conflicted
+++ resolved
@@ -45,17 +45,10 @@
         },
         "cachetools": {
             "hashes": [
-<<<<<<< HEAD
-                "sha256:0a258d82933a1dd18cb540aca4ac5d5690731e24d1239a08577b814998f49785",
-                "sha256:4621965b0d9d4c82a79a29edbad19946f5e7702df4afae7d1ed2df951559a8cc"
-            ],
-            "version": "==3.0.0"
-=======
                 "sha256:219b7dc6024195b6f2bc3d3f884d1fef458745cd323b04165378622dcc823852",
                 "sha256:9efcc9fab3b49ab833475702b55edd5ae07af1af7a4c627678980b45e459c460"
             ],
             "version": "==3.1.0"
->>>>>>> 79cd12b6
         },
         "certifi": {
             "hashes": [
@@ -81,17 +74,10 @@
         },
         "decorator": {
             "hashes": [
-<<<<<<< HEAD
-                "sha256:2c51dff8ef3c447388fe5e4453d24a2bf128d3a4c32af3fabef1f01c6851ab82",
-                "sha256:c39efa13fbdeb4506c476c9b3babf6a718da943dab7811c206005a4a956c080c"
-            ],
-            "version": "==4.3.0"
-=======
                 "sha256:33cd704aea07b4c28b3eb2c97d288a06918275dac0ecebdaf1bc8a48d98adb9e",
                 "sha256:cabb249f4710888a2fc0e13e9a16c343d932033718ff62e1e9bc93a9d3a9122b"
             ],
             "version": "==4.3.2"
->>>>>>> 79cd12b6
         },
         "flask": {
             "hashes": [
@@ -282,30 +268,6 @@
         },
         "pandas": {
             "hashes": [
-<<<<<<< HEAD
-                "sha256:11975fad9edbdb55f1a560d96f91830e83e29bed6ad5ebf506abda09818eaf60",
-                "sha256:12e13d127ca1b585dd6f6840d3fe3fa6e46c36a6afe2dbc5cb0b57032c902e31",
-                "sha256:1c87fcb201e1e06f66e23a61a5fea9eeebfe7204a66d99df24600e3f05168051",
-                "sha256:242e9900de758e137304ad4b5663c2eff0d798c2c3b891250bd0bd97144579da",
-                "sha256:26c903d0ae1542890cb9abadb4adcb18f356b14c2df46e4ff657ae640e3ac9e7",
-                "sha256:2e1e88f9d3e5f107b65b59cd29f141995597b035d17cc5537e58142038942e1a",
-                "sha256:31b7a48b344c14691a8e92765d4023f88902ba3e96e2e4d0364d3453cdfd50db",
-                "sha256:4fd07a932b4352f8a8973761ab4e84f965bf81cc750fb38e04f01088ab901cb8",
-                "sha256:5b24ca47acf69222e82530e89111dd9d14f9b970ab2cd3a1c2c78f0c4fbba4f4",
-                "sha256:647b3b916cc8f6aeba240c8171be3ab799c3c1b2ea179a3be0bd2712c4237553",
-                "sha256:66b060946046ca27c0e03e9bec9bba3e0b918bafff84c425ca2cc2e157ce121e",
-                "sha256:6efa9fa6e1434141df8872d0fa4226fc301b17aacf37429193f9d70b426ea28f",
-                "sha256:be4715c9d8367e51dbe6bc6d05e205b1ae234f0dc5465931014aa1c4af44c1ba",
-                "sha256:bea90da782d8e945fccfc958585210d23de374fa9294a9481ed2abcef637ebfc",
-                "sha256:d318d77ab96f66a59e792a481e2701fba879e1a453aefeebdb17444fe204d1ed",
-                "sha256:d785fc08d6f4207437e900ffead930a61e634c5e4f980ba6d3dc03c9581748c7",
-                "sha256:de9559287c4fe8da56e8c3878d2374abc19d1ba2b807bfa7553e912a8e5ba87c",
-                "sha256:f4f98b190bb918ac0bc0e3dd2ab74ff3573da9f43106f6dba6385406912ec00f",
-                "sha256:f71f1a7e2d03758f6e957896ed696254e2bc83110ddbc6942018f1a232dd9dad",
-                "sha256:fb944c8f0b0ab5c1f7846c686bc4cdf8cde7224655c12edcd59d5212cd57bec0"
-            ],
-            "version": "==0.23.4"
-=======
                 "sha256:02d34a55e85819a7eab096f391f8dcc237876e8b3cdaf1fba964f5fb59af9acf",
                 "sha256:0dbcf78e68f619840184ce661c68c1760de403b0f69d81905d6b9a699d1861d6",
                 "sha256:174c3974da26fd778ac8537d74efb17d4cef59e6b3e81e3c59690f39a6f6b73d",
@@ -328,7 +290,6 @@
                 "sha256:ff0d83306bfda4639fac2a4f8df2c51eb2bbdda540a74490703e8a6b413a37eb"
             ],
             "version": "==0.24.0"
->>>>>>> 79cd12b6
         },
         "pglast": {
             "hashes": [
@@ -509,13 +470,6 @@
             ],
             "version": "==3.1.0"
         },
-        "redis": {
-            "hashes": [
-                "sha256:2100750629beff143b6a200a2ea8e719fcf26420adabb81402895e144c5083cf",
-                "sha256:8e0bdd2de02e829b6225b25646f9fb9daffea99a252610d040409a6738541f0a"
-            ],
-            "version": "==3.0.1"
-        },
         "requests": {
             "hashes": [
                 "sha256:502a824f31acdacb3a35b6690b5fbf0bc41d63a24a45c4004352b0242707598e",
