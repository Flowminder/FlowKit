--- conflicted
+++ resolved
@@ -480,8 +480,6 @@
             ],
             "version": "==0.13"
         },
-<<<<<<< HEAD
-=======
         "python-rapidjson": {
             "hashes": [
                 "sha256:0643d0350a02db7d292ecb62ec9e71d9ae9d591ee3023a0a1a076e0b8596f372",
@@ -508,14 +506,6 @@
             ],
             "version": "==0.7.0"
         },
-        "python-redis-lock": {
-            "hashes": [
-                "sha256:5316d473ce6ce86a774b9f9c110d84c3a9bd1a2abfda5d99e9c0c8a872a8e6d6",
-                "sha256:f0649c49341fa943f19b8fbe93c3457df8a0a85006c88134465a16401fd1e553"
-            ],
-            "version": "==3.3.1"
-        },
->>>>>>> 6aea272f
         "pytoml": {
             "hashes": [
                 "sha256:ca2d0cb127c938b8b76a9a0d0f855cf930c1d50cc3a0af6d3595b566519a1013"
