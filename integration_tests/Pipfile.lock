--- conflicted
+++ resolved
@@ -28,17 +28,10 @@
                 "yaml"
             ],
             "hashes": [
-<<<<<<< HEAD
-                "sha256:22d32acd0731f12b521d33e61a8fa9ab5c5883cb75fa475b4b4d9820826d3360",
-                "sha256:6cac7a5bf6d377b8c57ae4313c3976fb2de9f18c2ea8f4182fc8094b7482144b"
-            ],
-            "version": "==1.3.1"
-=======
                 "sha256:13088129b657789671d18e5022f4f9e6ec9ec38742d301285232f11d1d35976c",
                 "sha256:de3c6cb97b50e16a0123ddd449002f10a48fafdd789fcfe7771d60d36b700ea1"
             ],
             "version": "==1.3.3"
->>>>>>> db21526f
         },
         "apispec-oneofschema": {
             "hashes": [
@@ -336,6 +329,13 @@
             ],
             "version": "==2.8"
         },
+        "importlib-metadata": {
+            "hashes": [
+                "sha256:46fc60c34b6ed7547e2a723fc8de6dc2e3a1173f8423246b3ce497f064e9c3de",
+                "sha256:bc136180e961875af88b1ab85b4009f4f1278f8396a60526c0009f503a1a96ca"
+            ],
+            "version": "==0.9"
+        },
         "itsdangerous": {
             "hashes": [
                 "sha256:321b033d07f2a4136d3ec762eac9f16a10ccd60f53c0c91af90217ace7ba1f19",
@@ -528,10 +528,10 @@
         },
         "pluggy": {
             "hashes": [
-                "sha256:19ecf9ce9db2fce065a7a0586e07cfb4ac8614fe96edf628a264b1c70116cf8f",
-                "sha256:84d306a647cc805219916e62aab89caa97a33a1dd8c342e87a37f91073cd4746"
-            ],
-            "version": "==0.9.0"
+                "sha256:1c0b297d4d41bc9bdfbdc17991b35f9e1d2cfe8eaa4d7c118e86d705870d34c8",
+                "sha256:fb2f776b7ec85038ef95860f4e83bfb6ab171a9d0b70b69d7ca4d04130644c2b"
+            ],
+            "version": "==0.10.0"
         },
         "psycopg2-binary": {
             "hashes": [
@@ -850,6 +850,13 @@
                 "sha256:c7f35e0af250b9f25583b090039eb2159a079fbe71b7daf86cc3ddcd2f3a70b3"
             ],
             "version": "==0.14.0"
+        },
+        "zipp": {
+            "hashes": [
+                "sha256:139391b239594fd8b91d856bc530fbd2df0892b17dd8d98a91f018715954185f",
+                "sha256:8047e4575ce8d700370a3301bbfc972896a5845eb62dd535da395b86be95dfad"
+            ],
+            "version": "==0.4.0"
         }
     },
     "develop": {}
