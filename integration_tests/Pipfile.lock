--- conflicted
+++ resolved
@@ -1,11 +1,7 @@
 {
     "_meta": {
         "hash": {
-<<<<<<< HEAD
-            "sha256": "25ffcae1138fa8ce867cd27b0100e620dbf553a307d442d07cdd89b386566e56"
-=======
-            "sha256": "01bfbe41cf426a3d5a105147a0449932596932d524ef354667c73c1a90ee36d6"
->>>>>>> 60bf601b
+            "sha256": "9094e30471a552cb1fb41db0edc9feb88c67515cc2d80d8023fcd55c2936c879"
         },
         "pipfile-spec": 6,
         "requires": {
@@ -103,7 +99,6 @@
             "hashes": [
                 "sha256:08a96c641c3a74e44eb59afb61a24f2cb9f4d7188748e76ba4bb5edfa3cb7d1c",
                 "sha256:f7b7ce16570fe9965acd6d30101a28f62fb4a7f9e926b3bbc9b61f8b04247e72"
-<<<<<<< HEAD
             ],
             "version": "==19.3.0"
         },
@@ -120,10 +115,6 @@
                 "sha256:bbbf4b1e5cd2bdb08f915895b51081c041bac22394fdfcfdfbe9f14b77c08bf2"
             ],
             "version": "==0.1.0"
-=======
-            ],
-            "version": "==19.3.0"
->>>>>>> 60bf601b
         },
         "backports.functools-lru-cache": {
             "hashes": [
@@ -131,7 +122,6 @@
                 "sha256:8fde5f188da2d593bd5bc0be98d9abc46c95bb8a9dde93429570192ee6cc2d4a"
             ],
             "version": "==1.6.1"
-<<<<<<< HEAD
         },
         "bleach": {
             "hashes": [
@@ -139,8 +129,6 @@
                 "sha256:3fdf7f77adcf649c9911387df51254b813185e32b2c6619f690b593a617e19fa"
             ],
             "version": "==3.1.0"
-=======
->>>>>>> 60bf601b
         },
         "blinker": {
             "hashes": [
@@ -312,7 +300,6 @@
                 "sha256:fb81c17e0ebe3358486cd8cc3ad78adbae58af12fc2bf2bc0bb84e8090fa5ce8"
             ],
             "version": "==2.8"
-<<<<<<< HEAD
         },
         "cycler": {
             "hashes": [
@@ -330,8 +317,6 @@
                 "sha256:d3cf6f11abafb3087337f410d34977c1a773fcae51667e74df5044884fd791f6"
             ],
             "version": "==2.8.0"
-=======
->>>>>>> 60bf601b
         },
         "decorator": {
             "hashes": [
@@ -339,7 +324,6 @@
                 "sha256:5d19b92a3c8f7f101c8dd86afd86b0f061a8ce4540ab8cd401fa2542756bce6d"
             ],
             "version": "==4.4.1"
-<<<<<<< HEAD
         },
         "defusedxml": {
             "hashes": [
@@ -369,8 +353,6 @@
                 "sha256:8f93775b8bdae3a2df6bc9a5312cce564cade58d6555f2c2570165a1270cd8a7"
             ],
             "version": "==4.1.0"
-=======
->>>>>>> 60bf601b
         },
         "docopt": {
             "hashes": [
@@ -449,7 +431,6 @@
                 "sha256:b1bead90b70cf6ec3f0710ae53a525360fa360d306a86583adc6bf83a4db537d"
             ],
             "version": "==0.18.2"
-<<<<<<< HEAD
         },
         "geopandas": {
             "hashes": [
@@ -457,8 +438,6 @@
                 "sha256:692ff115c91937f43cad65bc5bba012059f8d968943ba85ba314a734bb727bc4"
             ],
             "version": "==0.6.2"
-=======
->>>>>>> 60bf601b
         },
         "get-secret-or-env-var": {
             "hashes": [
@@ -676,17 +655,10 @@
         },
         "marshmallow": {
             "hashes": [
-<<<<<<< HEAD
                 "sha256:077b4612f5d3b9333b736fdc6b963d2b46d409070f44ff3e6c4109645c673e83",
                 "sha256:9a2f3e8ea5f530a9664e882d7d04b58650f46190178b2264c72b7d20399d28f0"
             ],
             "version": "==3.2.1"
-=======
-                "sha256:1a358beb89c2b4d5555272065a9533591a3eb02f1b854f3c4002d88d8f2a1ddb",
-                "sha256:eb97c42c5928b5720812c9268865fe863d4807bc1a8b48ddd7d5c9e1779a6af0"
-            ],
-            "version": "==3.2.2"
->>>>>>> 60bf601b
         },
         "marshmallow-oneofschema": {
             "hashes": [
@@ -697,17 +669,21 @@
         },
         "matplotlib": {
             "hashes": [
-                "sha256:1febd22afe1489b13c6749ea059d392c03261b2950d1d45c17e3aed812080c93",
-                "sha256:31a30d03f39528c79f3a592857be62a08595dec4ac034978ecd0f814fa0eec2d",
-                "sha256:4442ce720907f67a79d45de9ada47be81ce17e6c2f448b3c64765af93f6829c9",
-                "sha256:796edbd1182cbffa7e1e7a97f1e141f875a8501ba8dd834269ae3cd45a8c976f",
-                "sha256:934e6243df7165aad097572abf5b6003c77c9b6c480c3c4de6f2ef1b5fdd4ec0",
-                "sha256:bab9d848dbf1517bc58d1f486772e99919b19efef5dd8596d4b26f9f5ee08b6b",
-                "sha256:c1fe1e6cdaa53f11f088b7470c2056c0df7d80ee4858dadf6cbe433fcba4323b",
-                "sha256:e5b8aeca9276a3a988caebe9f08366ed519fff98f77c6df5b64d7603d0e42e36",
-                "sha256:ec6bd0a6a58df3628ff269978f4a4b924a0d371ad8ce1f8e2b635b99e482877a"
-            ],
-            "version": "==3.1.1"
+                "sha256:08ccc8922eb4792b91c652d3e6d46b1c99073f1284d1b6705155643e8046463a",
+                "sha256:161dcd807c0c3232f4dcd4a12a382d52004a498174cbfafd40646106c5bcdcc8",
+                "sha256:1f9e885bfa1b148d16f82a6672d043ecf11197f6c71ae222d0546db706e52eb2",
+                "sha256:2d6ab54015a7c0d727c33e36f85f5c5e4172059efdd067f7527f6e5d16ad01aa",
+                "sha256:5d2e408a2813abf664bd79431107543ecb449136912eb55bb312317edecf597e",
+                "sha256:61c8b740a008218eb604de518eb411c4953db0cb725dd0b32adf8a81771cab9e",
+                "sha256:80f10af8378fccc136da40ea6aa4a920767476cdfb3241acb93ef4f0465dbf57",
+                "sha256:819d4860315468b482f38f1afe45a5437f60f03eaede495d5ff89f2eeac89500",
+                "sha256:8cc0e44905c2c8fda5637cad6f311eb9517017515a034247ab93d0cf99f8bb7a",
+                "sha256:8e8e2c2fe3d873108735c6ee9884e6f36f467df4a143136209cff303b183bada",
+                "sha256:98c2ffeab8b79a4e3a0af5dd9939f92980eb6e3fec10f7f313df5f35a84dacab",
+                "sha256:d59bb0e82002ac49f4152963f8a1079e66794a4f454457fd2f0dcc7bf0797d30",
+                "sha256:ee59b7bb9eb75932fe3787e54e61c99b628155b0cedc907864f24723ba55b309"
+            ],
+            "version": "==3.1.2"
         },
         "mistune": {
             "hashes": [
@@ -771,7 +747,6 @@
                 "sha256:efaf1b18ea6c1f577b1371c0159edbe4749558bfe983e13aa24d0a0c01e1ad7b"
             ],
             "version": "==4.6.1"
-<<<<<<< HEAD
         },
         "munch": {
             "hashes": [
@@ -800,8 +775,6 @@
                 "sha256:f7494ef0df60766b7cabe0a3651556345a963b74dbc16bc7c18479041170d402"
             ],
             "version": "==4.4.0"
-=======
->>>>>>> 60bf601b
         },
         "networkx": {
             "hashes": [
@@ -809,7 +782,6 @@
                 "sha256:f8f4ff0b6f96e4f9b16af6b84622597b5334bf9cae8cf9b2e42e7985d5c95c64"
             ],
             "version": "==2.4"
-<<<<<<< HEAD
         },
         "nteract-scrapbook": {
             "hashes": [
@@ -817,8 +789,6 @@
                 "sha256:6607dd3ec4a078d640167752b0bf5b49bbfe6d4f4e60fe17e8339bc8a7878ec8"
             ],
             "version": "==0.3.1"
-=======
->>>>>>> 60bf601b
         },
         "numpy": {
             "hashes": [
@@ -874,7 +844,6 @@
                 "sha256:e45055c30a608076e31a9fcd780a956ed3b1fa20db61561b8d88b79259f526f7",
                 "sha256:ee50c2142cdcf41995655d499a157d0a812fce55c97d9aad13bc1eef837ed36c"
             ],
-<<<<<<< HEAD
             "markers": "python_version >= '3.0'",
             "version": "==0.25.3"
         },
@@ -904,9 +873,6 @@
                 "sha256:f278ded3a62560db4a0d1529664fedc440585c520407a53b071fdbfb043187b9"
             ],
             "version": "==1.0.0"
-=======
-            "version": "==0.25.3"
->>>>>>> 60bf601b
         },
         "pbr": {
             "hashes": [
@@ -955,10 +921,10 @@
         },
         "pluggy": {
             "hashes": [
-                "sha256:0db4b7601aae1d35b4a033282da476845aa19185c1e6964b25cf324b5e4ec3e6",
-                "sha256:fa5fa1622fa6dd5c030e9cad086fa19ef6a0cf6d7a2d12318e10cb49d6d68f34"
-            ],
-            "version": "==0.13.0"
+                "sha256:15b2acde666561e1298d71b523007ed7364de07029219b604cf808bfa1c765b0",
+                "sha256:966c145cd83c96502c3c3868f50408687b38434af77734af1e9ca461a4081d2d"
+            ],
+            "version": "==0.13.1"
         },
         "prefect": {
             "hashes": [
@@ -1034,7 +1000,6 @@
                 "sha256:eaed1c65f461a959284649e37b5051224f4db6ebdc84e40b5e65f2986f101a08"
             ],
             "version": "==2.8.4"
-<<<<<<< HEAD
         },
         "ptyprocess": {
             "hashes": [
@@ -1042,8 +1007,6 @@
                 "sha256:d7cc528d76e76342423ca640335bd3633420dc1366f258cb31d05e865ef5ca1f"
             ],
             "version": "==0.6.0"
-=======
->>>>>>> 60bf601b
         },
         "py": {
             "hashes": [
@@ -1151,10 +1114,10 @@
         },
         "python-box": {
             "hashes": [
-                "sha256:7d091f833680a02b6f1fc6c062ea8f6e5ece28b30b13675b2cdb8d9eb07db918",
-                "sha256:ff2ccbbc06b9b8cfb4d00e3113079bfcd4a050365ad9aa774cb3003da705ad06"
-            ],
-            "version": "==3.4.5"
+                "sha256:694a7555e3ff9fbbce734bbaef3aad92b8e4ed0659d3ed04d56b6a0a0eff26a9",
+                "sha256:a71d3dc9dbaa34c8597d3517c89a8041bd62fa875f23c0f3dad55e1958e3ce10"
+            ],
+            "version": "==3.4.6"
         },
         "python-dateutil": {
             "hashes": [
@@ -1202,21 +1165,17 @@
                 "sha256:fc43e5376d8a1243c82e27397011bf03297e94242d45fad2f7b7b1561bf29615"
             ],
             "version": "==0.9.1"
-<<<<<<< HEAD
         },
         "python-slugify": {
             "hashes": [
                 "sha256:a8fc3433821140e8f409a9831d13ae5deccd0b033d4744d94b31fea141bdd84c"
             ],
             "version": "==4.0.0"
-=======
->>>>>>> 60bf601b
         },
         "pytz": {
             "hashes": [
                 "sha256:1c557d7d0e871de1f5ccd5833f60fb2550652da6be2693c1e02300743d21500d",
                 "sha256:b02c06db6cf09c12dd25137e563b31700d3b80fcc4ad23abb7a315f2789819be"
-<<<<<<< HEAD
             ],
             "version": "==2019.3"
         },
@@ -1224,8 +1183,6 @@
             "hashes": [
                 "sha256:84c52b9a47d097fcd483f047a544979de6c3a86e94c845e3569e9f8acd0fa071",
                 "sha256:fac06f7cdfa903188dc4848c655e4adaee67ee0f2fe08e7daf815cf2a761ee5e"
-=======
->>>>>>> 60bf601b
             ],
             "version": "==2019.3"
         },
@@ -1356,7 +1313,6 @@
             "hashes": [
                 "sha256:4287058cf4ce1a59bc5dea290d6386d37f29a37529c9a51cdf7387e51710152b",
                 "sha256:6640e6690fc31d5949bc614c1a630464d3aaa625284aeb7c6e486c3010d73e12"
-<<<<<<< HEAD
             ],
             "version": "==19.2.0"
         },
@@ -1365,10 +1321,6 @@
                 "sha256:5470cc6687a091c7042cee89b2946d9235fe9f6d49c193a4ae2ac7bf386737c8"
             ],
             "version": "==0.8.6"
-=======
-            ],
-            "version": "==19.2.0"
->>>>>>> 60bf601b
         },
         "tavern": {
             "extras": [
