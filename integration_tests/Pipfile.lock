--- conflicted
+++ resolved
@@ -1,15 +1,11 @@
 {
     "_meta": {
         "hash": {
-<<<<<<< HEAD
-            "sha256": "d42299709bf1e7714c2fe6331fb6fe41ad46301e99e8b4713d4c1ba1b28a7797"
-=======
             "sha256": "b61a40b95065542cf515c94b7907c657b478ae0fe26b6f07eb3a59a155ab31cf"
->>>>>>> 38087975
         },
         "pipfile-spec": 6,
         "requires": {
-            "python_version": "3.8"
+            "python_version": "3.8.5"
         },
         "sources": [
             {
@@ -53,22 +49,6 @@
             ],
             "version": "==3.0.0"
         },
-<<<<<<< HEAD
-        "appdirs": {
-            "hashes": [
-                "sha256:7d5d0167b2b1ba821647616af46a749d1c653740dd0d2415100fe26e27afdf41",
-                "sha256:a841dacd6b99318a741b166adb07e19ee71a274450e68237b4650ca1055ab128"
-            ],
-            "version": "==1.4.4"
-        },
-        "approvaltests": {
-            "hashes": [
-                "sha256:570a2d2cd39ea7274d62c93e0e210b37ab2f2e9d9f4a54d07634e09c37288761",
-                "sha256:7776318ede09188dd2397a2f6b4624feb852cdb4d429b25e4ade950cf3283c1a"
-            ],
-            "index": "pypi",
-            "version": "==2.2.0"
-=======
         "appnope": {
             "hashes": [
                 "sha256:93aa393e9d6c54c5cd570ccadd8edad61ea0c4b9ea7a01409020c9aa019eb442",
@@ -84,7 +64,6 @@
             ],
             "index": "pypi",
             "version": "==3.0.0"
->>>>>>> 38087975
         },
         "argon2-cffi": {
             "hashes": [
@@ -245,17 +224,6 @@
             "markers": "python_version >= '2.7' and python_version not in '3.0, 3.1, 3.2, 3.3, 3.4'",
             "version": "==4.0.0"
         },
-<<<<<<< HEAD
-        "charset-normalizer": {
-            "hashes": [
-                "sha256:5d209c0a931f215cee683b6445e2d77677e7e75e159f78def0db09d68fafcaa6",
-                "sha256:5ec46d183433dcbd0ab716f2d7f29d8dee50505b3fdb40c6b985c7c4f5a3591f"
-            ],
-            "markers": "python_version >= '3'",
-            "version": "==2.0.6"
-        },
-=======
->>>>>>> 38087975
         "click": {
             "hashes": [
                 "sha256:d2b5255c7c6349bc1bd1e59e08cd12acbbd63ce649f2588755783aa94dfb6b1a",
@@ -292,46 +260,6 @@
                 "toml"
             ],
             "hashes": [
-<<<<<<< HEAD
-                "sha256:08fd55d2e00dac4c18a2fa26281076035ec86e764acdc198b9185ce749ada58f",
-                "sha256:11ce082eb0f7c2bbfe96f6c8bcc3a339daac57de4dc0f3186069ec5c58da911c",
-                "sha256:17983f6ccc47f4864fd16d20ff677782b23d1207bf222d10e4d676e4636b0872",
-                "sha256:25df2bc53a954ba2ccf230fa274d1de341f6aa633d857d75e5731365f7181749",
-                "sha256:274a612f67f931307706b60700f1e4cf80e1d79dff6c282fc9301e4565e78724",
-                "sha256:3dfb23cc180b674a11a559183dff9655beb9da03088f3fe3c4f3a6d200c86f05",
-                "sha256:43bada49697a62ffa0283c7f01bbc76aac562c37d4bb6c45d56dd008d841194e",
-                "sha256:4865dc4a7a566147cbdc2b2f033a6cccc99a7dcc89995137765c384f6c73110b",
-                "sha256:581fddd2f883379bd5af51da9233e0396b6519f3d3eeae4fb88867473be6d56e",
-                "sha256:5c191e01b23e760338f19d8ba2470c0dad44c8b45e41ac043b2db84efc62f695",
-                "sha256:6e216e4021c934246c308fd3e0d739d9fa8a3f4ea414f584ab90ef9c1592f282",
-                "sha256:72f8c99f1527c5a8ee77c890ea810e26b39fd0b4c2dffc062e20a05b2cca60ef",
-                "sha256:7593a49300489d064ebb6c58539f52cbbc4a2e6a4385de5e92cae1563f88a425",
-                "sha256:7844a8c6a0fee401edbf578713c2473e020759267c40261b294036f9d3eb6a2d",
-                "sha256:7af2f8e7bb54ace984de790e897f858e88068d8fbc46c9490b7c19c59cf51822",
-                "sha256:7dbda34e8e26bd86606ba8a9c13ccb114802e01758a3d0a75652ffc59a573220",
-                "sha256:82b58d37c47d93a171be9b5744bcc96a0012cbf53d5622b29a49e6be2097edd7",
-                "sha256:8305e14112efb74d0b5fec4df6e41cafde615c2392a7e51c84013cafe945842c",
-                "sha256:8426fec5ad5a6e8217921716b504e9b6e1166dc147e8443b4855e329db686282",
-                "sha256:88f1810eb942e7063d051d87aaaa113eb5fd5a7fd2cda03a972de57695b8bb1a",
-                "sha256:8da0c4a26a831b392deaba5fdd0cd7838d173b47ce2ec3d0f37be630cb09ef6e",
-                "sha256:a9dbfcbc56d8de5580483cf2caff6a59c64d3e88836cbe5fb5c20c05c29a8808",
-                "sha256:aa5d4d43fa18cc9d0c6e02a83de0b9729b5451a9066574bd276481474f0a53ab",
-                "sha256:adb0f4c3c8ba8104378518a1954cbf3d891a22c13fd0e0bf135391835f44f288",
-                "sha256:b4ee5815c776dfa3958ba71c7cd4cdd8eb40d79358a18352feb19562fe4408c4",
-                "sha256:b5dd5ae0a9cd55d71f1335c331e9625382239b8cede818fb62d8d2702336dbf8",
-                "sha256:b78dd3eeb8f5ff26d2113c41836bac04a9ea91be54c346826b54a373133c8c53",
-                "sha256:bea681309bdd88dd1283a8ba834632c43da376d9bce05820826090aad80c0126",
-                "sha256:befb5ffa9faabef6dadc42622c73de168001425258f0b7e402a2934574e7a04b",
-                "sha256:d795a2c92fe8cb31f6e9cd627ee4f39b64eb66bf47d89d8fcf7cb3d17031c887",
-                "sha256:d82cbef1220703ce56822be7fbddb40736fc1a928ac893472df8aff7421ae0aa",
-                "sha256:e63490e8a6675cee7a71393ee074586f7eeaf0e9341afd006c5d6f7eec7c16d7",
-                "sha256:e735ab8547d8a1fe8e58dd765d6f27ac539b395f52160d767b7189f379f9be7a",
-                "sha256:fa816e97cfe1f691423078dffa39a18106c176f28008db017b3ce3e947c34aa5",
-                "sha256:fff04bfefb879edcf616f1ce5ea6f4a693b5976bdc5e163f8464f349c25b59f0"
-            ],
-            "markers": "python_version >= '3.6'",
-            "version": "==6.0"
-=======
                 "sha256:04560539c19ec26995ecfb3d9307ff154fbb9a172cb57e3b3cfc4ced673103d1",
                 "sha256:1549e1d08ce38259de2bc3e9a0d5f3642ff4a8f500ffc1b2df73fd621a6cdfc0",
                 "sha256:1db67c497688fd4ba85b373b37cc52c50d437fd7267520ecd77bddbd89ea22c9",
@@ -368,7 +296,6 @@
             ],
             "markers": "python_version >= '3.6'",
             "version": "==6.0.2"
->>>>>>> 38087975
         },
         "croniter": {
             "hashes": [
@@ -420,29 +347,6 @@
         },
         "debugpy": {
             "hashes": [
-<<<<<<< HEAD
-                "sha256:0c523fcbb6fb395403ee8508853767b74949335d5cdacc9f83d350670c2c0db2",
-                "sha256:135a77ac1a8f6ea49a69928f088967d36842bc492d89b45941c6b19222cffa42",
-                "sha256:2019ffcd08d7e643c644cd64bee0fd53c730cb8f15ff37e6a320b5afd3785bfa",
-                "sha256:3e4de96c70f3398abd1777f048b47564d98a40df1f72d33b47ef5b9478e07206",
-                "sha256:4d53fe5aecf03ba466aa7fa7474c2b2fe28b2a6c0d36688d1e29382bfe88dd5f",
-                "sha256:5ded60b402f83df46dee3f25ae5851809937176afdafd3fdbaab60b633b77cad",
-                "sha256:7c15014290150b76f0311debf7fbba2e934680572ea60750b0f048143e873b3e",
-                "sha256:7e7210a3721fc54b52d8dc2f325e7c937ffcbba02b808e2e3215dcbf0c0b8349",
-                "sha256:847926f78c1e33f7318a743837adb6a9b360a825b558fd21f9240ba518fe1bb1",
-                "sha256:88b17d7c2130968f75bdc706a33f46a8a6bb90f09512ea3bd984659d446ee4f4",
-                "sha256:8d488356cc66172f1ea29635fd148ad131f13fad0e368ae03cc5c0a402372756",
-                "sha256:ab3f33499c597a2ce454b81088e7f9d56127686e003c4f7a1c97ad4b38a55404",
-                "sha256:c0fd1a66e104752f86ca2faa6a0194dae61442a768f85369fc3d11bacff8120f",
-                "sha256:c3d7db37b7eb234e49f50ba22b3b1637e8daadd68985d9cd35a6152aa10faa75",
-                "sha256:c9665e58b80d839ae1b0815341c63d00cae557c018f198c0b6b7bc5de9eca144",
-                "sha256:dbda8f877c3dec1559c01c63a1de63969e51a4907dc308f4824238bb776026fe",
-                "sha256:f3dcc294f3b4d79fdd7ffe1350d5d1e3cc29acaec67dd1c43143a43305bbbc91",
-                "sha256:f907941ad7a460646773eb3baae4c88836e9256b390dfbfae8d92a3d3b849a7d"
-            ],
-            "markers": "python_version >= '2.7' and python_version not in '3.0, 3.1, 3.2, 3.3, 3.4'",
-            "version": "==1.4.3"
-=======
                 "sha256:098753d30232d1e4264eee37e1ddd5d106dc5c4bc6d8d7f4dadad9e44736cd48",
                 "sha256:1283e418f595262d11abc5fae6a3ac629c5fc3b44d3988511ea755414aab3062",
                 "sha256:33e8a9b4949be8b4f5fcfff07e24bd63c565060659f1c79773c08d19eee012f2",
@@ -467,7 +371,6 @@
             ],
             "markers": "python_version >= '2.7' and python_version not in '3.0, 3.1, 3.2, 3.3, 3.4'",
             "version": "==1.5.0"
->>>>>>> 38087975
         },
         "decorator": {
             "hashes": [
@@ -567,10 +470,7 @@
                 "sha256:7760d6b2f35739697d694c724be3500b19e6b33af65b139306be98bb1d1ebcdd",
                 "sha256:9505afbf8cee22cf12a29742e23ad79ad132b3423632ec3a3bf9034ce3911138"
             ],
-<<<<<<< HEAD
-=======
-            "markers": "python_version >= '3.6'",
->>>>>>> 38087975
+            "markers": "python_version >= '3.6'",
             "version": "==2021.10.0"
         },
         "geojson": {
@@ -583,19 +483,11 @@
         },
         "geopandas": {
             "hashes": [
-<<<<<<< HEAD
-                "sha256:3ba1cb298c8e27112debe1d5b7898f100c91cbdf66c7dbf39726d63616cf0c6b",
-                "sha256:9fc4711e48f53982ccbc9821c936205657c46e3b9881c73efd4daec67d46f31a"
-            ],
-            "markers": "python_version >= '3.7'",
-            "version": "==0.10.0"
-=======
                 "sha256:6429ee4e0cc94f26aff12139445196ef83fe17cadbe816925508a1799f60a681",
                 "sha256:9fce7062b5d2ca162d2b14c5a8d6f2a34a4158176214fafd683964df7444eb5e"
             ],
             "markers": "python_version >= '3.7'",
             "version": "==0.10.1"
->>>>>>> 38087975
         },
         "get-secret-or-env-var": {
             "hashes": [
@@ -752,21 +644,6 @@
         },
         "jsonschema": {
             "hashes": [
-<<<<<<< HEAD
-                "sha256:48f4e74f8bec0c2f75e9fcfffa264e78342873e1b57e2cfeae54864cc5e9e4dd",
-                "sha256:9938802041347f2c62cad2aef59e9a0826cd34584f3609db950efacb4dbf6518"
-            ],
-            "markers": "python_version >= '3.7'",
-            "version": "==4.0.1"
-        },
-        "jupyter-client": {
-            "hashes": [
-                "sha256:124a6e6979c38999d9153b1c4d1808c4c820a45066d5ed1857a5b59c04ffccb3",
-                "sha256:382aca66dcaf96d7eaaa6c546d57cdf8b3b1cf5bc1f2704c58a1d8d244f1163d"
-            ],
-            "markers": "python_full_version >= '3.6.1'",
-            "version": "==7.0.5"
-=======
                 "sha256:2b3cca28580511d44326f0e7fc582eab3cbe31aabd1a1c2cfa74a399796ffd84",
                 "sha256:9dd7c33b4a96138dc37bb86b3610d3b12d30d96433d4d73435ca3025804154a8"
             ],
@@ -780,7 +657,6 @@
             ],
             "markers": "python_full_version >= '3.6.1'",
             "version": "==7.0.6"
->>>>>>> 38087975
         },
         "jupyter-core": {
             "hashes": [
@@ -1181,11 +1057,7 @@
                 "sha256:ed2f29b4da6f6ae7c68f4b3708d9d9e59fa89b2f9e87c2b64ce055cbd39f729e",
                 "sha256:f7d84f321674c2f0f31887ee6d5755c54ca1ea5e144d6d54b3bbf566dd9ea0cc"
             ],
-<<<<<<< HEAD
-            "index": "pypi",
-=======
             "markers": "python_full_version >= '3.7.1'",
->>>>>>> 38087975
             "version": "==1.3.3"
         },
         "pandocfilters": {
@@ -1272,26 +1144,6 @@
         },
         "pglast": {
             "hashes": [
-<<<<<<< HEAD
-                "sha256:107b4d217ca34ad1bc84703ef53c9f5af0cda09ea9e28b0f84d5062b3d6753d0",
-                "sha256:18b17916c1a9c639fdf6029917bbe177df456fa65f7e61c46360a1f965d648ad",
-                "sha256:1e96ef227dba3e17dd794a9c51083cd4abe514254a921b0d2875b1f0f8f01bfc",
-                "sha256:27e178bf1c1158a80898d6ebe2ecf009233a7b5236db118aa8d67e118b7c3fa7",
-                "sha256:36f06217d58e3555766f6b2fd8f8ccb609a0252143b155fb62dc7c02b7be5ea9",
-                "sha256:3bb74df084b149e8bf969380d88b1980fbd1aeda7f7057f4dee6751d854d6ae6",
-                "sha256:3c123556580188f7b6048c4deacd518a0b4eb96f9828bc9a3fa86071f7ee5472",
-                "sha256:3e1894e0741827dab59d26b942e858c2f9d317abf4a9aded5d7e2bae13620df3",
-                "sha256:426c8c992548b54d3fde264e375dc19691d0e9c2a3e1885deb2c9b4ff1f5f71d",
-                "sha256:4c61566254284b530ccf03bb9c75c6df394e745a9e5dac7f62cd2c2b75303f52",
-                "sha256:614d9e63f86f19b6a7bc9b1d0fe1c957e52db0137a090f57aa53881ba302c04c",
-                "sha256:750d11c96a9fdc0af4d51fc52f302e538a966d7bd45b3cf4066b1af5d7c1c2a7",
-                "sha256:b2444c592ce2cbcae3813d42a6983f04589d5bd67167f6e17b2850033f9a2c66",
-                "sha256:ba1e5e1988f4b2331915f06ee4fac5a5d587a9d381a6d17b697c75c4ba219113",
-                "sha256:cee80d37c91a2a3e894c9fc1778c519bb2507596dbcbca766c0d9034d3e82211",
-                "sha256:d948590bce3b0759c75f9ce7f4d933b7dbdb7f3108bacaa6c7240194aab45d5a"
-            ],
-            "version": "==3.5"
-=======
                 "sha256:12d645829f3cf6eae0b948cb85c5f88409a2cf5c2e71383b58f536fbce7b6505",
                 "sha256:13e4436bb2fbbc7a2cf5401e4cc63e27c7e04da75495cc36c40763fe01c755bb",
                 "sha256:233b57b0c2d4a97ae89b01d602b359e9647d22ebf6f7a88796ce7d52bc8d139a",
@@ -1310,7 +1162,6 @@
                 "sha256:f47f1920dc0249fa64f532edc4fbc31156d53e5d19f23e4fcf5124f87ab02c4c"
             ],
             "version": "==3.7"
->>>>>>> 38087975
         },
         "pickleshare": {
             "hashes": [
@@ -1321,64 +1172,6 @@
         },
         "pillow": {
             "hashes": [
-<<<<<<< HEAD
-                "sha256:0412516dcc9de9b0a1e0ae25a280015809de8270f134cc2c1e32c4eeb397cf30",
-                "sha256:04835e68ef12904bc3e1fd002b33eea0779320d4346082bd5b24bec12ad9c3e9",
-                "sha256:06d1adaa284696785375fa80a6a8eb309be722cf4ef8949518beb34487a3df71",
-                "sha256:085a90a99404b859a4b6c3daa42afde17cb3ad3115e44a75f0d7b4a32f06a6c9",
-                "sha256:0b9911ec70731711c3b6ebcde26caea620cbdd9dcb73c67b0730c8817f24711b",
-                "sha256:10e00f7336780ca7d3653cf3ac26f068fa11b5a96894ea29a64d3dc4b810d630",
-                "sha256:11c27e74bab423eb3c9232d97553111cc0be81b74b47165f07ebfdd29d825875",
-                "sha256:11eb7f98165d56042545c9e6db3ce394ed8b45089a67124298f0473b29cb60b2",
-                "sha256:13654b521fb98abdecec105ea3fb5ba863d1548c9b58831dd5105bb3873569f1",
-                "sha256:15ccb81a6ffc57ea0137f9f3ac2737ffa1d11f786244d719639df17476d399a7",
-                "sha256:18a07a683805d32826c09acfce44a90bf474e6a66ce482b1c7fcd3757d588df3",
-                "sha256:19ec4cfe4b961edc249b0e04b5618666c23a83bc35842dea2bfd5dfa0157f81b",
-                "sha256:1c3ff00110835bdda2b1e2b07f4a2548a39744bb7de5946dc8e95517c4fb2ca6",
-                "sha256:27a330bf7014ee034046db43ccbb05c766aa9e70b8d6c5260bfc38d73103b0ba",
-                "sha256:2b11c9d310a3522b0fd3c35667914271f570576a0e387701f370eb39d45f08a4",
-                "sha256:2c661542c6f71dfd9dc82d9d29a8386287e82813b0375b3a02983feac69ef864",
-                "sha256:2cde7a4d3687f21cffdf5bb171172070bb95e02af448c4c8b2f223d783214056",
-                "sha256:2d5e9dc0bf1b5d9048a94c48d0813b6c96fccfa4ccf276d9c36308840f40c228",
-                "sha256:2f23b2d3079522fdf3c09de6517f625f7a964f916c956527bed805ac043799b8",
-                "sha256:35d27687f027ad25a8d0ef45dd5208ef044c588003cdcedf05afb00dbc5c2deb",
-                "sha256:35d409030bf3bd05fa66fb5fdedc39c521b397f61ad04309c90444e893d05f7d",
-                "sha256:4326ea1e2722f3dc00ed77c36d3b5354b8fb7399fb59230249ea6d59cbed90da",
-                "sha256:4abc247b31a98f29e5224f2d31ef15f86a71f79c7f4d2ac345a5d551d6393073",
-                "sha256:4d89a2e9219a526401015153c0e9dd48319ea6ab9fe3b066a20aa9aee23d9fd3",
-                "sha256:4e59e99fd680e2b8b11bbd463f3c9450ab799305d5f2bafb74fefba6ac058616",
-                "sha256:548794f99ff52a73a156771a0402f5e1c35285bd981046a502d7e4793e8facaa",
-                "sha256:56fd98c8294f57636084f4b076b75f86c57b2a63a8410c0cd172bc93695ee979",
-                "sha256:59697568a0455764a094585b2551fd76bfd6b959c9f92d4bdec9d0e14616303a",
-                "sha256:6bff50ba9891be0a004ef48828e012babaaf7da204d81ab9be37480b9020a82b",
-                "sha256:6cb3dd7f23b044b0737317f892d399f9e2f0b3a02b22b2c692851fb8120d82c6",
-                "sha256:7dbfbc0020aa1d9bc1b0b8bcf255a7d73f4ad0336f8fd2533fcc54a4ccfb9441",
-                "sha256:838eb85de6d9307c19c655c726f8d13b8b646f144ca6b3771fa62b711ebf7624",
-                "sha256:8b68f565a4175e12e68ca900af8910e8fe48aaa48fd3ca853494f384e11c8bcd",
-                "sha256:8f284dc1695caf71a74f24993b7c7473d77bc760be45f776a2c2f4e04c170550",
-                "sha256:963ebdc5365d748185fdb06daf2ac758116deecb2277ec5ae98139f93844bc09",
-                "sha256:a048dad5ed6ad1fad338c02c609b862dfaa921fcd065d747194a6805f91f2196",
-                "sha256:a1bd983c565f92779be456ece2479840ec39d386007cd4ae83382646293d681b",
-                "sha256:a66566f8a22561fc1a88dc87606c69b84fa9ce724f99522cf922c801ec68f5c1",
-                "sha256:bcb04ff12e79b28be6c9988f275e7ab69f01cc2ba319fb3114f87817bb7c74b6",
-                "sha256:bd24054aaf21e70a51e2a2a5ed1183560d3a69e6f9594a4bfe360a46f94eba83",
-                "sha256:be25cb93442c6d2f8702c599b51184bd3ccd83adebd08886b682173e09ef0c3f",
-                "sha256:c691b26283c3a31594683217d746f1dad59a7ae1d4cfc24626d7a064a11197d4",
-                "sha256:cc9d0dec711c914ed500f1d0d3822868760954dce98dfb0b7382a854aee55d19",
-                "sha256:ce2e5e04bb86da6187f96d7bab3f93a7877830981b37f0287dd6479e27a10341",
-                "sha256:ce651ca46d0202c302a535d3047c55a0131a720cf554a578fc1b8a2aff0e7d96",
-                "sha256:d0c8ebbfd439c37624db98f3877d9ed12c137cadd99dde2d2eae0dab0bbfc355",
-                "sha256:d675a876b295afa114ca8bf42d7f86b5fb1298e1b6bb9a24405a3f6c8338811c",
-                "sha256:dde3f3ed8d00c72631bc19cbfff8ad3b6215062a5eed402381ad365f82f0c18c",
-                "sha256:e5a31c07cea5edbaeb4bdba6f2b87db7d3dc0f446f379d907e51cc70ea375629",
-                "sha256:f514c2717012859ccb349c97862568fdc0479aad85b0270d6b5a6509dbc142e2",
-                "sha256:fc0db32f7223b094964e71729c0361f93db43664dd1ec86d3df217853cedda87",
-                "sha256:fd4fd83aa912d7b89b4b4a1580d30e2a4242f3936882a3f433586e5ab97ed0d5",
-                "sha256:feb5db446e96bfecfec078b943cc07744cc759893cef045aa8b8b6d6aaa8274e"
-            ],
-            "markers": "python_version >= '3.6'",
-            "version": "==8.3.2"
-=======
                 "sha256:066f3999cb3b070a95c3652712cffa1a748cd02d60ad7b4e485c3748a04d9d76",
                 "sha256:0a0956fdc5defc34462bb1c765ee88d933239f9a94bc37d132004775241a7585",
                 "sha256:1394a6ad5abc838c5cd8a92c5a07535648cdf6d09e8e2d6df916dfa9ea86ead8",
@@ -1426,7 +1219,6 @@
             ],
             "markers": "python_version >= '3.6'",
             "version": "==2.4.0"
->>>>>>> 38087975
         },
         "pluggy": {
             "hashes": [
@@ -1852,10 +1644,7 @@
         },
         "pyzmq": {
             "hashes": [
-<<<<<<< HEAD
-=======
                 "sha256:08c4e315a76ef26eb833511ebf3fa87d182152adf43dedee8d79f998a2162a0b",
->>>>>>> 38087975
                 "sha256:0ca6cd58f62a2751728016d40082008d3b3412a7f28ddfb4a2f0d3c130f69e74",
                 "sha256:1621e7a2af72cced1f6ec8ca8ca91d0f76ac236ab2e8828ac8fe909512d566cb",
                 "sha256:18cd854b423fce44951c3a4d3e686bac8f1243d954f579e120a1714096637cc0",
@@ -1864,14 +1653,10 @@
                 "sha256:3a4c9886d61d386b2b493377d980f502186cd71d501fffdba52bd2a0880cef4f",
                 "sha256:3c1895c95be92600233e476fe283f042e71cf8f0b938aabf21b7aafa62a8dac9",
                 "sha256:42abddebe2c6a35180ca549fadc7228d23c1e1f76167c5ebc8a936b5804ea2df",
-<<<<<<< HEAD
-                "sha256:480b9931bfb08bf8b094edd4836271d4d6b44150da051547d8c7113bf947a8b0",
-=======
                 "sha256:468bd59a588e276961a918a3060948ae68f6ff5a7fa10bb2f9160c18fe341067",
                 "sha256:480b9931bfb08bf8b094edd4836271d4d6b44150da051547d8c7113bf947a8b0",
                 "sha256:53f4fd13976789ffafedd4d46f954c7bb01146121812b72b4ddca286034df966",
                 "sha256:62bcade20813796c426409a3e7423862d50ff0639f5a2a95be4b85b09a618666",
->>>>>>> 38087975
                 "sha256:67db33bea0a29d03e6eeec55a8190e033318cee3cbc732ba8fd939617cbf762d",
                 "sha256:6b217b8f9dfb6628f74b94bdaf9f7408708cb02167d644edca33f38746ca12dd",
                 "sha256:7661fc1d5cb73481cf710a1418a4e1e301ed7d5d924f91c67ba84b2a1b89defd",
@@ -1882,21 +1667,11 @@
                 "sha256:80e043a89c6cadefd3a0712f8a1322038e819ebe9dbac7eca3bce1721bcb63bf",
                 "sha256:851977788b9caa8ed011f5f643d3ee8653af02c5fc723fa350db5125abf2be7b",
                 "sha256:8eddc033e716f8c91c6a2112f0a8ebc5e00532b4a6ae1eb0ccc48e027f9c671c",
-<<<<<<< HEAD
-=======
                 "sha256:902319cfe23366595d3fa769b5b751e6ee6750a0a64c5d9f757d624b2ac3519e",
->>>>>>> 38087975
                 "sha256:954e73c9cd4d6ae319f1c936ad159072b6d356a92dcbbabfd6e6204b9a79d356",
                 "sha256:ab888624ed68930442a3f3b0b921ad7439c51ba122dbc8c386e6487a658e4a4e",
                 "sha256:acebba1a23fb9d72b42471c3771b6f2f18dcd46df77482612054bd45c07dfa36",
                 "sha256:b4ebed0977f92320f6686c96e9e8dd29eed199eb8d066936bac991afc37cbb70",
-<<<<<<< HEAD
-                "sha256:be4e0f229cf3a71f9ecd633566bd6f80d9fa6afaaff5489492be63fe459ef98c",
-                "sha256:c0f84360dcca3481e8674393bdf931f9f10470988f87311b19d23cda869bb6b7",
-                "sha256:c1e41b32d6f7f9c26bc731a8b529ff592f31fc8b6ef2be9fa74abd05c8a342d7",
-                "sha256:cf98fd7a6c8aaa08dbc699ffae33fd71175696d78028281bc7b832b26f00ca57",
-                "sha256:d072f7dfbdb184f0786d63bda26e8a0882041b1e393fbe98940395f7fab4c5e2",
-=======
                 "sha256:badb868fff14cfd0e200eaa845887b1011146a7d26d579aaa7f966c203736b92",
                 "sha256:be4e0f229cf3a71f9ecd633566bd6f80d9fa6afaaff5489492be63fe459ef98c",
                 "sha256:c0f84360dcca3481e8674393bdf931f9f10470988f87311b19d23cda869bb6b7",
@@ -1905,24 +1680,17 @@
                 "sha256:cf98fd7a6c8aaa08dbc699ffae33fd71175696d78028281bc7b832b26f00ca57",
                 "sha256:d072f7dfbdb184f0786d63bda26e8a0882041b1e393fbe98940395f7fab4c5e2",
                 "sha256:d1b5d457acbadcf8b27561deeaa386b0217f47626b29672fa7bd31deb6e91e1b",
->>>>>>> 38087975
                 "sha256:d3dcb5548ead4f1123851a5ced467791f6986d68c656bc63bfff1bf9e36671e2",
                 "sha256:d6157793719de168b199194f6b6173f0ccd3bf3499e6870fac17086072e39115",
                 "sha256:d728b08448e5ac3e4d886b165385a262883c34b84a7fe1166277fe675e1c197a",
                 "sha256:de8df0684398bd74ad160afdc2a118ca28384ac6f5e234eb0508858d8d2d9364",
                 "sha256:e6a02cf7271ee94674a44f4e62aa061d2d049001c844657740e156596298b70b",
                 "sha256:ea12133df25e3a6918718fbb9a510c6ee5d3fdd5a346320421aac3882f4feeea",
-<<<<<<< HEAD
-                "sha256:f43b4a2e6218371dd4f41e547bd919ceeb6ebf4abf31a7a0669cd11cd91ea973",
-                "sha256:f762442bab706fd874064ca218b33a1d8e40d4938e96c24dafd9b12e28017f45",
-                "sha256:f89468059ebc519a7acde1ee50b779019535db8dcf9b8c162ef669257fef7a93"
-=======
                 "sha256:ea5a79e808baef98c48c884effce05c31a0698c1057de8fc1c688891043c1ce1",
                 "sha256:f43b4a2e6218371dd4f41e547bd919ceeb6ebf4abf31a7a0669cd11cd91ea973",
                 "sha256:f762442bab706fd874064ca218b33a1d8e40d4938e96c24dafd9b12e28017f45",
                 "sha256:f89468059ebc519a7acde1ee50b779019535db8dcf9b8c162ef669257fef7a93",
                 "sha256:f907c7359ce8bf7f7e63c82f75ad0223384105f5126f313400b7e8004d9b33c3"
->>>>>>> 38087975
             ],
             "markers": "python_version >= '3.6'",
             "version": "==22.3.0"
@@ -1955,51 +1723,6 @@
         },
         "regex": {
             "hashes": [
-<<<<<<< HEAD
-                "sha256:0de8ad66b08c3e673b61981b9e3626f8784d5564f8c3928e2ad408c0eb5ac38c",
-                "sha256:1f1125bc5172ab3a049bc6f4b9c0aae95a2a2001a77e6d6e4239fa3653e202b5",
-                "sha256:255791523f80ea8e48e79af7120b4697ef3b74f6886995dcdb08c41f8e516be0",
-                "sha256:28040e89a04b60d579c69095c509a4f6a1a5379cd865258e3a186b7105de72c6",
-                "sha256:37868075eda024470bd0feab872c692ac4ee29db1e14baec103257bf6cc64346",
-                "sha256:3b71213ec3bad9a5a02e049f2ec86b3d7c3e350129ae0f4e2f99c12b5da919ed",
-                "sha256:3be40f720af170a6b20ddd2ad7904c58b13d2b56f6734ee5d09bbdeed2fa4816",
-                "sha256:42952d325439ef223e4e9db7ee6d9087b5c68c5c15b1f9de68e990837682fc7b",
-                "sha256:470f2c882f2672d8eeda8ab27992aec277c067d280b52541357e1acd7e606dae",
-                "sha256:4907fb0f9b9309a5bded72343e675a252c2589a41871874feace9a05a540241e",
-                "sha256:4d87459ad3ab40cd8493774f8a454b2e490d8e729e7e402a0625867a983e4e02",
-                "sha256:4fa7ba9ab2eba7284e0d7d94f61df7af86015b0398e123331362270d71fab0b9",
-                "sha256:5b34d2335d6aedec7dcadd3f8283b9682fadad8b9b008da8788d2fce76125ebe",
-                "sha256:6348a7ab2a502cbdd0b7fd0496d614007489adb7361956b38044d1d588e66e04",
-                "sha256:638e98d069b14113e8afba6a54d1ca123f712c0d105e67c1f9211b2a825ef926",
-                "sha256:66696c8336a1b5d1182464f3af3427cc760118f26d0b09a2ddc16a976a4d2637",
-                "sha256:78cf6a1e023caf5e9a982f5377414e1aeac55198831b852835732cfd0a0ca5ff",
-                "sha256:81e125d9ba54c34579e4539a967e976a3c56150796674aec318b1b2f49251be7",
-                "sha256:81fdc90f999b2147fc62e303440c424c47e5573a9b615ed5d43a5b832efcca9e",
-                "sha256:87e9c489aa98f50f367fb26cc9c8908d668e9228d327644d7aa568d47e456f47",
-                "sha256:8c1ad61fa024195136a6b7b89538030bd00df15f90ac177ca278df9b2386c96f",
-                "sha256:9910869c472e5a6728680ca357b5846546cbbd2ab3ad5bef986ef0bc438d0aa6",
-                "sha256:9925985be05d54b3d25fd6c1ea8e50ff1f7c2744c75bdc4d3b45c790afa2bcb3",
-                "sha256:9a0b0db6b49da7fa37ca8eddf9f40a8dbc599bad43e64f452284f37b6c34d91c",
-                "sha256:9c065d95a514a06b92a5026766d72ac91bfabf581adb5b29bc5c91d4b3ee9b83",
-                "sha256:a6f08187136f11e430638c2c66e1db091105d7c2e9902489f0dbc69b44c222b4",
-                "sha256:ad0517df22a97f1da20d8f1c8cb71a5d1997fa383326b81f9cf22c9dadfbdf34",
-                "sha256:b345ecde37c86dd7084c62954468a4a655fd2d24fd9b237949dd07a4d0dd6f4c",
-                "sha256:b55442650f541d195a535ccec33078c78a9521973fb960923da7515e9ed78fa6",
-                "sha256:c2b180ed30856dfa70cfe927b0fd38e6b68198a03039abdbeb1f2029758d87e7",
-                "sha256:c9e30838df7bfd20db6466fd309d9b580d32855f8e2c2e6d74cf9da27dcd9b63",
-                "sha256:cae4099031d80703954c39680323dabd87a69b21262303160776aa0e55970ca0",
-                "sha256:ce7b1cca6c23f19bee8dc40228d9c314d86d1e51996b86f924aca302fc8f8bf9",
-                "sha256:d0861e7f6325e821d5c40514c551fd538b292f8cc3960086e73491b9c5d8291d",
-                "sha256:d331f238a7accfbbe1c4cd1ba610d4c087b206353539331e32a8f05345c74aec",
-                "sha256:e07049cece3462c626d650e8bf42ddbca3abf4aa08155002c28cb6d9a5a281e2",
-                "sha256:e2cb7d4909ed16ed35729d38af585673f1f0833e73dfdf0c18e5be0061107b99",
-                "sha256:e3770781353a4886b68ef10cec31c1f61e8e3a0be5f213c2bb15a86efd999bc4",
-                "sha256:e502f8d4e5ef714bcc2c94d499684890c94239526d61fdf1096547db91ca6aa6",
-                "sha256:e6f2d2f93001801296fe3ca86515eb04915472b5380d4d8752f09f25f0b9b0ed",
-                "sha256:f588209d3e4797882cd238195c175290dbc501973b10a581086b5c6bcd095ffb"
-            ],
-            "version": "==2021.9.30"
-=======
                 "sha256:094a905e87a4171508c2a0e10217795f83c636ccc05ddf86e7272c26e14056ae",
                 "sha256:09e1031e2059abd91177c302da392a7b6859ceda038be9e015b522a182c89e4f",
                 "sha256:176796cb7f82a7098b0c436d6daac82f57b9101bb17b8e8119c36eecf06a60a3",
@@ -2049,7 +1772,6 @@
                 "sha256:ff24897f6b2001c38a805d53b6ae72267025878d35ea225aa24675fbff2dba7f"
             ],
             "version": "==2021.10.8"
->>>>>>> 38087975
         },
         "requests": {
             "hashes": [
@@ -2385,44 +2107,6 @@
             ],
             "markers": "python_version >= '3.7'",
             "version": "==5.1.0"
-<<<<<<< HEAD
-        },
-        "typed-ast": {
-            "hashes": [
-                "sha256:01ae5f73431d21eead5015997ab41afa53aa1fbe252f9da060be5dad2c730ace",
-                "sha256:067a74454df670dcaa4e59349a2e5c81e567d8d65458d480a5b3dfecec08c5ff",
-                "sha256:0fb71b8c643187d7492c1f8352f2c15b4c4af3f6338f21681d3681b3dc31a266",
-                "sha256:1b3ead4a96c9101bef08f9f7d1217c096f31667617b58de957f690c92378b528",
-                "sha256:2068531575a125b87a41802130fa7e29f26c09a2833fea68d9a40cf33902eba6",
-                "sha256:209596a4ec71d990d71d5e0d312ac935d86930e6eecff6ccc7007fe54d703808",
-                "sha256:2c726c276d09fc5c414693a2de063f521052d9ea7c240ce553316f70656c84d4",
-                "sha256:398e44cd480f4d2b7ee8d98385ca104e35c81525dd98c519acff1b79bdaac363",
-                "sha256:52b1eb8c83f178ab787f3a4283f68258525f8d70f778a2f6dd54d3b5e5fb4341",
-                "sha256:5feca99c17af94057417d744607b82dd0a664fd5e4ca98061480fd8b14b18d04",
-                "sha256:7538e495704e2ccda9b234b82423a4038f324f3a10c43bc088a1636180f11a41",
-                "sha256:760ad187b1041a154f0e4d0f6aae3e40fdb51d6de16e5c99aedadd9246450e9e",
-                "sha256:777a26c84bea6cd934422ac2e3b78863a37017618b6e5c08f92ef69853e765d3",
-                "sha256:95431a26309a21874005845c21118c83991c63ea800dd44843e42a916aec5899",
-                "sha256:9ad2c92ec681e02baf81fdfa056fe0d818645efa9af1f1cd5fd6f1bd2bdfd805",
-                "sha256:9c6d1a54552b5330bc657b7ef0eae25d00ba7ffe85d9ea8ae6540d2197a3788c",
-                "sha256:aee0c1256be6c07bd3e1263ff920c325b59849dc95392a05f258bb9b259cf39c",
-                "sha256:af3d4a73793725138d6b334d9d247ce7e5f084d96284ed23f22ee626a7b88e39",
-                "sha256:b36b4f3920103a25e1d5d024d155c504080959582b928e91cb608a65c3a49e1a",
-                "sha256:b9574c6f03f685070d859e75c7f9eeca02d6933273b5e69572e5ff9d5e3931c3",
-                "sha256:bff6ad71c81b3bba8fa35f0f1921fb24ff4476235a6e94a26ada2e54370e6da7",
-                "sha256:c190f0899e9f9f8b6b7863debfb739abcb21a5c054f911ca3596d12b8a4c4c7f",
-                "sha256:c907f561b1e83e93fad565bac5ba9c22d96a54e7ea0267c708bffe863cbe4075",
-                "sha256:cae53c389825d3b46fb37538441f75d6aecc4174f615d048321b716df2757fb0",
-                "sha256:dd4a21253f42b8d2b48410cb31fe501d32f8b9fbeb1f55063ad102fe9c425e40",
-                "sha256:dde816ca9dac1d9c01dd504ea5967821606f02e510438120091b84e852367428",
-                "sha256:f2362f3cb0f3172c42938946dbc5b7843c2a28aec307c49100c8b38764eb6927",
-                "sha256:f328adcfebed9f11301eaedfa48e15bdece9b519fb27e6a8c01aa52a17ec31b3",
-                "sha256:f8afcf15cc511ada719a88e013cec87c11aff7b91f019295eb4530f96fe5ef2f",
-                "sha256:fb1bbeac803adea29cedd70781399c99138358c26d05fcbd23c13016b7f5ec65"
-            ],
-            "version": "==1.4.3"
-=======
->>>>>>> 38087975
         },
         "typing-extensions": {
             "hashes": [
