--- conflicted
+++ resolved
@@ -114,11 +114,7 @@
   "FlowmachineQuerySchema": {
     "discriminator": {
       "mapping": {
-<<<<<<< HEAD
         "aggregate_network_objects": "#/components/schemas/AggregateNetworkObjects",
-        "daily_location": "#/components/schemas/DailyLocation",
-=======
->>>>>>> ed779fd1
         "dfs_metric_total_amount": "#/components/schemas/DFSTotalMetricAmount",
         "dummy_query": "#/components/schemas/DummyQuery",
         "flows": "#/components/schemas/Flows",
