# This Source Code Form is subject to the terms of the Mozilla Public
# License, v. 2.0. If a copy of the MPL was not distributed with this
# file, You can obtain one at http://mozilla.org/MPL/2.0/.

import json

from flowmachine.utils import sort_recursively
from approvaltests.approvals import verify


def test_ping_flowmachine_server(send_zmq_message_and_receive_reply):
    """
    Sending the 'ping' action to the flowmachine server evokes a successful 'pong' response.
    """
    msg = {"action": "ping", "request_id": "DUMMY_ID"}
    reply = send_zmq_message_and_receive_reply(msg)
    expected_reply = {"status": "success", "msg": "pong", "payload": {}}
    assert expected_reply == reply


def test_unknown_action_returns_error(send_zmq_message_and_receive_reply):
    """
    Unknown action returns an error response.
    """
    msg = {"action": "foobar", "request_id": "DUMMY_ID"}
    reply = send_zmq_message_and_receive_reply(msg)
    expected_reply = {
        "status": "error",
        "msg": "Unknown action: 'foobar'",
        "payload": {},
    }
    assert expected_reply == reply


def test_get_available_queries(send_zmq_message_and_receive_reply):
    """
    Action 'get_available_queries' returns list of available queries.
    """
    msg = {"action": "get_available_queries", "request_id": "DUMMY_ID"}
    reply = send_zmq_message_and_receive_reply(msg)
    expected_reply = {
        "status": "success",
        "msg": "",
        "payload": {
            "available_queries": [
                "dummy_query",
                "daily_location",
                "modal_location",
                "flows",
                "meaningful_locations_aggregate",
                "meaningful_locations_between_label_od_matrix",
                "meaningful_locations_between_dates_od_matrix",
                "geography",
                "location_event_counts",
<<<<<<< HEAD
                "total_network_objects",
=======
                "unique_subscriber_counts",
>>>>>>> 5c283c61
                "dfs_metric_total_amount",
            ]
        },
    }
    assert expected_reply == reply


def test_api_spec_of_flowmachine_query_schemas(
    send_zmq_message_and_receive_reply, diff_reporter
):
    """
    Verify the API spec for flowmachine queries.
    """
    msg = {"action": "get_query_schemas", "request_id": "DUMMY_ID"}
    reply = send_zmq_message_and_receive_reply(msg)
    print(reply)
    assert "success" == reply["status"]
    spec_as_json_string = json.dumps(
        sort_recursively(reply["payload"]["query_schemas"]), indent=2
    )
    verify(spec_as_json_string, diff_reporter)


def test_run_daily_location_query(send_zmq_message_and_receive_reply):
    """
    Can run daily location query and receive successful response including the query_id.
    """
    msg = {
        "action": "run_query",
        "params": {
            "query_kind": "daily_location",
            "date": "2016-01-01",
            "method": "most-common",
            "aggregation_unit": "admin3",
            "subscriber_subset": None,
        },
        "request_id": "DUMMY_ID",
    }
    reply = send_zmq_message_and_receive_reply(msg)

    assert "success" == reply["status"]
    assert "7401bba3acebc2c41bd9f79014bef4e9" == reply["payload"]["query_id"]
    assert ["query_id"] == list(reply["payload"].keys())


def test_run_modal_location_query(send_zmq_message_and_receive_reply):
    """
    Can run modal location query and receive successful response including the query_id.
    """
    msg = {
        "action": "run_query",
        "params": {
            "query_kind": "modal_location",
            "locations": [
                {
                    "query_kind": "daily_location",
                    "date": "2016-01-01",
                    "method": "most-common",
                    "aggregation_unit": "admin3",
                    "subscriber_subset": None,
                },
                {
                    "query_kind": "daily_location",
                    "date": "2016-01-02",
                    "method": "most-common",
                    "aggregation_unit": "admin3",
                    "subscriber_subset": None,
                },
            ],
            "aggregation_unit": "admin3",
            "subscriber_subset": None,
        },
        "request_id": "DUMMY_ID",
    }
    reply = send_zmq_message_and_receive_reply(msg)

    assert "success" == reply["status"]
    assert "cf22a8a2468ab22743f9e8c3da0044db" == reply["payload"]["query_id"]
    assert ["query_id"] == list(reply["payload"].keys())


def test_run_dfs_metric_total_amount_query(send_zmq_message_and_receive_reply):
    """
    Can run dfs metric query and receive successful response including the query_id.
    """
    msg = {
        "action": "run_query",
        "params": {
            "query_kind": "dfs_metric_total_amount",
            "metric": "commission",
            "start_date": "2016-01-02",
            "end_date": "2016-01-05",
            "aggregation_unit": "admin2",
        },
        "request_id": "DUMMY_ID",
    }
    reply = send_zmq_message_and_receive_reply(msg)

    assert "success" == reply["status"]
    assert "7070dcedf6633d2b6f263b83ea27b9e4" == reply["payload"]["query_id"]
    assert ["query_id"] == list(reply["payload"].keys())<|MERGE_RESOLUTION|>--- conflicted
+++ resolved
@@ -52,11 +52,8 @@
                 "meaningful_locations_between_dates_od_matrix",
                 "geography",
                 "location_event_counts",
-<<<<<<< HEAD
+                "unique_subscriber_counts",
                 "total_network_objects",
-=======
-                "unique_subscriber_counts",
->>>>>>> 5c283c61
                 "dfs_metric_total_amount",
             ]
         },
