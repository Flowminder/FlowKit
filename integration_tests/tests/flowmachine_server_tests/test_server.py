# This Source Code Form is subject to the terms of the Mozilla Public
# License, v. 2.0. If a copy of the MPL was not distributed with this
# file, You can obtain one at http://mozilla.org/MPL/2.0/.

import json

from flowmachine.utils import sort_recursively
from approvaltests.approvals import verify


def test_ping_flowmachine_server(send_zmq_message_and_receive_reply):
    """
    Sending the 'ping' action to the flowmachine server evokes a successful 'pong' response.
    """
    msg = {"action": "ping", "request_id": "DUMMY_ID"}
    reply = send_zmq_message_and_receive_reply(msg)
    expected_reply = {"status": "success", "msg": "pong", "payload": {}}
    assert expected_reply == reply


def test_unknown_action_returns_error(send_zmq_message_and_receive_reply):
    """
    Unknown action returns an error response.
    """
    msg = {"action": "foobar", "request_id": "DUMMY_ID"}
    reply = send_zmq_message_and_receive_reply(msg)
    expected_reply = {
        "status": "error",
        "msg": "Unknown action: 'foobar'",
        "payload": {},
    }
    assert expected_reply == reply


def test_get_available_queries(send_zmq_message_and_receive_reply):
    """
    Action 'get_available_queries' returns list of available queries.
    """
    msg = {"action": "get_available_queries", "request_id": "DUMMY_ID"}
    reply = send_zmq_message_and_receive_reply(msg)
    expected_reply = {
        "status": "success",
        "msg": "",
        "payload": {
            "available_queries": [
                "dummy_query",
                "daily_location",
                "modal_location",
                "flows",
                "meaningful_locations_aggregate",
                "meaningful_locations_between_label_od_matrix",
                "meaningful_locations_between_dates_od_matrix",
                "geography",
                "location_event_counts",
                "unique_subscriber_counts",
<<<<<<< HEAD
                "total_network_objects",
=======
                "location_introversion",
>>>>>>> a030995a
                "dfs_metric_total_amount",
            ]
        },
    }
    assert expected_reply == reply


def test_api_spec_of_flowmachine_query_schemas(
    send_zmq_message_and_receive_reply, diff_reporter
):
    """
    Verify the API spec for flowmachine queries.
    """
    msg = {"action": "get_query_schemas", "request_id": "DUMMY_ID"}
    reply = send_zmq_message_and_receive_reply(msg)
    print(reply)
    assert "success" == reply["status"]
    spec_as_json_string = json.dumps(
        sort_recursively(reply["payload"]["query_schemas"]), indent=2
    )
    verify(spec_as_json_string, diff_reporter)


def test_run_daily_location_query(send_zmq_message_and_receive_reply):
    """
    Can run daily location query and receive successful response including the query_id.
    """
    msg = {
        "action": "run_query",
        "params": {
            "query_kind": "daily_location",
            "date": "2016-01-01",
            "method": "most-common",
            "aggregation_unit": "admin3",
            "subscriber_subset": None,
        },
        "request_id": "DUMMY_ID",
    }
    reply = send_zmq_message_and_receive_reply(msg)

    assert "success" == reply["status"]
    assert "7401bba3acebc2c41bd9f79014bef4e9" == reply["payload"]["query_id"]
    assert ["query_id"] == list(reply["payload"].keys())


def test_run_modal_location_query(send_zmq_message_and_receive_reply):
    """
    Can run modal location query and receive successful response including the query_id.
    """
    msg = {
        "action": "run_query",
        "params": {
            "query_kind": "modal_location",
            "locations": [
                {
                    "query_kind": "daily_location",
                    "date": "2016-01-01",
                    "method": "most-common",
                    "aggregation_unit": "admin3",
                    "subscriber_subset": None,
                },
                {
                    "query_kind": "daily_location",
                    "date": "2016-01-02",
                    "method": "most-common",
                    "aggregation_unit": "admin3",
                    "subscriber_subset": None,
                },
            ],
            "aggregation_unit": "admin3",
            "subscriber_subset": None,
        },
        "request_id": "DUMMY_ID",
    }
    reply = send_zmq_message_and_receive_reply(msg)

    assert "success" == reply["status"]
    assert "cf22a8a2468ab22743f9e8c3da0044db" == reply["payload"]["query_id"]
    assert ["query_id"] == list(reply["payload"].keys())


def test_run_dfs_metric_total_amount_query(send_zmq_message_and_receive_reply):
    """
    Can run dfs metric query and receive successful response including the query_id.
    """
    msg = {
        "action": "run_query",
        "params": {
            "query_kind": "dfs_metric_total_amount",
            "metric": "commission",
            "start_date": "2016-01-02",
            "end_date": "2016-01-05",
            "aggregation_unit": "admin2",
        },
        "request_id": "DUMMY_ID",
    }
    reply = send_zmq_message_and_receive_reply(msg)

    assert "success" == reply["status"]
    assert "7070dcedf6633d2b6f263b83ea27b9e4" == reply["payload"]["query_id"]
    assert ["query_id"] == list(reply["payload"].keys())<|MERGE_RESOLUTION|>--- conflicted
+++ resolved
@@ -53,11 +53,8 @@
                 "geography",
                 "location_event_counts",
                 "unique_subscriber_counts",
-<<<<<<< HEAD
+                "location_introversion",
                 "total_network_objects",
-=======
-                "location_introversion",
->>>>>>> a030995a
                 "dfs_metric_total_amount",
             ]
         },
