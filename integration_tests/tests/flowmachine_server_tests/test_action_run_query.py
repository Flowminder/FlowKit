import logging
import pytest

from flowmachine.core.cache import reset_cache
from flowmachine.core.server.utils import send_zmq_message_and_receive_reply
from flowmachine.core import make_spatial_unit
from flowmachine.features.utilities.spatial_aggregates import SpatialAggregate
from flowmachine.features import daily_location
from .helpers import cache_schema_is_empty, get_cache_tables, poll_until_done

logger = logging.getLogger("flowmachine").getChild(__name__)


@pytest.mark.asyncio
async def test_run_query(zmq_port, zmq_host, fm_conn, redis):
    """
    Run daily_location query and check the resulting table contains the expected rows.
    """
    msg_run_query = {
        "action": "run_query",
        "params": {
            "query_kind": "spatial_aggregate",
            "locations": {
                "query_kind": "daily_location",
                "date": "2016-01-01",
                "method": "last",
                "aggregation_unit": "admin3",
                "subscriber_subset": None,
            },
        },
        "request_id": "DUMMY_ID",
    }
    q = SpatialAggregate(
        locations=daily_location(
            date="2016-01-01",
            method="last",
            spatial_unit=make_spatial_unit("admin", level=3),
            subscriber_subset=None,
        )
    )
    expected_query_id = q.md5

    #
    # Check that we are starting with a clean slate (no cache tables, empty redis).
    #
    reset_cache(fm_conn, redis, protect_table_objects=False)
    assert cache_schema_is_empty(fm_conn)
    assert not redis.exists(expected_query_id)

    #
    # Send message to run the daily_location query, check it was accepted
    # and a redis lookup was created for the query id.
    #
    reply = send_zmq_message_and_receive_reply(
        msg_run_query, port=zmq_port, host=zmq_host
    )
    # assert reply["status"] in ("executing", "queued", "completed")
    assert reply["status"] in ("success")
    assert expected_query_id == reply["payload"]["query_id"]
    # assert redis.exists(expected_query_id)

    #
    # Wait until the query has finished.
    #
    poll_until_done(zmq_port, expected_query_id)

    #
    # Check that a cache table for the query result was created
    # and that it contains the expected number of rows.
    #
    output_cache_table = f"x{expected_query_id}"
    assert [output_cache_table] == get_cache_tables(fm_conn)
    num_rows = fm_conn.engine.execute(
        f"SELECT COUNT(*) FROM cache.{output_cache_table}"
    ).fetchone()[0]
    assert num_rows == 25

    #
    # In addition, check first few rows of the result are as expected.
    #

    first_few_rows_expected = [
        ("524 1 01 04", 13),
        ("524 1 02 09", 26),
        ("524 1 03 13", 20),
    ]
    first_few_rows = fm_conn.engine.execute(
        f"SELECT * FROM cache.{output_cache_table} ORDER BY pcod LIMIT 3"
    ).fetchall()
    assert first_few_rows_expected == first_few_rows


@pytest.mark.parametrize(
    "params, expected_error_messages",
    [
        (
            {
                "query_kind": "spatial_aggregate",
                "locations": {
                    "query_kind": "daily_location",
                    "date": "2000-88-99",
                    "method": "last",
                    "aggregation_unit": "admin3",
                    "subscriber_subset": None,
                },
            },
            {"locations": {"date": ["Not a valid date."]}},
        ),
        (
            {
                "query_kind": "spatial_aggregate",
                "locations": {
                    "query_kind": "daily_location",
                    "date": "2016-01-01",
                    "method": "FOOBAR",
                    "aggregation_unit": "admin3",
                    "subscriber_subset": None,
                },
            },
            {"locations": {"method": ["Must be one of: last, most-common."]}},
        ),
        (
            {
                "query_kind": "spatial_aggregate",
                "locations": {
                    "query_kind": "daily_location",
                    "date": "2016-01-01",
                    "method": "last",
                    "aggregation_unit": "admin9999",
                    "subscriber_subset": None,
                },
            },
            {
<<<<<<< HEAD
                "0": {
                    "locations": {
                        "0": {
                            "aggregation_unit": [
                                "Must be one of: admin0, admin1, admin2, admin3, lon-lat."
                            ]
                        }
                    }
=======
                "locations": {
                    "aggregation_unit": [
                        "Must be one of: admin0, admin1, admin2, admin3."
                    ]
>>>>>>> 1f3074a0
                }
            },
        ),
        (
            {
                "query_kind": "spatial_aggregate",
                "locations": {
                    "query_kind": "daily_location",
                    "date": "2016-01-01",
                    "method": "last",
                    "aggregation_unit": "admin3",
                    "subscriber_subset": "virtually_all_subscribers",
                },
            },
            {"locations": {"subscriber_subset": ["Must be one of: None."]}},
        ),
    ],
)
@pytest.mark.asyncio
async def test_run_query_with_wrong_parameters(
    params, expected_error_messages, zmq_port, zmq_host
):
    """
    Run daily_location query and check that the resulting table contains the expected rows.
    """
    msg_run_query = {"action": "run_query", "params": params, "request_id": "DUMMY_ID"}

    reply = send_zmq_message_and_receive_reply(
        msg_run_query, port=zmq_port, host=zmq_host
    )
    # expected_reason = f"Error when constructing query of kind daily_location with parameters {params}: '{expected_error_msg}'"
    # expected_reason = "Message contains unexpected key(s): ['query_kind'], 'data': {}"
    assert "error" == reply["status"]
    assert expected_error_messages == reply["payload"]["validation_error_messages"]


@pytest.mark.skip(reason="Cannot currently test this because the sender hangs")
@pytest.mark.asyncio
async def test_wrongly_formatted_zmq_message(zmq_port, zmq_host):
    """
    """
    msg = {
        "foo": "bar",
        "params": {
            "query_kind": "daily_location",
            "date": "2016-01-01",
            "method": "last",
            "aggregation_unit": "admin3",
            "subscriber_subset": None,
        },
        "request_id": "DUMMY_ID",
    }

    reply = send_zmq_message_and_receive_reply(msg, port=zmq_port, host=zmq_host)
    assert False<|MERGE_RESOLUTION|>--- conflicted
+++ resolved
@@ -131,7 +131,6 @@
                 },
             },
             {
-<<<<<<< HEAD
                 "0": {
                     "locations": {
                         "0": {
@@ -140,12 +139,6 @@
                             ]
                         }
                     }
-=======
-                "locations": {
-                    "aggregation_unit": [
-                        "Must be one of: admin0, admin1, admin2, admin3."
-                    ]
->>>>>>> 1f3074a0
                 }
             },
         ),
