# This Source Code Form is subject to the terms of the Mozilla Public
# License, v. 2.0. If a copy of the MPL was not distributed with this
# file, You can obtain one at http://mozilla.org/MPL/2.0/.

import pytest
from flowclient.client import get_result

import flowclient

from .utils import permissions_types, aggregation_types


@pytest.mark.parametrize(
    "query_kind, params",
    [
        (
            "daily_location",
            {"date": "2016-01-01", "aggregation_unit": "admin3", "method": "last"},
        ),
        (
            "daily_location",
            {
                "date": "2016-01-01",
                "aggregation_unit": "admin3",
                "method": "most-common",
                "subscriber_subset": None,
            },
        ),
        (
<<<<<<< HEAD
            "total_network_objects",
=======
            "unique_subscriber_counts",
>>>>>>> 5c283c61
            {
                "start_date": "2016-01-01",
                "end_date": "2016-01-02",
                "aggregation_unit": "admin3",
            },
        ),
        # (
        #     # TODO: currently flowclient.modal_location() doesn't accept a 'locations'
        #     # argument but rather expects a list of location objects. We can't test this
        #     # using the parametrized paradigm in this test...
        #     "modal_location",
        #     {
        #         "aggregation_unit": "admin3",
        #         "locations": [
        #             {
        #                 "query_kind": "daily_location",
        #                 "date": "2016-01-01",
        #                 "aggregation_unit": "admin3",
        #                 "method": "last",
        #             },
        #             {
        #                 "query_kind": "daily_location",
        #                 "date": "2016-01-02",
        #                 "aggregation_unit": "admin3",
        #                 "method": "last",
        #             },
        #         ],
        #     },
        # ),
        (
            "modal_location_from_dates",
            {
                "start_date": "2016-01-01",
                "stop_date": "2016-01-03",
                "aggregation_unit": "admin3",
                "method": "most-common",
            },
        ),
        (
            "flows",
            {
                "from_location": {
                    "query_kind": "daily_location",
                    "date": "2016-01-01",
                    "aggregation_unit": "admin3",
                    "method": "last",
                },
                "to_location": {
                    "query_kind": "daily_location",
                    "date": "2016-01-04",
                    "aggregation_unit": "admin3",
                    "method": "last",
                },
                "aggregation_unit": "admin3",
            },
        ),
        # (
        #     # TODO: currently flowclient.modal_location() doesn't accept a 'locations'
        #     # argument but rather expects a list of location objects. We can't test this
        #     # using the parametrized paradigm in this test...
        #     "flows",
        #     {
        #         "from_location": {
        #             "query_kind": "modal_location",
        #             "aggregation_unit": "admin3",
        #             "locations": [
        #                 {
        #                     "query_kind": "daily_location",
        #                     "date": "2016-01-01",
        #                     "aggregation_unit": "admin3",
        #                     "method": "last",
        #                 },
        #                 {
        #                     "query_kind": "daily_location",
        #                     "date": "2016-01-02",
        #                     "aggregation_unit": "admin3",
        #                     "method": "last",
        #                 }
        #             ],
        #         },
        #         "to_location": {
        #             "query_kind": "daily_location",
        #             "date": "2016-01-04",
        #             "aggregation_unit": "admin3",
        #             "method": "last",
        #         },
        #         "aggregation_unit": "admin3",
        #     },
        # ),
        (
            "meaningful_locations_aggregate",
            {
                "start_date": "2016-01-01",
                "stop_date": "2016-01-02",
                "aggregation_unit": "admin1",
                "label": "unknown",
                "tower_hour_of_day_scores": [
                    -1,
                    -1,
                    -1,
                    -1,
                    -1,
                    -1,
                    -1,
                    0,
                    0,
                    1,
                    1,
                    1,
                    1,
                    1,
                    1,
                    1,
                    1,
                    0,
                    0,
                    0,
                    0,
                    -1,
                    -1,
                    -1,
                ],
                "tower_day_of_week_scores": {
                    "monday": 1,
                    "tuesday": 1,
                    "wednesday": 1,
                    "thursday": 0,
                    "friday": -1,
                    "saturday": -1,
                    "sunday": -1,
                },
                "labels": {
                    "evening": {
                        "type": "Polygon",
                        "coordinates": [
                            [[1e-06, -0.5], [1e-06, -1.1], [1.1, -1.1], [1.1, -0.5]]
                        ],
                    },
                    "day": {
                        "type": "Polygon",
                        "coordinates": [
                            [[-1.1, -0.5], [-1.1, 0.5], [-1e-06, 0.5], [0, -0.5]]
                        ],
                    },
                },
            },
        ),
        (
            "meaningful_locations_between_label_od_matrix",
            {
                "start_date": "2016-01-01",
                "stop_date": "2016-01-02",
                "aggregation_unit": "admin1",
                "label_a": "unknown",
                "label_b": "evening",
                "tower_hour_of_day_scores": [
                    -1,
                    -1,
                    -1,
                    -1,
                    -1,
                    -1,
                    -1,
                    0,
                    0,
                    1,
                    1,
                    1,
                    1,
                    1,
                    1,
                    1,
                    1,
                    0,
                    0,
                    0,
                    0,
                    -1,
                    -1,
                    -1,
                ],
                "tower_day_of_week_scores": {
                    "monday": 1,
                    "tuesday": 1,
                    "wednesday": 1,
                    "thursday": 0,
                    "friday": -1,
                    "saturday": -1,
                    "sunday": -1,
                },
                "labels": {
                    "evening": {
                        "type": "Polygon",
                        "coordinates": [
                            [[1e-06, -0.5], [1e-06, -1.1], [1.1, -1.1], [1.1, -0.5]]
                        ],
                    },
                    "day": {
                        "type": "Polygon",
                        "coordinates": [
                            [[-1.1, -0.5], [-1.1, 0.5], [-1e-06, 0.5], [0, -0.5]]
                        ],
                    },
                },
            },
        ),
        (
            "meaningful_locations_between_dates_od_matrix",
            {
                "start_date_a": "2016-01-01",
                "stop_date_a": "2016-01-02",
                "start_date_b": "2016-01-01",
                "stop_date_b": "2016-01-05",
                "aggregation_unit": "admin1",
                "tower_hour_of_day_scores": [
                    -1,
                    -1,
                    -1,
                    -1,
                    -1,
                    -1,
                    -1,
                    0,
                    0,
                    1,
                    1,
                    1,
                    1,
                    1,
                    1,
                    1,
                    1,
                    0,
                    0,
                    0,
                    0,
                    -1,
                    -1,
                    -1,
                ],
                "tower_day_of_week_scores": {
                    "monday": 1,
                    "tuesday": 1,
                    "wednesday": 1,
                    "thursday": 0,
                    "friday": -1,
                    "saturday": -1,
                    "sunday": -1,
                },
                "label": "unknown",
                "labels": {
                    "evening": {
                        "type": "Polygon",
                        "coordinates": [
                            [[1e-06, -0.5], [1e-06, -1.1], [1.1, -1.1], [1.1, -0.5]]
                        ],
                    },
                    "day": {
                        "type": "Polygon",
                        "coordinates": [
                            [[-1.1, -0.5], [-1.1, 0.5], [-1e-06, 0.5], [0, -0.5]]
                        ],
                    },
                },
            },
        ),
    ],
)
def test_run_query(query_kind, params, access_token_builder, flowapi_url):
    """
    Test that queries can be run, and return a QueryResult object.
    """
    query_spec = getattr(flowclient, query_kind)(**params)
    con = flowclient.Connection(
        flowapi_url,
        access_token_builder(
            {
                query_spec["query_kind"]: {
                    "permissions": permissions_types,
                    "spatial_aggregation": aggregation_types,
                }
            }
        ),
    )

    result_dataframe = get_result(con, query_spec)
    assert 0 < len(result_dataframe)


def test_get_geography(access_token_builder, flowapi_url):
    """
    Test that queries can be run, and return a GeoJSON dict.
    """
    con = flowclient.Connection(
        flowapi_url,
        access_token_builder(
            {
                "geography": {
                    "permissions": permissions_types,
                    "spatial_aggregation": aggregation_types,
                }
            }
        ),
    )
    result_geojson = flowclient.get_geography(con, "admin3")
    assert "FeatureCollection" == result_geojson["type"]
    assert 0 < len(result_geojson["features"])
    feature0 = result_geojson["features"][0]
    assert "Feature" == feature0["type"]
    assert "admin3name" in feature0["properties"]
    assert "admin3pcod" in feature0["properties"]
    assert "MultiPolygon" == feature0["geometry"]["type"]
    assert list == type(feature0["geometry"]["coordinates"])
    assert 0 < len(feature0["geometry"]["coordinates"])


@pytest.mark.parametrize(
    "event_types, expected_result",
    [
        (
            ["sms", "forwards"],
            {
                "sms": [
                    "2016-01-01",
                    "2016-01-02",
                    "2016-01-03",
                    "2016-01-04",
                    "2016-01-05",
                    "2016-01-06",
                    "2016-01-07",
                ],
                "forwards": [],
            },
        ),
        (
            None,
            {
                "calls": [
                    "2016-01-01",
                    "2016-01-02",
                    "2016-01-03",
                    "2016-01-04",
                    "2016-01-05",
                    "2016-01-06",
                    "2016-01-07",
                ],
                "forwards": [],
                "mds": [
                    "2016-01-01",
                    "2016-01-02",
                    "2016-01-03",
                    "2016-01-04",
                    "2016-01-05",
                    "2016-01-06",
                    "2016-01-07",
                ],
                "sms": [
                    "2016-01-01",
                    "2016-01-02",
                    "2016-01-03",
                    "2016-01-04",
                    "2016-01-05",
                    "2016-01-06",
                    "2016-01-07",
                ],
                "topups": [
                    "2016-01-01",
                    "2016-01-02",
                    "2016-01-03",
                    "2016-01-04",
                    "2016-01-05",
                    "2016-01-06",
                    "2016-01-07",
                ],
            },
        ),
    ],
)
def test_get_available_dates(
    event_types, expected_result, access_token_builder, flowapi_url
):
    """
    Test that queries can be run, and return the expected JSON result.
    """
    con = flowclient.Connection(
        flowapi_url,
        access_token_builder(
            {"available_dates": {"permissions": {"get_result": True}}}
        ),
    )
    result = flowclient.get_available_dates(con, event_types=event_types)
    assert expected_result == result<|MERGE_RESOLUTION|>--- conflicted
+++ resolved
@@ -27,11 +27,15 @@
             },
         ),
         (
-<<<<<<< HEAD
+            "unique_subscriber_counts",
+            {
+                "start_date": "2016-01-01",
+                "end_date": "2016-01-02",
+                "aggregation_unit": "admin3",
+            },
+        ),
+        (
             "total_network_objects",
-=======
-            "unique_subscriber_counts",
->>>>>>> 5c283c61
             {
                 "start_date": "2016-01-01",
                 "end_date": "2016-01-02",
