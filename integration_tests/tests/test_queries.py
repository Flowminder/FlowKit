--- conflicted
+++ resolved
@@ -223,12 +223,8 @@
             }
         ),
     )
-<<<<<<< HEAD
 
     result_dataframe = get_result(con, query_spec)
-    assert 0 < len(result_dataframe)
-=======
-    result_dataframe = get_result(con, getattr(flowclient, query_kind)(**params))
     assert 0 < len(result_dataframe)
 
 
@@ -254,5 +250,4 @@
     assert "admin3pcod" in feature0["properties"]
     assert "MultiPolygon" == feature0["geometry"]["type"]
     assert list == type(feature0["geometry"]["coordinates"])
-    assert 0 < len(feature0["geometry"]["coordinates"])
->>>>>>> 79cd12b6
+    assert 0 < len(feature0["geometry"]["coordinates"])