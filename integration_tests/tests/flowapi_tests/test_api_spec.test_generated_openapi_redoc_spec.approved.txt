--- conflicted
+++ resolved
@@ -351,11 +351,10 @@
             "$ref": "#/components/schemas/SubscriberDegree"
           },
           {
-<<<<<<< HEAD
             "$ref": "#/components/schemas/TopUpAmount"
-=======
+          },
+          {
             "$ref": "#/components/schemas/TopUpBalance"
->>>>>>> 32289e1a
           },
           {
             "$ref": "#/components/schemas/UniqueLocationCounts"
@@ -895,7 +894,6 @@
         ],
         "type": "object"
       },
-<<<<<<< HEAD
       "TopUpAmount": {
         "properties": {
           "query_kind": {
@@ -905,21 +903,6 @@
             "type": "string"
           },
           "start": {
-=======
-      "TopUpBalance": {
-        "properties": {
-          "end_date": {
-            "format": "date",
-            "type": "string"
-          },
-          "query_kind": {
-            "enum": [
-              "topup_balance"
-            ],
-            "type": "string"
-          },
-          "start_date": {
->>>>>>> 32289e1a
             "format": "date",
             "type": "string"
           },
@@ -935,13 +918,10 @@
             ],
             "type": "string"
           },
-<<<<<<< HEAD
           "stop": {
             "format": "date",
             "type": "string"
           },
-=======
->>>>>>> 32289e1a
           "subscriber_subset": {
             "enum": [
               null
@@ -951,17 +931,54 @@
           }
         },
         "required": [
-<<<<<<< HEAD
           "query_kind",
           "start",
           "statistic",
           "stop"
-=======
+        ],
+        "type": "object"
+      },
+      "TopUpBalance": {
+        "properties": {
+          "end_date": {
+            "format": "date",
+            "type": "string"
+          },
+          "query_kind": {
+            "enum": [
+              "topup_balance"
+            ],
+            "type": "string"
+          },
+          "start_date": {
+            "format": "date",
+            "type": "string"
+          },
+          "statistic": {
+            "enum": [
+              "avg",
+              "max",
+              "median",
+              "min",
+              "mode",
+              "stddev",
+              "variance"
+            ],
+            "type": "string"
+          },
+          "subscriber_subset": {
+            "enum": [
+              null
+            ],
+            "nullable": true,
+            "type": "string"
+          }
+        },
+        "required": [
           "end_date",
           "query_kind",
           "start_date",
           "statistic"
->>>>>>> 32289e1a
         ],
         "type": "object"
       },
