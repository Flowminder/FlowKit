{
  "components": {
    "schemas": {
      "AggregateNetworkObjects": {
        "properties": {
          "aggregate_by": {
            "enum": [
              "century",
              "day",
              "hour",
              "minute",
              "month",
              "second",
              "year"
            ],
            "type": "string"
          },
          "query_kind": {
            "enum": [
              "aggregate_network_objects"
            ],
            "type": "string"
          },
          "statistic": {
            "enum": [
              "avg",
              "max",
              "median",
              "min",
              "mode",
              "stddev",
              "variance"
            ],
            "type": "string"
          },
          "total_network_objects": {
            "$ref": "#/components/schemas/InputToAggregateNetworkObjects"
          }
        },
        "required": [
          "query_kind",
          "statistic",
          "total_network_objects"
        ],
        "type": "object"
      },
      "DFSTotalMetricAmount": {
        "properties": {
          "aggregation_unit": {
            "enum": [
              "admin0",
              "admin1",
              "admin2",
              "admin3"
            ],
            "type": "string"
          },
          "end_date": {
            "format": "date",
            "type": "string"
          },
          "metric": {
            "enum": [
              "amount",
              "commission",
              "discount",
              "fee"
            ],
            "type": "string"
          },
          "query_kind": {
            "enum": [
              "dfs_metric_total_amount"
            ],
            "type": "string"
          },
          "start_date": {
            "format": "date",
            "type": "string"
          }
        },
        "required": [
          "aggregation_unit",
          "end_date",
          "metric",
          "query_kind",
          "start_date"
        ],
        "type": "object"
      },
      "DailyLocation": {
        "properties": {
          "aggregation_unit": {
            "enum": [
              "admin0",
              "admin1",
              "admin2",
              "admin3"
            ],
            "type": "string"
          },
          "date": {
            "format": "date",
            "type": "string"
          },
          "method": {
            "enum": [
              "last",
              "most-common"
            ],
            "type": "string"
          },
          "query_kind": {
            "enum": [
              "daily_location"
            ],
            "type": "string"
          },
          "subscriber_subset": {
            "enum": [
              null
            ],
            "nullable": true,
            "type": "string"
          }
        },
        "required": [
          "aggregation_unit",
          "date",
          "method",
          "query_kind"
        ],
        "type": "object"
      },
      "DummyQuery": {
        "properties": {
          "dummy_param": {
            "type": "string"
          },
          "query_kind": {
            "enum": [
              "dummy_query"
            ],
            "type": "string"
          }
        },
        "required": [
          "dummy_param",
          "query_kind"
        ],
        "type": "object"
      },
      "EventCount": {
        "properties": {
          "direction": {
            "enum": [
              "both",
              "in",
              "out"
            ],
            "type": "string"
          },
          "event_types": {
            "items": {
              "enum": [
                "calls",
                "mds",
                "sms",
                "topups"
              ],
              "type": "string"
            },
            "minItems": 1,
            "nullable": true,
            "type": "array"
          },
          "query_kind": {
            "enum": [
              "event_count"
            ],
            "type": "string"
          },
          "start": {
            "format": "date",
            "type": "string"
          },
          "stop": {
            "format": "date",
            "type": "string"
          },
          "subscriber_subset": {
            "enum": [
              null
            ],
            "nullable": true,
            "type": "string"
          }
        },
        "required": [
          "query_kind",
          "start",
          "stop"
        ],
        "type": "object"
      },
      "FlowmachineQuerySchema": {
        "discriminator": {
          "mapping": {
            "aggregate_network_objects": "#/components/schemas/AggregateNetworkObjects",
            "dfs_metric_total_amount": "#/components/schemas/DFSTotalMetricAmount",
            "dummy_query": "#/components/schemas/DummyQuery",
            "flows": "#/components/schemas/Flows",
            "geography": "#/components/schemas/Geography",
            "joined_spatial_aggregate": "#/components/schemas/JoinedSpatialAggregate",
            "location_event_counts": "#/components/schemas/LocationEventCounts",
            "location_introversion": "#/components/schemas/LocationIntroversion",
            "meaningful_locations_aggregate": "#/components/schemas/MeaningfulLocationsAggregate",
            "meaningful_locations_between_dates_od_matrix": "#/components/schemas/MeaningfulLocationsBetweenDatesODMatrix",
            "meaningful_locations_between_label_od_matrix": "#/components/schemas/MeaningfulLocationsBetweenLabelODMatrix",
            "spatial_aggregate": "#/components/schemas/SpatialAggregate",
            "total_network_objects": "#/components/schemas/TotalNetworkObjects",
            "unique_subscriber_counts": "#/components/schemas/UniqueSubscriberCounts"
          },
          "propertyName": "query_kind"
        },
        "oneOf": [
          {
            "$ref": "#/components/schemas/AggregateNetworkObjects"
          },
          {
            "$ref": "#/components/schemas/DFSTotalMetricAmount"
          },
          {
            "$ref": "#/components/schemas/DummyQuery"
          },
          {
            "$ref": "#/components/schemas/Flows"
          },
          {
            "$ref": "#/components/schemas/Geography"
          },
          {
            "$ref": "#/components/schemas/JoinedSpatialAggregate"
          },
          {
            "$ref": "#/components/schemas/LocationEventCounts"
          },
          {
            "$ref": "#/components/schemas/LocationIntroversion"
          },
          {
            "$ref": "#/components/schemas/MeaningfulLocationsAggregate"
          },
          {
            "$ref": "#/components/schemas/MeaningfulLocationsBetweenDatesODMatrix"
          },
          {
            "$ref": "#/components/schemas/MeaningfulLocationsBetweenLabelODMatrix"
          },
          {
            "$ref": "#/components/schemas/SpatialAggregate"
          },
          {
            "$ref": "#/components/schemas/TotalNetworkObjects"
          },
          {
            "$ref": "#/components/schemas/UniqueSubscriberCounts"
          }
        ]
      },
      "Flows": {
        "properties": {
          "aggregation_unit": {
            "enum": [
              "admin0",
              "admin1",
              "admin2",
              "admin3"
            ],
            "type": "string"
          },
          "from_location": {
            "$ref": "#/components/schemas/InputToFlows"
          },
          "query_kind": {
            "enum": [
              "flows"
            ],
            "type": "string"
          },
          "to_location": {
            "$ref": "#/components/schemas/InputToFlows"
          }
        },
        "required": [
          "aggregation_unit",
          "from_location",
          "query_kind",
          "to_location"
        ],
        "type": "object"
      },
      "Geography": {
        "properties": {
          "aggregation_unit": {
            "enum": [
              "admin0",
              "admin1",
              "admin2",
              "admin3"
            ],
            "type": "string"
          },
          "query_kind": {
            "enum": [
              "geography"
            ],
            "type": "string"
          }
        },
        "required": [
          "aggregation_unit",
          "query_kind"
        ],
        "type": "object"
      },
      "InputToAggregateNetworkObjects": {
        "discriminator": {
          "mapping": {
            "total_network_objects": "#/components/schemas/TotalNetworkObjects"
          },
          "propertyName": "query_kind"
        },
        "oneOf": [
          {
            "$ref": "#/components/schemas/TotalNetworkObjects"
          }
        ]
      },
      "InputToFlows": {
        "discriminator": {
          "mapping": {
            "daily_location": "#/components/schemas/DailyLocation",
            "modal_location": "#/components/schemas/ModalLocation"
          },
          "propertyName": "query_kind"
        },
        "oneOf": [
          {
            "$ref": "#/components/schemas/DailyLocation"
          },
          {
            "$ref": "#/components/schemas/ModalLocation"
          }
        ]
      },
      "InputToModalLocation": {
        "discriminator": {
          "mapping": {
            "daily_location": "#/components/schemas/DailyLocation"
          },
          "propertyName": "query_kind"
        },
        "oneOf": [
          {
            "$ref": "#/components/schemas/DailyLocation"
          }
        ]
      },
      "InputToSpatialAggregate": {
        "discriminator": {
          "mapping": {
            "daily_location": "#/components/schemas/DailyLocation",
            "modal_location": "#/components/schemas/ModalLocation"
          },
          "propertyName": "query_kind"
        },
        "oneOf": [
          {
            "$ref": "#/components/schemas/DailyLocation"
          },
          {
            "$ref": "#/components/schemas/ModalLocation"
          }
        ]
      },
      "JoinableMetrics": {
        "discriminator": {
          "mapping": {
            "event_count": "#/components/schemas/EventCount",
<<<<<<< HEAD
            "pareto_interactions": "#/components/schemas/ParetoInteractions",
=======
            "nocturnal_events": "#/components/schemas/NocturnalEvents",
>>>>>>> d3f9d4d4
            "radius_of_gyration": "#/components/schemas/RadiusOfGyration",
            "subscriber_degree": "#/components/schemas/SubscriberDegree",
            "topup_amount": "#/components/schemas/TopUpAmount",
            "topup_balance": "#/components/schemas/TopUpBalance",
            "unique_location_counts": "#/components/schemas/UniqueLocationCounts"
          },
          "propertyName": "query_kind"
        },
        "oneOf": [
          {
            "$ref": "#/components/schemas/EventCount"
          },
          {
<<<<<<< HEAD
            "$ref": "#/components/schemas/ParetoInteractions"
=======
            "$ref": "#/components/schemas/NocturnalEvents"
>>>>>>> d3f9d4d4
          },
          {
            "$ref": "#/components/schemas/RadiusOfGyration"
          },
          {
            "$ref": "#/components/schemas/SubscriberDegree"
          },
          {
            "$ref": "#/components/schemas/TopUpAmount"
          },
          {
            "$ref": "#/components/schemas/TopUpBalance"
          },
          {
            "$ref": "#/components/schemas/UniqueLocationCounts"
          }
        ]
      },
      "JoinedSpatialAggregate": {
        "properties": {
          "locations": {
            "$ref": "#/components/schemas/InputToSpatialAggregate"
          },
          "method": {
            "enum": [
              "avg",
              "max",
              "median",
              "min",
              "mode",
              "stddev",
              "variance"
            ],
            "type": "string"
          },
          "metric": {
            "$ref": "#/components/schemas/JoinableMetrics"
          },
          "query_kind": {
            "enum": [
              "joined_spatial_aggregate"
            ],
            "type": "string"
          }
        },
        "required": [
          "locations",
          "metric",
          "query_kind"
        ],
        "type": "object"
      },
      "LocationEventCounts": {
        "properties": {
          "aggregation_unit": {
            "enum": [
              "admin0",
              "admin1",
              "admin2",
              "admin3"
            ],
            "type": "string"
          },
          "direction": {
            "enum": [
              "both",
              "in",
              "out"
            ],
            "type": "string"
          },
          "end_date": {
            "format": "date",
            "type": "string"
          },
          "event_types": {
            "items": {
              "enum": [
                "calls",
                "mds",
                "sms",
                "topups"
              ],
              "type": "string"
            },
            "minItems": 1,
            "nullable": true,
            "type": "array"
          },
          "interval": {
            "enum": [
              "day",
              "hour",
              "min"
            ],
            "type": "string"
          },
          "query_kind": {
            "enum": [
              "location_event_counts"
            ],
            "type": "string"
          },
          "start_date": {
            "format": "date",
            "type": "string"
          },
          "subscriber_subset": {
            "enum": [
              null
            ],
            "nullable": true,
            "type": "string"
          }
        },
        "required": [
          "aggregation_unit",
          "direction",
          "end_date",
          "interval",
          "query_kind",
          "start_date"
        ],
        "type": "object"
      },
      "LocationIntroversion": {
        "properties": {
          "aggregation_unit": {
            "enum": [
              "admin0",
              "admin1",
              "admin2",
              "admin3"
            ],
            "type": "string"
          },
          "direction": {
            "enum": [
              "both",
              "in",
              "out"
            ],
            "type": "string"
          },
          "end_date": {
            "format": "date",
            "type": "string"
          },
          "query_kind": {
            "enum": [
              "location_introversion"
            ],
            "type": "string"
          },
          "start_date": {
            "format": "date",
            "type": "string"
          }
        },
        "required": [
          "aggregation_unit",
          "end_date",
          "query_kind",
          "start_date"
        ],
        "type": "object"
      },
      "MeaningfulLocationsAggregate": {
        "properties": {
          "aggregation_unit": {
            "enum": [
              "admin0",
              "admin1",
              "admin2",
              "admin3"
            ],
            "type": "string"
          },
          "end_date": {
            "format": "date",
            "type": "string"
          },
          "label": {
            "type": "string"
          },
          "labels": {
            "additionalProperties": {
              "type": "object"
            },
            "type": "object"
          },
          "query_kind": {
            "enum": [
              "meaningful_locations_aggregate"
            ],
            "type": "string"
          },
          "start_date": {
            "format": "date",
            "type": "string"
          },
          "subscriber_subset": {
            "enum": [
              null
            ],
            "nullable": true,
            "type": "string"
          },
          "tower_cluster_call_threshold": {
            "format": "int32",
            "type": "integer"
          },
          "tower_cluster_radius": {
            "format": "float",
            "type": "number"
          },
          "tower_day_of_week_scores": {
            "additionalProperties": {
              "format": "float",
              "maximum": 1.0,
              "minimum": -1.0,
              "type": "number"
            },
            "type": "object"
          },
          "tower_hour_of_day_scores": {
            "items": {
              "format": "float",
              "maximum": 1.0,
              "minimum": -1.0,
              "type": "number"
            },
            "maxItems": 24,
            "minItems": 24,
            "type": "array"
          }
        },
        "required": [
          "aggregation_unit",
          "end_date",
          "label",
          "labels",
          "query_kind",
          "start_date",
          "tower_day_of_week_scores",
          "tower_hour_of_day_scores"
        ],
        "type": "object"
      },
      "MeaningfulLocationsBetweenDatesODMatrix": {
        "properties": {
          "aggregation_unit": {
            "enum": [
              "admin0",
              "admin1",
              "admin2",
              "admin3"
            ],
            "type": "string"
          },
          "end_date_a": {
            "format": "date",
            "type": "string"
          },
          "end_date_b": {
            "format": "date",
            "type": "string"
          },
          "label": {
            "type": "string"
          },
          "labels": {
            "additionalProperties": {
              "type": "object"
            },
            "type": "object"
          },
          "query_kind": {
            "enum": [
              "meaningful_locations_between_dates_od_matrix"
            ],
            "type": "string"
          },
          "start_date_a": {
            "format": "date",
            "type": "string"
          },
          "start_date_b": {
            "format": "date",
            "type": "string"
          },
          "subscriber_subset": {
            "enum": [
              null
            ],
            "nullable": true,
            "type": "string"
          },
          "tower_cluster_call_threshold": {
            "format": "int32",
            "type": "integer"
          },
          "tower_cluster_radius": {
            "format": "float",
            "type": "number"
          },
          "tower_day_of_week_scores": {
            "additionalProperties": {
              "format": "float",
              "maximum": 1.0,
              "minimum": -1.0,
              "type": "number"
            },
            "type": "object"
          },
          "tower_hour_of_day_scores": {
            "items": {
              "format": "float",
              "maximum": 1.0,
              "minimum": -1.0,
              "type": "number"
            },
            "maxItems": 24,
            "minItems": 24,
            "type": "array"
          }
        },
        "required": [
          "aggregation_unit",
          "end_date_a",
          "end_date_b",
          "label",
          "query_kind",
          "start_date_a",
          "start_date_b",
          "tower_day_of_week_scores",
          "tower_hour_of_day_scores"
        ],
        "type": "object"
      },
      "MeaningfulLocationsBetweenLabelODMatrix": {
        "properties": {
          "aggregation_unit": {
            "enum": [
              "admin0",
              "admin1",
              "admin2",
              "admin3"
            ],
            "type": "string"
          },
          "end_date": {
            "format": "date",
            "type": "string"
          },
          "label_a": {
            "type": "string"
          },
          "label_b": {
            "type": "string"
          },
          "labels": {
            "additionalProperties": {
              "type": "object"
            },
            "type": "object"
          },
          "query_kind": {
            "enum": [
              "meaningful_locations_between_label_od_matrix"
            ],
            "type": "string"
          },
          "start_date": {
            "format": "date",
            "type": "string"
          },
          "subscriber_subset": {
            "enum": [
              null
            ],
            "nullable": true,
            "type": "string"
          },
          "tower_cluster_call_threshold": {
            "format": "int32",
            "type": "integer"
          },
          "tower_cluster_radius": {
            "format": "float",
            "type": "number"
          },
          "tower_day_of_week_scores": {
            "additionalProperties": {
              "format": "float",
              "maximum": 1.0,
              "minimum": -1.0,
              "type": "number"
            },
            "type": "object"
          },
          "tower_hour_of_day_scores": {
            "items": {
              "format": "float",
              "maximum": 1.0,
              "minimum": -1.0,
              "type": "number"
            },
            "maxItems": 24,
            "minItems": 24,
            "type": "array"
          }
        },
        "required": [
          "aggregation_unit",
          "end_date",
          "label_a",
          "label_b",
          "query_kind",
          "start_date",
          "tower_day_of_week_scores",
          "tower_hour_of_day_scores"
        ],
        "type": "object"
      },
      "ModalLocation": {
        "properties": {
          "aggregation_unit": {
            "enum": [
              "admin0",
              "admin1",
              "admin2",
              "admin3"
            ],
            "type": "string"
          },
          "locations": {
            "items": {
              "$ref": "#/components/schemas/InputToModalLocation"
            },
            "minItems": 1,
            "type": "array"
          },
          "query_kind": {
            "enum": [
              "modal_location"
            ],
            "type": "string"
          },
          "subscriber_subset": {
            "enum": [
              null
            ],
            "nullable": true,
            "type": "string"
          }
        },
        "required": [
          "aggregation_unit",
          "query_kind"
        ],
        "type": "object"
      },
<<<<<<< HEAD
      "ParetoInteractions": {
        "properties": {
          "proportion": {
            "format": "float",
            "maximum": 1.0,
            "minimum": 0.0,
            "type": "number"
          },
          "query_kind": {
            "enum": [
              "pareto_interactions"
=======
      "NocturnalEvents": {
        "properties": {
          "hours": {
            "type": "string"
          },
          "query_kind": {
            "enum": [
              "nocturnal_events"
>>>>>>> d3f9d4d4
            ],
            "type": "string"
          },
          "start": {
            "format": "date",
            "type": "string"
          },
          "stop": {
            "format": "date",
            "type": "string"
          },
          "subscriber_subset": {
            "enum": [
              null
            ],
            "nullable": true,
            "type": "string"
          }
        },
        "required": [
<<<<<<< HEAD
          "proportion",
=======
>>>>>>> d3f9d4d4
          "query_kind",
          "start",
          "stop"
        ],
        "type": "object"
      },
      "RadiusOfGyration": {
        "properties": {
          "end_date": {
            "format": "date",
            "type": "string"
          },
          "query_kind": {
            "enum": [
              "radius_of_gyration"
            ],
            "type": "string"
          },
          "start_date": {
            "format": "date",
            "type": "string"
          },
          "subscriber_subset": {
            "enum": [
              null
            ],
            "nullable": true,
            "type": "string"
          }
        },
        "required": [
          "end_date",
          "query_kind",
          "start_date"
        ],
        "type": "object"
      },
      "SpatialAggregate": {
        "properties": {
          "locations": {
            "$ref": "#/components/schemas/InputToSpatialAggregate"
          },
          "query_kind": {
            "enum": [
              "spatial_aggregate"
            ],
            "type": "string"
          }
        },
        "required": [
          "locations",
          "query_kind"
        ],
        "type": "object"
      },
      "SubscriberDegree": {
        "properties": {
          "direction": {
            "enum": [
              "both",
              "in",
              "out"
            ],
            "type": "string"
          },
          "query_kind": {
            "enum": [
              "subscriber_degree"
            ],
            "type": "string"
          },
          "start": {
            "format": "date",
            "type": "string"
          },
          "stop": {
            "format": "date",
            "type": "string"
          },
          "subscriber_subset": {
            "enum": [
              null
            ],
            "nullable": true,
            "type": "string"
          }
        },
        "required": [
          "query_kind",
          "start",
          "stop"
        ],
        "type": "object"
      },
      "TopUpAmount": {
        "properties": {
          "query_kind": {
            "enum": [
              "topup_amount"
            ],
            "type": "string"
          },
          "start": {
            "format": "date",
            "type": "string"
          },
          "statistic": {
            "enum": [
              "avg",
              "max",
              "median",
              "min",
              "mode",
              "stddev",
              "variance"
            ],
            "type": "string"
          },
          "stop": {
            "format": "date",
            "type": "string"
          },
          "subscriber_subset": {
            "enum": [
              null
            ],
            "nullable": true,
            "type": "string"
          }
        },
        "required": [
          "query_kind",
          "start",
          "statistic",
          "stop"
        ],
        "type": "object"
      },
      "TopUpBalance": {
        "properties": {
          "end_date": {
            "format": "date",
            "type": "string"
          },
          "query_kind": {
            "enum": [
              "topup_balance"
            ],
            "type": "string"
          },
          "start_date": {
            "format": "date",
            "type": "string"
          },
          "statistic": {
            "enum": [
              "avg",
              "max",
              "median",
              "min",
              "mode",
              "stddev",
              "variance"
            ],
            "type": "string"
          },
          "subscriber_subset": {
            "enum": [
              null
            ],
            "nullable": true,
            "type": "string"
          }
        },
        "required": [
          "end_date",
          "query_kind",
          "start_date",
          "statistic"
        ],
        "type": "object"
      },
      "TotalNetworkObjects": {
        "properties": {
          "aggregation_unit": {
            "enum": [
              "admin0",
              "admin1",
              "admin2",
              "admin3"
            ],
            "type": "string"
          },
          "end_date": {
            "format": "date",
            "type": "string"
          },
          "query_kind": {
            "enum": [
              "total_network_objects"
            ],
            "type": "string"
          },
          "start_date": {
            "format": "date",
            "type": "string"
          },
          "total_by": {
            "default": "day",
            "enum": [
              "day",
              "hour",
              "minute",
              "month",
              "second",
              "year"
            ],
            "type": "string"
          }
        },
        "required": [
          "aggregation_unit",
          "end_date",
          "query_kind",
          "start_date"
        ],
        "type": "object"
      },
      "UniqueLocationCounts": {
        "properties": {
          "aggregation_unit": {
            "enum": [
              "admin0",
              "admin1",
              "admin2",
              "admin3"
            ],
            "type": "string"
          },
          "end_date": {
            "format": "date",
            "type": "string"
          },
          "query_kind": {
            "enum": [
              "unique_location_counts"
            ],
            "type": "string"
          },
          "start_date": {
            "format": "date",
            "type": "string"
          },
          "subscriber_subset": {
            "enum": [
              null
            ],
            "nullable": true,
            "type": "string"
          }
        },
        "required": [
          "aggregation_unit",
          "end_date",
          "query_kind",
          "start_date"
        ],
        "type": "object"
      },
      "UniqueSubscriberCounts": {
        "properties": {
          "aggregation_unit": {
            "enum": [
              "admin0",
              "admin1",
              "admin2",
              "admin3"
            ],
            "type": "string"
          },
          "end_date": {
            "format": "date",
            "type": "string"
          },
          "query_kind": {
            "enum": [
              "unique_subscriber_counts"
            ],
            "type": "string"
          },
          "start_date": {
            "format": "date",
            "type": "string"
          }
        },
        "required": [
          "aggregation_unit",
          "end_date",
          "query_kind",
          "start_date"
        ],
        "type": "object"
      }
    },
    "securitySchemes": {
      "token": {
        "bearerFormat": "JWT",
        "scheme": "bearer",
        "type": "http"
      }
    }
  },
  "info": {
    "contact": {
      "email": "flowkit@flowminder.org"
    },
    "description": "FlowKit Analytical API",
    "license": {
      "name": "MPLv2",
      "url": "https://www.mozilla.org/en-US/MPL/2.0/"
    },
    "title": "FlowAPI"
  },
  "openapi": "3.0.1",
  "paths": {
    "/api/0/available_dates": {
      "get": {
        "operationId": "query.get_available_dates.get",
        "responses": {
          "200": {
            "content": {
              "application/json": {
                "schema": {
                  "properties": {
                    "calls": {
                      "items": {
                        "format": "date",
                        "type": "string"
                      },
                      "type": "array"
                    },
                    "mds": {
                      "items": {
                        "format": "date",
                        "type": "string"
                      },
                      "type": "array"
                    },
                    "sms": {
                      "items": {
                        "format": "date",
                        "type": "string"
                      },
                      "type": "array"
                    },
                    "topups": {
                      "items": {
                        "format": "date",
                        "type": "string"
                      },
                      "type": "array"
                    }
                  },
                  "type": "object"
                }
              }
            },
            "description": "Dates available for each event type."
          },
          "401": {
            "description": "Unauthorized."
          },
          "403": {
            "content": {
              "application/json": {
                "schema": {
                  "type": "object"
                }
              }
            },
            "description": "No access with this token."
          },
          "500": {
            "description": "Server error."
          }
        },
        "summary": "Get the dates available to query over."
      }
    },
    "/api/0/geography/<aggregation_unit>": {
      "get": {
        "operationId": "geography.get_geography.get",
        "parameters": [
          {
            "in": "path",
            "name": "aggregation_unit",
            "required": true,
            "schema": {
              "type": "string"
            }
          }
        ],
        "responses": {
          "200": {
            "content": {
              "application/geo+json": {
                "schema": {
                  "type": "object"
                }
              }
            },
            "description": "Downloading."
          },
          "401": {
            "description": "Unauthorized."
          },
          "403": {
            "content": {
              "application/json": {
                "schema": {
                  "type": "object"
                }
              }
            },
            "description": "Token does not grant run access to this spatial aggregation unit."
          },
          "500": {
            "description": "Server error."
          }
        },
        "summary": "Get geojson for an aggregation unit"
      }
    },
    "/api/0/get/<query_id>": {
      "get": {
        "operationId": "query.get_query_result.get",
        "parameters": [
          {
            "in": "path",
            "name": "query_id",
            "required": true,
            "schema": {
              "type": "string"
            }
          }
        ],
        "responses": {
          "200": {
            "content": {
              "application/json": {
                "schema": {
                  "type": "object"
                }
              }
            },
            "description": "Results returning."
          },
          "202": {
            "content": {
              "application/json": {
                "schema": {
                  "type": "object"
                }
              }
            },
            "description": "Request accepted."
          },
          "401": {
            "description": "Unauthorized."
          },
          "403": {
            "content": {
              "application/json": {
                "schema": {
                  "type": "object"
                }
              }
            },
            "description": "Token does not grant results access to this query or spatial aggregation unit."
          },
          "404": {
            "description": "Unknown ID"
          },
          "500": {
            "description": "Server error."
          }
        },
        "summary": "Get the output of query"
      }
    },
    "/api/0/poll/<query_id>": {
      "get": {
        "operationId": "query.poll_query.get",
        "parameters": [
          {
            "in": "path",
            "name": "query_id",
            "required": true,
            "schema": {
              "type": "string"
            }
          }
        ],
        "responses": {
          "202": {
            "content": {
              "application/json": {
                "schema": {
                  "properties": {
                    "msg": {
                      "type": "string"
                    },
                    "status": {
                      "enum": [
                        "executing",
                        "queued"
                      ],
                      "type": "string"
                    }
                  },
                  "type": "object"
                }
              }
            },
            "description": "Request accepted."
          },
          "303": {
            "description": "Data ready.",
            "headers": {
              "Location": {
                "description": "URL to download data",
                "schema": {
                  "format": "url",
                  "type": "string"
                }
              }
            }
          },
          "401": {
            "description": "Unauthorized."
          },
          "403": {
            "content": {
              "application/json": {
                "schema": {
                  "type": "object"
                }
              }
            },
            "description": "Token does not grant poll access to this query or spatial aggregation unit."
          },
          "404": {
            "description": "Unknown ID"
          },
          "500": {
            "description": "Server error."
          }
        },
        "summary": "Get the status of a query"
      }
    },
    "/api/0/run": {
      "post": {
        "operationId": "query.run_query.post",
        "requestBody": {
          "content": {
            "application/json": {
              "schema": {
                "$ref": "#/components/schemas/FlowmachineQuerySchema"
              }
            }
          },
          "required": true
        },
        "responses": {
          "202": {
            "description": "Request accepted.",
            "headers": {
              "Location": {
                "description": "URL to poll for status",
                "schema": {
                  "format": "url",
                  "type": "string"
                }
              }
            }
          },
          "400": {
            "content": {
              "application/json": {
                "schema": {
                  "type": "object"
                }
              }
            },
            "description": "Query spec could not be run.."
          },
          "401": {
            "description": "Unauthorized."
          },
          "403": {
            "content": {
              "application/json": {
                "schema": {
                  "type": "object"
                }
              }
            },
            "description": "Token does not grant run access to this query or spatial aggregation unit."
          },
          "500": {
            "description": "Server error."
          }
        },
        "summary": "Run a query"
      }
    }
  }
}<|MERGE_RESOLUTION|>--- conflicted
+++ resolved
@@ -388,11 +388,8 @@
         "discriminator": {
           "mapping": {
             "event_count": "#/components/schemas/EventCount",
-<<<<<<< HEAD
             "pareto_interactions": "#/components/schemas/ParetoInteractions",
-=======
             "nocturnal_events": "#/components/schemas/NocturnalEvents",
->>>>>>> d3f9d4d4
             "radius_of_gyration": "#/components/schemas/RadiusOfGyration",
             "subscriber_degree": "#/components/schemas/SubscriberDegree",
             "topup_amount": "#/components/schemas/TopUpAmount",
@@ -406,11 +403,10 @@
             "$ref": "#/components/schemas/EventCount"
           },
           {
-<<<<<<< HEAD
             "$ref": "#/components/schemas/ParetoInteractions"
-=======
+          },
+          {
             "$ref": "#/components/schemas/NocturnalEvents"
->>>>>>> d3f9d4d4
           },
           {
             "$ref": "#/components/schemas/RadiusOfGyration"
@@ -874,7 +870,6 @@
         ],
         "type": "object"
       },
-<<<<<<< HEAD
       "ParetoInteractions": {
         "properties": {
           "proportion": {
@@ -886,7 +881,33 @@
           "query_kind": {
             "enum": [
               "pareto_interactions"
-=======
+            ],
+            "type": "string"
+          },
+          "start": {
+            "format": "date",
+            "type": "string"
+          },
+          "stop": {
+            "format": "date",
+            "type": "string"
+          },
+          "subscriber_subset": {
+            "enum": [
+              null
+            ],
+            "nullable": true,
+            "type": "string"
+          }
+        },
+        "required": [
+          "proportion",
+          "query_kind",
+          "start",
+          "stop"
+        ],
+        "type": "object"
+      },
       "NocturnalEvents": {
         "properties": {
           "hours": {
@@ -895,7 +916,6 @@
           "query_kind": {
             "enum": [
               "nocturnal_events"
->>>>>>> d3f9d4d4
             ],
             "type": "string"
           },
@@ -916,10 +936,6 @@
           }
         },
         "required": [
-<<<<<<< HEAD
-          "proportion",
-=======
->>>>>>> d3f9d4d4
           "query_kind",
           "start",
           "stop"
