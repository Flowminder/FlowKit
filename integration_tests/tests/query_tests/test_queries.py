--- conflicted
+++ resolved
@@ -149,16 +149,22 @@
                 "locations": flowclient.daily_location(
                     date="2016-01-01", aggregation_unit="admin3", method="last"
                 ),
-<<<<<<< HEAD
                 "metric": flowclient.topup_amount(
                     start="2016-01-01", stop="2016-01-02", aggregation_unit="admin3"
-=======
+                ),
+            },
+        ),
+        (
+            "joined_spatial_aggregate",
+            {
+                "locations": flowclient.daily_location(
+                    date="2016-01-01", aggregation_unit="admin3", method="last"
+                ),
                 "metric": flowclient.event_count(
                     start="2016-01-01",
                     stop="2016-01-02",
                     direction="both",
                     event_types=["sms", "calls"],
->>>>>>> 57a71dd3
                 ),
             },
         ),
