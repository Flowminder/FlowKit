# This Source Code Form is subject to the terms of the Mozilla Public
# License, v. 2.0. If a copy of the MPL was not distributed with this
# file, You can obtain one at http://mozilla.org/MPL/2.0/.
from functools import partial

import geojson
import flowclient

import pytest

queries = [
    partial(
        flowclient.joined_spatial_aggregate,
        locations=flowclient.daily_location_spec(
            date="2016-01-01",
            aggregation_unit="admin3",
            method="last",
        ),
        metric=flowclient.total_active_periods_spec(
            start_date="2016-01-01",
            total_periods=1,
            event_types=["calls", "sms"],
        ),
    ),
    partial(
        flowclient.spatial_aggregate,
        locations=flowclient.most_frequent_location_spec(
            start_date="2016-01-01",
            end_date="2016-01-02",
            aggregation_unit="admin3",
        ),
    ),
    partial(
        flowclient.spatial_aggregate,
        locations=flowclient.most_frequent_location_spec(
            start_date="2016-01-01",
            end_date="2016-01-02",
            hours=(0, 1),
            aggregation_unit="admin3",
        ),
    ),
    partial(
        flowclient.spatial_aggregate,
        locations=flowclient.daily_location_spec(
            date="2016-01-01",
            aggregation_unit="admin3",
            method="last",
        ),
    ),
    partial(
        flowclient.spatial_aggregate,
        locations=flowclient.daily_location_spec(
            date="2016-01-01",
            aggregation_unit="admin3",
            method="most-common",
            event_types=["calls", "sms"],
            subscriber_subset=None,
        ),
    ),
    partial(
        flowclient.unique_subscriber_counts,
        start_date="2016-01-01",
        end_date="2016-01-02",
        aggregation_unit="admin3",
    ),
    partial(
        flowclient.unique_subscriber_counts,
        start_date="2016-01-01",
        end_date="2016-01-02",
        aggregation_unit="admin3",
        event_types=["calls", "sms"],
    ),
    partial(
        flowclient.total_network_objects,
        start_date="2016-01-01",
        end_date="2016-01-02",
        aggregation_unit="admin3",
    ),
    partial(
        flowclient.total_network_objects,
        start_date="2016-01-01",
        end_date="2016-01-02",
        aggregation_unit="admin3",
        total_by="day",
        event_types=["calls", "sms"],
    ),
    partial(
        flowclient.location_introversion,
        start_date="2016-01-01",
        end_date="2016-01-02",
        aggregation_unit="admin3",
    ),
    partial(
        flowclient.location_introversion,
        start_date="2016-01-01",
        end_date="2016-01-02",
        aggregation_unit="admin3",
        direction="in",
        event_types=["calls", "sms"],
    ),
    partial(
        flowclient.aggregate_network_objects,
        total_network_objects=flowclient.aggregates.total_network_objects_spec(
            start_date="2016-01-01",
            end_date="2016-01-02",
            aggregation_unit="admin3",
        ),
        statistic="median",
        aggregate_by="day",
    ),
    partial(
        flowclient.joined_spatial_aggregate,
        locations=flowclient.daily_location_spec(
            date="2016-01-01",
            aggregation_unit="admin3",
            method="last",
        ),
        metric=flowclient.radius_of_gyration_spec(
            start_date="2016-01-01",
            end_date="2016-01-02",
        ),
    ),
    partial(
        flowclient.joined_spatial_aggregate,
        locations=flowclient.daily_location_spec(
            date="2016-01-01",
            aggregation_unit="admin3",
            method="last",
        ),
        metric=flowclient.radius_of_gyration_spec(
            start_date="2016-01-01",
            end_date="2016-01-02",
            event_types=["calls", "sms"],
        ),
    ),
    partial(
        flowclient.joined_spatial_aggregate,
        locations=flowclient.daily_location_spec(
            date="2016-01-01", aggregation_unit="admin3", method="last"
        ),
        metric=flowclient.nocturnal_events_spec(
            start_date="2016-01-01",
            end_date="2016-01-02",
            hours=(20, 4),
            event_types=["calls", "sms"],
        ),
    ),
    partial(
        flowclient.joined_spatial_aggregate,
        locations=flowclient.daily_location_spec(
            date="2016-01-01", aggregation_unit="admin3", method="last"
        ),
        metric=flowclient.subscriber_degree_spec(
            start_date="2016-01-01",
            end_date="2016-01-02",
            direction="both",
            event_types=["calls", "sms"],
        ),
    ),
    partial(
        flowclient.joined_spatial_aggregate,
        locations=flowclient.daily_location_spec(
            date="2016-01-01", aggregation_unit="admin3", method="last"
        ),
        metric=flowclient.unique_location_counts_spec(
            start_date="2016-01-01",
            end_date="2016-01-02",
            aggregation_unit="admin3",
            event_types=["calls", "sms"],
        ),
    ),
    partial(
        flowclient.joined_spatial_aggregate,
        locations=flowclient.daily_location_spec(
            date="2016-01-01", aggregation_unit="admin3", method="last"
        ),
        metric=flowclient.topup_amount_spec(
            start_date="2016-01-01", end_date="2016-01-02", statistic="avg"
        ),
    ),
    partial(
        flowclient.joined_spatial_aggregate,
        locations=flowclient.daily_location_spec(
            date="2016-01-01", aggregation_unit="admin3", method="last"
        ),
        metric=flowclient.event_count_spec(
            start_date="2016-01-01",
            end_date="2016-01-02",
            direction="both",
            event_types=["sms", "calls"],
        ),
    ),
    partial(
        flowclient.joined_spatial_aggregate,
        locations=flowclient.daily_location_spec(
            date="2016-01-01", aggregation_unit="admin3", method="last"
        ),
        metric=flowclient.displacement_spec(
            start_date="2016-01-01",
            end_date="2016-01-02",
            statistic="avg",
            reference_location=flowclient.daily_location_spec(
                date="2016-01-01", aggregation_unit="lon-lat", method="last"
            ),
            event_types=["calls", "sms"],
        ),
    ),
    partial(
        flowclient.joined_spatial_aggregate,
        locations=flowclient.daily_location_spec(
            date="2016-01-01", aggregation_unit="admin3", method="last"
        ),
        metric=flowclient.pareto_interactions_spec(
            start_date="2016-01-01",
            end_date="2016-01-02",
            proportion="0.8",
            event_types=["calls", "sms"],
        ),
    ),
    partial(
        flowclient.spatial_aggregate,
        locations=flowclient.modal_location_from_dates_spec(
            start_date="2016-01-01",
            end_date="2016-01-03",
            aggregation_unit="admin3",
            method="last",
        ),
    ),
    partial(
        flowclient.spatial_aggregate,
        locations=flowclient.modal_location_from_dates_spec(
            start_date="2016-01-01",
            end_date="2016-01-03",
            aggregation_unit="admin3",
            method="last",
            event_types=["calls", "sms"],
        ),
    ),
    partial(
        flowclient.spatial_aggregate,
        locations=flowclient.modal_location_spec(
            locations=[
                flowclient.daily_location_spec(
                    date="2016-01-01",
                    aggregation_unit="admin3",
                    method="last",
                ),
                flowclient.daily_location_spec(
                    date="2016-01-02",
                    aggregation_unit="admin3",
                    method="last",
                ),
            ],
        ),
    ),
    partial(
        flowclient.flows,
        from_location=flowclient.daily_location_spec(
            date="2016-01-01",
            aggregation_unit="admin3",
            method="last",
        ),
        to_location=flowclient.unique_locations_spec(
            start_date="2016-01-01",
            end_date="2016-01-04",
            aggregation_unit="admin3",
        ),
    ),
    partial(
        flowclient.flows,
        to_location=flowclient.daily_location_spec(
            date="2016-01-01",
            aggregation_unit="admin3",
            method="last",
        ),
        from_location=flowclient.unique_locations_spec(
            start_date="2016-01-01",
            end_date="2016-01-04",
            aggregation_unit="admin3",
            event_types=["calls", "sms"],
        ),
    ),
    partial(
        flowclient.flows,
        from_location=flowclient.unique_locations_spec(
            start_date="2016-01-01",
            end_date="2016-01-04",
            aggregation_unit="admin3",
        ),
        to_location=flowclient.unique_locations_spec(
            start_date="2016-01-01",
            end_date="2016-01-04",
            aggregation_unit="admin3",
        ),
    ),
    partial(
        flowclient.flows,
        from_location=flowclient.daily_location_spec(
            date="2016-01-01",
            aggregation_unit="admin3",
            method="last",
        ),
        to_location=flowclient.daily_location_spec(
            date="2016-01-04",
            aggregation_unit="admin3",
            method="last",
        ),
    ),
    partial(
        flowclient.flows,
        from_location=flowclient.modal_location_spec(
            locations=[
                flowclient.daily_location_spec(
                    date="2016-01-01",
                    aggregation_unit="admin3",
                    method="last",
                ),
                flowclient.daily_location_spec(
                    date="2016-01-02",
                    aggregation_unit="admin3",
                    method="last",
                ),
            ],
        ),
        to_location=flowclient.daily_location_spec(
            date="2016-01-04",
            aggregation_unit="admin3",
            method="last",
        ),
    ),
    partial(
        flowclient.flows,
        from_location=flowclient.daily_location_spec(
            date="2016-01-01",
            aggregation_unit="admin3",
            method="last",
        ),
        to_location=flowclient.unique_locations_spec(
            start_date="2016-01-01",
            end_date="2016-01-04",
            aggregation_unit="admin3",
        ),
        join_type="left outer",
    ),
    partial(
        flowclient.meaningful_locations_aggregate,
        start_date="2016-01-01",
        end_date="2016-01-02",
        aggregation_unit="admin1",
        label="unknown",
        tower_hour_of_day_scores=[
            -1,
            -1,
            -1,
            -1,
            -1,
            -1,
            -1,
            0,
            0,
            1,
            1,
            1,
            1,
            1,
            1,
            1,
            1,
            0,
            0,
            0,
            0,
            -1,
            -1,
            -1,
        ],
        tower_day_of_week_scores=dict(
            monday=1,
            tuesday=1,
            wednesday=1,
            thursday=0,
            friday=-1,
            saturday=-1,
            sunday=-1,
        ),
        labels=dict(
            evening=dict(
                type="Polygon",
                coordinates=[[[1e-06, -0.5], [1e-06, -1.1], [1.1, -1.1], [1.1, -0.5]]],
            ),
            day=dict(
                type="Polygon",
                coordinates=[[[-1.1, -0.5], [-1.1, 0.5], [-1e-06, 0.5], [0, -0.5]]],
            ),
        ),
    ),
    partial(
        flowclient.meaningful_locations_aggregate,
        start_date="2016-01-01",
        end_date="2016-01-02",
        aggregation_unit="admin1",
        label="unknown",
        tower_hour_of_day_scores=[
            -1,
            -1,
            -1,
            -1,
            -1,
            -1,
            -1,
            0,
            0,
            1,
            1,
            1,
            1,
            1,
            1,
            1,
            1,
            0,
            0,
            0,
            0,
            -1,
            -1,
            -1,
        ],
        tower_day_of_week_scores=dict(
            monday=1,
            tuesday=1,
            wednesday=1,
            thursday=0,
            friday=-1,
            saturday=-1,
            sunday=-1,
        ),
        labels=dict(
            evening=dict(
                type="Polygon",
                coordinates=[[[1e-06, -0.5], [1e-06, -1.1], [1.1, -1.1], [1.1, -0.5]]],
            ),
            day=dict(
                type="Polygon",
                coordinates=[[[-1.1, -0.5], [-1.1, 0.5], [-1e-06, 0.5], [0, -0.5]]],
            ),
        ),
        event_types=["calls", "sms"],
    ),
    partial(
        flowclient.meaningful_locations_between_label_od_matrix,
        start_date="2016-01-01",
        end_date="2016-01-02",
        aggregation_unit="admin1",
        label_a="unknown",
        label_b="evening",
        tower_hour_of_day_scores=[
            -1,
            -1,
            -1,
            -1,
            -1,
            -1,
            -1,
            0,
            0,
            1,
            1,
            1,
            1,
            1,
            1,
            1,
            1,
            0,
            0,
            0,
            0,
            -1,
            -1,
            -1,
        ],
        tower_day_of_week_scores=dict(
            monday=1,
            tuesday=1,
            wednesday=1,
            thursday=0,
            friday=-1,
            saturday=-1,
            sunday=-1,
        ),
        labels=dict(
            evening=dict(
                type="Polygon",
                coordinates=[[[1e-06, -0.5], [1e-06, -1.1], [1.1, -1.1], [1.1, -0.5]]],
            ),
            day=dict(
                type="Polygon",
                coordinates=[[[-1.1, -0.5], [-1.1, 0.5], [-1e-06, 0.5], [0, -0.5]]],
            ),
        ),
        event_types=["calls", "sms"],
    ),
    partial(
        flowclient.location_event_counts,
        start_date="2016-01-01",
        end_date="2016-01-02",
        count_interval="day",
        aggregation_unit="admin3",
        direction="both",
        event_types=["calls", "sms"],
        subscriber_subset=None,
    ),
    partial(
        flowclient.location_event_counts,
        start_date="2016-01-01",
        end_date="2016-01-02",
        count_interval="day",
        aggregation_unit="admin3",
        direction="both",
        event_types=None,
        subscriber_subset=None,
    ),
    partial(
        flowclient.meaningful_locations_between_dates_od_matrix,
        start_date_a="2016-01-01",
        end_date_a="2016-01-02",
        start_date_b="2016-01-01",
        end_date_b="2016-01-05",
        aggregation_unit="admin1",
        tower_hour_of_day_scores=[
            -1,
            -1,
            -1,
            -1,
            -1,
            -1,
            -1,
            0,
            0,
            1,
            1,
            1,
            1,
            1,
            1,
            1,
            1,
            0,
            0,
            0,
            0,
            -1,
            -1,
            -1,
        ],
        tower_day_of_week_scores=dict(
            monday=1,
            tuesday=1,
            wednesday=1,
            thursday=0,
            friday=-1,
            saturday=-1,
            sunday=-1,
        ),
        label="unknown",
        labels=dict(
            evening=dict(
                type="Polygon",
                coordinates=[[[1e-06, -0.5], [1e-06, -1.1], [1.1, -1.1], [1.1, -0.5]]],
            ),
            day=dict(
                type="Polygon",
                coordinates=[[[-1.1, -0.5], [-1.1, 0.5], [-1e-06, 0.5], [0, -0.5]]],
            ),
        ),
        event_types=["calls", "sms"],
    ),
    partial(
        flowclient.joined_spatial_aggregate,
        locations=flowclient.daily_location_spec(
            date="2016-01-01",
            aggregation_unit="admin3",
            method="last",
        ),
        metric=flowclient.topup_balance_spec(
            start_date="2016-01-01",
            end_date="2016-01-02",
            statistic="avg",
        ),
    ),
    partial(
        flowclient.joined_spatial_aggregate,
        locations=flowclient.daily_location_spec(
            date="2016-01-01", aggregation_unit="admin3", method="last"
        ),
        metric=flowclient.topup_balance_spec(
            start_date="2016-01-01", end_date="2016-01-02", statistic="avg"
        ),
    ),
    partial(
        flowclient.joined_spatial_aggregate,
        locations=flowclient.daily_location_spec(
            date="2016-01-01",
            aggregation_unit="admin3",
            method="last",
        ),
        metric=flowclient.handset_spec(
            start_date="2016-01-01",
            end_date="2016-01-02",
            characteristic="hnd_type",
            method="last",
        ),
        method="distr",
    ),
    partial(
        flowclient.joined_spatial_aggregate,
        locations=flowclient.daily_location_spec(
            date="2016-01-01", aggregation_unit="admin3", method="last"
        ),
        metric=flowclient.handset_spec(
            start_date="2016-01-01",
            end_date="2016-01-02",
            characteristic="brand",
            method="last",
            event_types=["calls", "sms"],
        ),
        method="distr",
    ),
    partial(
        flowclient.spatial_aggregate,
        locations=flowclient.random_sample_spec(
            query=flowclient.daily_location_spec(
                date="2016-01-01",
                aggregation_unit="admin3",
                method="most-common",
            ),
            size=10,
            seed=0.5,
        ),
    ),
    partial(
        flowclient.spatial_aggregate,
        locations=flowclient.random_sample_spec(
            query=flowclient.daily_location_spec(
                date="2016-01-01",
                aggregation_unit="admin3",
                method="most-common",
            ),
            sampling_method="bernoulli",
            fraction=0.5,
            estimate_count=False,
            seed=0.2,
        ),
    ),
    partial(
        flowclient.histogram_aggregate,
        metric=flowclient.event_count_spec(
            start_date="2016-01-01", end_date="2016-01-02"
        ),
        bins=5,
    ),
    partial(
        flowclient.active_at_reference_location_counts,
        reference_locations=flowclient.daily_location_spec(
            date="2016-01-01",
            aggregation_unit="admin3",
            method="most-common",
        ),
        unique_locations=flowclient.unique_locations_spec(
            start_date="2016-01-01",
            end_date="2016-01-03",
            aggregation_unit="admin3",
        ),
    ),
    partial(
        flowclient.unmoving_at_reference_location_counts,
        reference_locations=flowclient.daily_location_spec(
            date="2016-01-01",
            aggregation_unit="admin3",
            method="most-common",
        ),
        unique_locations=flowclient.unique_locations_spec(
            start_date="2016-01-01",
            end_date="2016-01-03",
            aggregation_unit="admin3",
        ),
    ),
    partial(
        flowclient.unmoving_counts,
        unique_locations=flowclient.unique_locations_spec(
            start_date="2016-01-01",
            end_date="2016-01-03",
            aggregation_unit="admin3",
        ),
    ),
    partial(
        flowclient.consecutive_trips_od_matrix,
        start_date="2016-01-01",
        end_date="2016-01-03",
        aggregation_unit="admin3",
    ),
    partial(
        flowclient.consecutive_trips_od_matrix,
        start_date="2016-01-01",
        end_date="2016-01-03",
        aggregation_unit="admin3",
        event_types=["calls", "sms"],
    ),
    partial(
        flowclient.trips_od_matrix,
        start_date="2016-01-01",
        end_date="2016-01-03",
        aggregation_unit="admin3",
    ),
    partial(
        flowclient.trips_od_matrix,
        start_date="2016-01-01",
        end_date="2016-01-03",
        aggregation_unit="admin3",
        event_types=["calls", "sms"],
    ),
    partial(
        flowclient.flows,
        from_location=flowclient.majority_location_spec(
            subscriber_location_weights=flowclient.location_visits_spec(
                locations=[
                    flowclient.daily_location_spec(
                        date="2016-01-01",
                        aggregation_unit="admin3",
                        method="last",
                        subscriber_subset=None,
                    ),
                    flowclient.daily_location_spec(
                        date="2016-01-02",
                        aggregation_unit="admin3",
                        method="last",
                        subscriber_subset=None,
                    ),
                ]
            ),
        ),
        to_location=flowclient.majority_location_spec(
            subscriber_location_weights=flowclient.location_visits_spec(
                locations=[
                    flowclient.daily_location_spec(
                        date="2016-01-04",
                        aggregation_unit="admin3",
                        method="last",
                        subscriber_subset=None,
                    ),
                    flowclient.daily_location_spec(
                        date="2016-01-05",
                        aggregation_unit="admin3",
                        method="last",
                        subscriber_subset=None,
                    ),
                ],
            )
        ),
    ),
    partial(
<<<<<<< HEAD
        flowclient.labelled_spatial_aggregate,
        locations=flowclient.coalesced_location_spec(
=======
        flowclient.flows,
        from_location=flowclient.coalesced_location_spec(
>>>>>>> 3b3ad47d
            preferred_location=flowclient.majority_location_spec(
                subscriber_location_weights=flowclient.location_visits_spec(
                    locations=[
                        flowclient.daily_location_spec(
                            date="2016-01-01",
                            aggregation_unit="admin3",
                            method="last",
<<<<<<< HEAD
=======
                            subscriber_subset=None,
>>>>>>> 3b3ad47d
                        ),
                        flowclient.daily_location_spec(
                            date="2016-01-02",
                            aggregation_unit="admin3",
                            method="last",
<<<<<<< HEAD
                        ),
                    ],
                )
=======
                            subscriber_subset=None,
                        ),
                    ]
                ),
>>>>>>> 3b3ad47d
            ),
            fallback_location=flowclient.majority_location_spec(
                subscriber_location_weights=flowclient.location_visits_spec(
                    locations=[
                        flowclient.daily_location_spec(
                            date="2016-01-01",
                            aggregation_unit="admin3",
                            method="last",
<<<<<<< HEAD
=======
                            subscriber_subset=None,
>>>>>>> 3b3ad47d
                        ),
                        flowclient.daily_location_spec(
                            date="2016-01-02",
                            aggregation_unit="admin3",
                            method="last",
<<<<<<< HEAD
                        ),
                    ],
                )
=======
                            subscriber_subset=None,
                        ),
                    ]
                ),
>>>>>>> 3b3ad47d
            ),
            subscriber_location_weights=flowclient.location_visits_spec(
                locations=[
                    flowclient.daily_location_spec(
<<<<<<< HEAD
                        date="2016-01-01",
                        aggregation_unit="admin3",
                        method="last",
                    ),
                    flowclient.daily_location_spec(
                        date="2016-01-02",
                        aggregation_unit="admin3",
                        method="last",
                    ),
                ],
            ),
            weight_threshold=2,
        ),
        subscriber_labels=flowclient.mobility_classification_spec(
            locations=[
                flowclient.coalesced_location_spec(
                    preferred_location=flowclient.majority_location_spec(
                        subscriber_location_weights=flowclient.location_visits_spec(
                            locations=[
                                flowclient.daily_location_spec(
                                    date="2016-01-01",
                                    aggregation_unit="admin3",
                                    method="last",
                                ),
                                flowclient.daily_location_spec(
                                    date="2016-01-02",
                                    aggregation_unit="admin3",
                                    method="last",
                                ),
                            ],
                        )
                    ),
                    fallback_location=flowclient.majority_location_spec(
                        subscriber_location_weights=flowclient.location_visits_spec(
                            locations=[
                                flowclient.daily_location_spec(
                                    date="2016-01-01",
                                    aggregation_unit="admin3",
                                    method="last",
                                ),
                                flowclient.daily_location_spec(
                                    date="2016-01-02",
                                    aggregation_unit="admin3",
                                    method="last",
                                ),
                            ],
                        )
                    ),
                    subscriber_location_weights=flowclient.location_visits_spec(
                        locations=[
                            flowclient.daily_location_spec(
                                date="2016-01-05",
                                aggregation_unit="admin3",
                                method="last",
                            ),
                            flowclient.daily_location_spec(
                                date="2016-01-06",
                                aggregation_unit="admin3",
                                method="last",
                            ),
                        ],
                    ),
                    weight_threshold=2,
                ),
                flowclient.coalesced_location_spec(
                    preferred_location=flowclient.majority_location_spec(
                        subscriber_location_weights=flowclient.location_visits_spec(
                            locations=[
                                flowclient.daily_location_spec(
                                    date="2016-01-01",
                                    aggregation_unit="admin3",
                                    method="last",
                                ),
                                flowclient.daily_location_spec(
                                    date="2016-01-02",
                                    aggregation_unit="admin3",
                                    method="last",
                                ),
                            ],
                        )
                    ),
                    fallback_location=flowclient.majority_location_spec(
                        subscriber_location_weights=flowclient.location_visits_spec(
                            locations=[
                                flowclient.daily_location_spec(
                                    date="2016-01-01",
                                    aggregation_unit="admin3",
                                    method="last",
                                ),
                                flowclient.daily_location_spec(
                                    date="2016-01-02",
                                    aggregation_unit="admin3",
                                    method="last",
                                ),
                            ],
                        )
                    ),
                    subscriber_location_weights=flowclient.location_visits_spec(
                        locations=[
                            flowclient.daily_location_spec(
                                date="2016-01-01",
                                aggregation_unit="admin3",
                                method="last",
                            ),
                            flowclient.daily_location_spec(
                                date="2016-01-02",
                                aggregation_unit="admin3",
                                method="last",
                            ),
                        ],
                    ),
                    weight_threshold=2,
                ),
            ],
            stay_length_threshold=2,
=======
                        date="2016-01-01", aggregation_unit="admin3", method="last"
                    ),
                    flowclient.daily_location_spec(
                        date="2016-01-02", aggregation_unit="admin3", method="last"
                    ),
                ]
            ),
            weight_threshold=2,
        ),
        to_location=flowclient.coalesced_location_spec(
            preferred_location=flowclient.majority_location_spec(
                subscriber_location_weights=flowclient.location_visits_spec(
                    locations=[
                        flowclient.daily_location_spec(
                            date="2016-01-01",
                            aggregation_unit="admin3",
                            method="last",
                            subscriber_subset=None,
                        ),
                        flowclient.daily_location_spec(
                            date="2016-01-02",
                            aggregation_unit="admin3",
                            method="last",
                            subscriber_subset=None,
                        ),
                    ]
                ),
            ),
            fallback_location=flowclient.majority_location_spec(
                subscriber_location_weights=flowclient.location_visits_spec(
                    locations=[
                        flowclient.daily_location_spec(
                            date="2016-01-01",
                            aggregation_unit="admin3",
                            method="last",
                            subscriber_subset=None,
                        ),
                        flowclient.daily_location_spec(
                            date="2016-01-02",
                            aggregation_unit="admin3",
                            method="last",
                            subscriber_subset=None,
                        ),
                    ]
                ),
            ),
            subscriber_location_weights=flowclient.location_visits_spec(
                locations=[
                    flowclient.daily_location_spec(
                        date="2016-01-05", aggregation_unit="admin3", method="last"
                    ),
                    flowclient.daily_location_spec(
                        date="2016-01-06", aggregation_unit="admin3", method="last"
                    ),
                ]
            ),
            weight_threshold=2,
>>>>>>> 3b3ad47d
        ),
    ),
]


@pytest.mark.asyncio
@pytest.mark.parametrize(
    "connection", [flowclient.Connection, flowclient.ASyncConnection]
)
@pytest.mark.parametrize(
    "query",
    queries,
    ids=lambda val: f"{val.func.__name__}({val.keywords})",
)
async def test_run_query(connection, query, universal_access_token, flowapi_url):
    """
    Test that queries can be run, and return a QueryResult object.
    """
    con = connection(url=flowapi_url, token=universal_access_token)

    if query.keywords == {
        "locations": {
            "query_kind": "daily_location",
            "date": "2016-01-01",
            "aggregation_unit": "admin3",
            "method": "last",
            "event_types": None,
            "subscriber_subset": None,
            "mapping_table": None,
            "geom_table": None,
            "geom_table_join_column": None,
            "hours": None,
        },
        "metric": {
            "query_kind": "displacement",
            "start_date": "2016-01-01",
            "end_date": "2016-01-02",
            "statistic": "avg",
            "reference_location": {
                "query_kind": "daily_location",
                "date": "2016-01-01",
                "aggregation_unit": "lon-lat",
                "method": "last",
                "event_types": None,
                "subscriber_subset": None,
                "mapping_table": None,
                "geom_table": None,
                "geom_table_join_column": None,
                "hours": None,
            },
            "event_types": ["calls", "sms"],
            "subscriber_subset": None,
            "hours": None,
        },
    }:
        pytest.xfail(
            "Under new schema rules, cannot presently mix admin levels. See bug #4649"
        )

    try:
        await query(connection=con).get_result()
    except TypeError:
        query(connection=con).get_result()
    # Ideally we'd check the contents, but several queries will be totally redacted and therefore empty
    # so we can only check it runs without erroring


@pytest.mark.asyncio
@pytest.mark.parametrize(
    "connection", [flowclient.Connection, flowclient.ASyncConnection]
)
async def test_geo_result(connection, universal_access_token, flowapi_url):
    query = flowclient.joined_spatial_aggregate(
        connection=connection(url=flowapi_url, token=universal_access_token),
        **{
            "locations": flowclient.daily_location_spec(
                date="2016-01-01", aggregation_unit="admin3", method="last"
            ),
            "metric": flowclient.handset_spec(
                start_date="2016-01-01",
                end_date="2016-01-02",
                characteristic="brand",
                method="last",
            ),
            "method": "distr",
        },
    )

    try:
        result = await query.get_result(format="geojson")
    except TypeError:
        result = query.get_result(format="geojson")
    assert geojson.GeoJSON(result).is_valid


@pytest.mark.asyncio
@pytest.mark.parametrize(
    "connection", [flowclient.Connection, flowclient.ASyncConnection]
)
@pytest.mark.parametrize(
    "query",
    [
        partial(
            flowclient.joined_spatial_aggregate,
            locations=flowclient.daily_location_spec(
                date="2016-01-01",
                aggregation_unit="admin3",
                method="last",
            ),
            metric=flowclient.topup_balance_spec(
                start_date="2016-01-01",
                end_date="2016-01-02",
                statistic="avg",
            ),
            method="distr",
        ),
        partial(
            flowclient.joined_spatial_aggregate,
            locations=flowclient.daily_location_spec(
                date="2016-01-01",
                aggregation_unit="admin3",
                method="last",
            ),
            metric=flowclient.handset_spec(
                start_date="2016-01-01",
                end_date="2016-01-02",
                characteristic="hnd_type",
                method="last",
            ),
            method="avg",
        ),
    ],
)
async def test_fail_query_incorrect_parameters(
    connection, query, universal_access_token, flowapi_url
):
    """
    Test that queries fail with incorrect parameters.
    """
    con = connection(url=flowapi_url, token=universal_access_token)
    with pytest.raises(
        flowclient.client.FlowclientConnectionError, match="Must be one of:"
    ):
        try:
            await query(connection=con).get_result()
        except TypeError:
            query(connection=con).get_result()


@pytest.mark.asyncio
@pytest.mark.parametrize(
    "connection",
    [
        flowclient.Connection,
        flowclient.ASyncConnection,
    ],
)
async def test_mapping_table(connection, universal_access_token, flowapi_url):
    mapping_table = "infrastructure.mapping_table_test"
    query = flowclient.spatial_aggregate(
        connection=connection(url=flowapi_url, token=universal_access_token),
        locations=flowclient.daily_location_spec(
            date="2016-01-01",
            aggregation_unit="admin3",
            method="last",
            mapping_table=mapping_table,
        ),
    )
    try:
        result = await query.get_result()
    except TypeError:
        result = query.get_result()
    assert set(result.pcod.tolist()) == {"524 2 05 24"}


@pytest.mark.asyncio
@pytest.mark.parametrize(
    "connection",
    [
        flowclient.Connection,
        flowclient.ASyncConnection,
    ],
)
async def test_point_mapping_table(connection, universal_access_token, flowapi_url):
    mapping_table = "geography.test_point_mapping"
    query = flowclient.spatial_aggregate(
        connection=connection(url=flowapi_url, token=universal_access_token),
        locations=flowclient.daily_location_spec(
            date="2016-01-01",
            aggregation_unit="lon-lat",
            method="last",
            mapping_table=mapping_table,
            geom_table="geography.test_cluster",
            geom_table_join_column="cluster_id",
        ),
    )
    try:
        result = await query.get_result()
    except TypeError:
        result = query.get_result()
    assert set(result.lon.tolist()) == pytest.approx({26.669991})
    assert set(result.lat.tolist()) == pytest.approx({87.85779897})


@pytest.mark.asyncio
@pytest.mark.parametrize(
    "connection, module",
    [
        (flowclient.Connection, flowclient),
        (flowclient.ASyncConnection, flowclient.async_client),
    ],
)
async def test_get_geography(connection, module, access_token_builder, flowapi_url):
    """
    Test that queries can be run, and return a GeoJSON dict.
    """
    con = connection(
        url=flowapi_url,
        token=access_token_builder(["get_result&geography.aggregation_unit.admin3"]),
    )
    try:
        result_geojson = await module.get_geography(
            connection=con, aggregation_unit="admin3"
        )
    except TypeError:
        result_geojson = module.get_geography(connection=con, aggregation_unit="admin3")
    assert "FeatureCollection" == result_geojson["type"]
    assert 0 < len(result_geojson["features"])
    feature0 = result_geojson["features"][0]
    assert "Feature" == feature0["type"]
    assert "pcod" in feature0["properties"]
    assert "MultiPolygon" == feature0["geometry"]["type"]
    assert list == type(feature0["geometry"]["coordinates"])
    assert 0 < len(feature0["geometry"]["coordinates"])


@pytest.mark.asyncio
@pytest.mark.parametrize(
    "connection, module",
    [
        (flowclient.Connection, flowclient),
        (flowclient.ASyncConnection, flowclient.async_client),
    ],
)
@pytest.mark.parametrize(
    "event_types, expected_result",
    [
        (
            ["sms", "forwards"],
            {
                "sms": [
                    "2016-01-01",
                    "2016-01-02",
                    "2016-01-03",
                    "2016-01-04",
                    "2016-01-05",
                    "2016-01-06",
                    "2016-01-07",
                ],
            },
        ),
        (
            None,
            {
                "calls": [
                    "2016-01-01",
                    "2016-01-02",
                    "2016-01-03",
                    "2016-01-04",
                    "2016-01-05",
                    "2016-01-06",
                    "2016-01-07",
                ],
                "mds": [
                    "2016-01-01",
                    "2016-01-02",
                    "2016-01-03",
                    "2016-01-04",
                    "2016-01-05",
                    "2016-01-06",
                    "2016-01-07",
                ],
                "sms": [
                    "2016-01-01",
                    "2016-01-02",
                    "2016-01-03",
                    "2016-01-04",
                    "2016-01-05",
                    "2016-01-06",
                    "2016-01-07",
                ],
                "topups": [
                    "2016-01-01",
                    "2016-01-02",
                    "2016-01-03",
                    "2016-01-04",
                    "2016-01-05",
                    "2016-01-06",
                    "2016-01-07",
                ],
            },
        ),
    ],
)
async def test_get_available_dates(
    connection, module, event_types, expected_result, access_token_builder, flowapi_url
):
    """
    Test that queries can be run, and return the expected JSON result.
    """
    con = connection(
        url=flowapi_url,
        token=access_token_builder(["get_result&available_dates"]),
    )
    try:
        result = await module.get_available_dates(
            connection=con, event_types=event_types
        )
    except TypeError:
        result = module.get_available_dates(connection=con, event_types=event_types)
    assert expected_result == result<|MERGE_RESOLUTION|>--- conflicted
+++ resolved
@@ -760,13 +760,8 @@
         ),
     ),
     partial(
-<<<<<<< HEAD
         flowclient.labelled_spatial_aggregate,
         locations=flowclient.coalesced_location_spec(
-=======
-        flowclient.flows,
-        from_location=flowclient.coalesced_location_spec(
->>>>>>> 3b3ad47d
             preferred_location=flowclient.majority_location_spec(
                 subscriber_location_weights=flowclient.location_visits_spec(
                     locations=[
@@ -774,25 +769,14 @@
                             date="2016-01-01",
                             aggregation_unit="admin3",
                             method="last",
-<<<<<<< HEAD
-=======
-                            subscriber_subset=None,
->>>>>>> 3b3ad47d
                         ),
                         flowclient.daily_location_spec(
                             date="2016-01-02",
                             aggregation_unit="admin3",
                             method="last",
-<<<<<<< HEAD
                         ),
                     ],
                 )
-=======
-                            subscriber_subset=None,
-                        ),
-                    ]
-                ),
->>>>>>> 3b3ad47d
             ),
             fallback_location=flowclient.majority_location_spec(
                 subscriber_location_weights=flowclient.location_visits_spec(
@@ -801,30 +785,18 @@
                             date="2016-01-01",
                             aggregation_unit="admin3",
                             method="last",
-<<<<<<< HEAD
-=======
-                            subscriber_subset=None,
->>>>>>> 3b3ad47d
                         ),
                         flowclient.daily_location_spec(
                             date="2016-01-02",
                             aggregation_unit="admin3",
                             method="last",
-<<<<<<< HEAD
                         ),
                     ],
                 )
-=======
-                            subscriber_subset=None,
-                        ),
-                    ]
-                ),
->>>>>>> 3b3ad47d
             ),
             subscriber_location_weights=flowclient.location_visits_spec(
                 locations=[
                     flowclient.daily_location_spec(
-<<<<<<< HEAD
                         date="2016-01-01",
                         aggregation_unit="admin3",
                         method="last",
@@ -940,65 +912,6 @@
                 ),
             ],
             stay_length_threshold=2,
-=======
-                        date="2016-01-01", aggregation_unit="admin3", method="last"
-                    ),
-                    flowclient.daily_location_spec(
-                        date="2016-01-02", aggregation_unit="admin3", method="last"
-                    ),
-                ]
-            ),
-            weight_threshold=2,
-        ),
-        to_location=flowclient.coalesced_location_spec(
-            preferred_location=flowclient.majority_location_spec(
-                subscriber_location_weights=flowclient.location_visits_spec(
-                    locations=[
-                        flowclient.daily_location_spec(
-                            date="2016-01-01",
-                            aggregation_unit="admin3",
-                            method="last",
-                            subscriber_subset=None,
-                        ),
-                        flowclient.daily_location_spec(
-                            date="2016-01-02",
-                            aggregation_unit="admin3",
-                            method="last",
-                            subscriber_subset=None,
-                        ),
-                    ]
-                ),
-            ),
-            fallback_location=flowclient.majority_location_spec(
-                subscriber_location_weights=flowclient.location_visits_spec(
-                    locations=[
-                        flowclient.daily_location_spec(
-                            date="2016-01-01",
-                            aggregation_unit="admin3",
-                            method="last",
-                            subscriber_subset=None,
-                        ),
-                        flowclient.daily_location_spec(
-                            date="2016-01-02",
-                            aggregation_unit="admin3",
-                            method="last",
-                            subscriber_subset=None,
-                        ),
-                    ]
-                ),
-            ),
-            subscriber_location_weights=flowclient.location_visits_spec(
-                locations=[
-                    flowclient.daily_location_spec(
-                        date="2016-01-05", aggregation_unit="admin3", method="last"
-                    ),
-                    flowclient.daily_location_spec(
-                        date="2016-01-06", aggregation_unit="admin3", method="last"
-                    ),
-                ]
-            ),
-            weight_threshold=2,
->>>>>>> 3b3ad47d
         ),
     ),
 ]
