#
# Compose file for flowkit integration tests
#

version: "3"

services:
  flowdb:
<<<<<<< HEAD
    container_name: 'flowdb'
    image: "flowminder/flowdb-testdata:${CIRCLE_BRANCH:-latest}"
=======
    container_name: flowkit_integration_tests_flowdb
    image: "flowminder/flowdb:testdata-${CIRCLE_BRANCH:-latest}"
>>>>>>> f9f2c8b4
    environment:
      - POSTGRES_DB=${POSTGRES_DB:-flowdb}
      - POSTGRES_USER=${POSTGRES_USER:-flowdb}
      - POSTGRES_PASSWORD=${POSTGRES_PASSWORD:-flowflow}
      - FM_PASSWORD=${FM_PASSWORD:-foo}
      - API_PASSWORD=${API_PASSWORD:-foo}
    tty: true
    shm_size: 1G
    ports:
      - "$FLOWDB_PORT:5432"
    stdin_open: true
    restart: always
  query_locker:
    container_name: flowkit_integration_tests_redis
    image: bitnami/redis:latest
    environment:
      - REDIS_PASSWORD=${REDIS_PASSWORD:-fm_redis}
    ports:
      - "$REDIS_PORT:6379"<|MERGE_RESOLUTION|>--- conflicted
+++ resolved
@@ -6,13 +6,8 @@
 
 services:
   flowdb:
-<<<<<<< HEAD
-    container_name: 'flowdb'
+    container_name: flowkit_integration_tests_flowdb
     image: "flowminder/flowdb-testdata:${CIRCLE_BRANCH:-latest}"
-=======
-    container_name: flowkit_integration_tests_flowdb
-    image: "flowminder/flowdb:testdata-${CIRCLE_BRANCH:-latest}"
->>>>>>> f9f2c8b4
     environment:
       - POSTGRES_DB=${POSTGRES_DB:-flowdb}
       - POSTGRES_USER=${POSTGRES_USER:-flowdb}
