{
    "_meta": {
        "hash": {
<<<<<<< HEAD
            "sha256": "bcd60ad7a8f3a6d8313031665d2fa7fb8bcd2fa8b37a04c9b8ad206d1e1f4e04"
=======
            "sha256": "7efccbaecb37eb5f092a28dfe92d8816a3571bcf413145dd0b0e9b2add909790"
>>>>>>> 21bba3a9
        },
        "pipfile-spec": 6,
        "requires": {
            "python_version": "3.7"
        },
        "sources": [
            {
                "name": "pypi",
                "url": "https://pypi.org/simple",
                "verify_ssl": true
            }
        ]
    },
    "default": {
        "aiofiles": {
            "hashes": [
                "sha256:021ea0ba314a86027c166ecc4b4c07f2d40fc0f4b3a950d1868a0f2571c2bbee",
                "sha256:1e644c2573f953664368de28d2aa4c89dfd64550429d0c27c4680ccd3aa4985d"
            ],
            "version": "==0.4.0"
        },
        "alabaster": {
            "hashes": [
                "sha256:446438bdcca0e05bd45ea2de1668c1d9b032e1a9154c2c259092d77031ddd359",
                "sha256:a661d72d58e6ea8a57f7a86e37d86716863ee5e92788398526d58b26a4e4dc02"
            ],
            "version": "==0.7.12"
        },
        "appdirs": {
            "hashes": [
                "sha256:9e5896d1372858f8dd3344faf4e5014d21849c756c8d5701f78f8a103b372d92",
                "sha256:d8b24664561d0d34ddfaec54636d502d7cea6e29c3eaf68f3df6180863e2166e"
            ],
            "version": "==1.4.3"
        },
        "appnope": {
            "hashes": [
                "sha256:5b26757dc6f79a3b7dc9fab95359328d5747fcb2409d331ea66d0272b90ab2a0",
                "sha256:8b995ffe925347a2138d7ac0fe77155e4311a0ea6d6da4f5128fe4b3cbe5ed71"
            ],
            "markers": "sys_platform == 'darwin'",
            "version": "==0.1.0"
        },
        "asyncpg": {
            "hashes": [
                "sha256:0677714b26b48d63db728867b812ef365ec3879d2be6fa1c9cf4328503f9a464",
                "sha256:2dee4fb251139f1c1ee4bd9959d516f930f4da37a2f33b07c2b902b837a76666",
                "sha256:378a7ef11ce7b35f11eb816e5252bc1e779119f7583a872233b45a76effac02e",
                "sha256:4539bc2e63600a1ee999086bbb59bf717ab32ea771ac20b5b792a2234633b5fb",
                "sha256:4a779a85302241782bed8ed0f2bcb38544805b3e107b16ee7489c5818d8f4228",
                "sha256:51a3d67a3fa43112b17ec510338723932e1e0611ad99a146acc9960d32210196",
                "sha256:58a5eccaac60fd326e32683226efe1046bfea558fa043360bdd1708e0e812c67",
                "sha256:814343dc2baa489a11521ff9fad68f337a05c9ae0461fdf9f1ec7ac3541c13a9",
                "sha256:84084f7dfed0b2d397a0c2fd7eaf29b01904c74f4320e5fe95ad3042042cf188",
                "sha256:89e727fdba05d90a0156d9d18932fd44a2baa84e90e3368573f432a308ad8fd7",
                "sha256:ab8b9d367e3ef48f35a059642940714a2bda7a7fce8b017b21bfbc4f8fbf8f5f",
                "sha256:c1fe1f0ef848f0f17bf63b90a4c3f446a14e4c899d8531ea988109cc0de014e5",
                "sha256:cc7aa61bf41273ee5d4c11e0e72c0d9340e9c4dbf752464ae2b6816abadaabce",
                "sha256:d5450bdf8631fa1200c08a2e70cab06c2e8c09ef608629908531513444d12858",
                "sha256:fd2d13da29f55c2c71b1acc9d9f107c7a5176fffb3f62ff503f2b300f7ecd74e",
                "sha256:fd35a8082b97d5b97d26bcd1b010fdd65a56311d7a02bf2a7e2c56810b9961a7"
            ],
            "version": "==0.18.3"
        },
        "attrs": {
            "hashes": [
                "sha256:69c0dbf2ed392de1cb5ec704444b08a5ef81680a61cb899dc08127123af36a79",
                "sha256:f0b870f674851ecbfbbbd364d6b5cbdff9dcedbc7f3f5e18a6891057f21fe399"
            ],
            "version": "==19.1.0"
        },
        "babel": {
            "hashes": [
                "sha256:6778d85147d5d85345c14a26aada5e478ab04e39b078b0745ee6870c2b5cf669",
                "sha256:8cba50f48c529ca3fa18cf81fa9403be176d374ac4d60738b839122dfaaa3d23"
            ],
            "version": "==2.6.0"
        },
        "backcall": {
            "hashes": [
                "sha256:38ecd85be2c1e78f77fd91700c76e14667dc21e2713b63876c0eb901196e01e4",
                "sha256:bbbf4b1e5cd2bdb08f915895b51081c041bac22394fdfcfdfbe9f14b77c08bf2"
            ],
            "version": "==0.1.0"
        },
        "black": {
            "hashes": [
                "sha256:817243426042db1d36617910df579a54f1afd659adb96fc5032fcf4b36209739",
                "sha256:e030a9a28f542debc08acceb273f228ac422798e5215ba2a791a6ddeaaca22a5"
            ],
            "index": "pypi",
            "version": "==18.9b0"
        },
        "bleach": {
            "hashes": [
                "sha256:213336e49e102af26d9cde77dd2d0397afabc5a6bf2fed985dc35b5d1e285a16",
                "sha256:3fdf7f77adcf649c9911387df51254b813185e32b2c6619f690b593a617e19fa"
            ],
            "version": "==3.1.0"
        },
        "blinker": {
            "hashes": [
                "sha256:471aee25f3992bd325afa3772f1063dbdbbca947a041b8b89466dc00d606f8b6"
            ],
            "version": "==1.4"
        },
        "branca": {
            "hashes": [
                "sha256:3e762c9bdf40725f3d05ea1fda8fae9b470bfada6474e43a1242c8204a7bb15e",
                "sha256:4d89048add9628d1f83a73c6482c116f6752580cc03d5fe09de0bdeb8e5a2158",
                "sha256:56e93dc6f65f4ff0169b5aac9e7db5c667da34c42b78d7f7bd0cb47af9de19e9"
            ],
            "version": "==0.3.1"
        },
        "cachetools": {
            "hashes": [
                "sha256:219b7dc6024195b6f2bc3d3f884d1fef458745cd323b04165378622dcc823852",
                "sha256:9efcc9fab3b49ab833475702b55edd5ae07af1af7a4c627678980b45e459c460"
            ],
            "version": "==3.1.0"
        },
        "certifi": {
            "hashes": [
                "sha256:59b7658e26ca9c7339e00f8f4636cdfe59d34fa37b9b04f6f9e9926b3cece1a5",
                "sha256:b26104d6835d1f5e49452a26eb2ff87fe7090b89dfcaee5ea2212697e1e1d7ae"
            ],
            "version": "==2019.3.9"
        },
        "chardet": {
            "hashes": [
                "sha256:84ab92ed1c4d4f16916e05906b6b75a6c0fb5db821cc65e70cbd64a3e2a5eaae",
                "sha256:fc323ffcaeaed0e0a02bf4d117757b98aed530d9ed4531e3e15460124c106691"
            ],
            "version": "==3.0.4"
        },
        "click": {
            "hashes": [
                "sha256:2335065e6395b9e67ca716de5f7526736bfa6ceead690adf616d925bdc622b13",
                "sha256:5b94b49521f6456670fdb30cd82a4eca9412788a93fa6dd6df72c94d5a8ff2d7"
            ],
            "index": "pypi",
            "version": "==7.0"
        },
        "click-plugins": {
            "hashes": [
                "sha256:b1ee1ccc9421c73007fe290680d97984eb6eaf5f4512b7620c6aa46031d6cb6b",
                "sha256:dfed74b5063546a137de99baaaf742b4de4337ad2b3e1df5ec7c8a256adc0847"
            ],
            "version": "==1.0.4"
        },
        "cligj": {
            "hashes": [
                "sha256:20f24ce9abfde3f758aec3399e6811b936b6772f360846c662c19bf5537b4f14",
                "sha256:60c93dda4499562eb87509a8ff3535a7441053b766c9c26bcf874a732f939c7c",
                "sha256:6c7d52d529a78712491974f975c33473f430c0f7beb18c0d7a402a743dcb460a"
            ],
            "version": "==0.5.0"
        },
        "cycler": {
            "hashes": [
                "sha256:1d8a5ae1ff6c5cf9b93e8811e581232ad8920aeec647c37316ceac982b08cb2d",
                "sha256:cd7b2d1018258d7247a71425e9f26463dfb444d411c39569972f4ce586b0c9d8"
            ],
            "version": "==0.10.0"
        },
        "decorator": {
            "hashes": [
                "sha256:33cd704aea07b4c28b3eb2c97d288a06918275dac0ecebdaf1bc8a48d98adb9e",
                "sha256:cabb249f4710888a2fc0e13e9a16c343d932033718ff62e1e9bc93a9d3a9122b"
            ],
            "version": "==4.3.2"
        },
        "defusedxml": {
            "hashes": [
                "sha256:24d7f2f94f7f3cb6061acb215685e5125fbcdc40a857eff9de22518820b0a4f4",
                "sha256:702a91ade2968a82beb0db1e0766a6a273f33d4616a6ce8cde475d8e09853b20"
            ],
            "version": "==0.5.0"
        },
        "descartes": {
            "hashes": [
                "sha256:135a502146af5ed6ff359975e2ebc5fa4b71b5432c355c2cafdc6dea1337035b",
                "sha256:4c62dc41109689d03e4b35de0a2bcbdeeb81047badc607c4415d5c753bd683af",
                "sha256:b7e412e7e6e294412f1d0f661f187babc970088c2456089e6801eebb043c2e1b"
            ],
            "index": "pypi",
            "version": "==1.1.0"
        },
        "docutils": {
            "hashes": [
                "sha256:02aec4bd92ab067f6ff27a38a38a41173bf01bed8f89157768c1573f53e474a6",
                "sha256:51e64ef2ebfb29cae1faa133b3710143496eca21c530f3f71424d77687764274",
                "sha256:7a4bd47eaf6596e1295ecb11361139febe29b084a87bf005bf899f9a42edc3c6"
            ],
            "version": "==0.14"
        },
        "entrypoints": {
            "hashes": [
                "sha256:589f874b313739ad35be6e0cd7efde2a4e9b6fea91edcc34e58ecbb8dbe56d19",
                "sha256:c70dd71abe5a8c85e55e12c19bd91ccfeec11a6e99044204511f9ed547d48451"
            ],
            "version": "==0.3"
        },
        "finist": {
            "hashes": [
                "sha256:795fc4d9f73e6e0e1af4c151d577f4a7b31bd591cd7163e1a99bb4a17faf2742"
            ],
            "version": "==0.1.2"
        },
        "fiona": {
            "hashes": [
                "sha256:0959c6f121bb5908d32541c3577d134733e77fad2182575fdcb63ac5ce8d5ba5",
                "sha256:241c3c9e6337e4bf5fa358547ac0c5113606efa860af990e47faa17adc2e4c8c",
                "sha256:553b87b5069c0a9cf80d5b2ee7976b080dc0a6a32161703e2bf8ab3bf4ecb6c1",
                "sha256:66926d9140981a8f085c4eae0001a3f340b14c444453d596ab25e74a16a8a479",
                "sha256:746fb1f4a126a72821ad3f292a445413de73f5f22c01530d9bdf0b053662e716",
                "sha256:7aa78df0e7c967d52f7f06ceb0eb55cf18b8a4f1fce5d505f556b78140f0215c",
                "sha256:97ec00eb8d00735cf9c8932f444784cb3d3d4f27bf07edc854449b14091a2c73",
                "sha256:aec9ab2e3513c9503ec123b1a8573bee55fc6a66e2ac07088c3376bf6738a424",
                "sha256:b54d71f41bbf97906293070e894a52b8a4da2842f79d6f5996a476af19b660b5",
                "sha256:d36e5d2ceda136727b144967a7e73146bbc6eab3bf8b9e994182124c2a8e557a",
                "sha256:e759667317d0360e607c79bcdbd80dc34367afe236ba5d2b1d91c99022ce4f0d"
            ],
            "version": "==1.8.4"
        },
        "flask": {
            "hashes": [
                "sha256:2271c0070dbcb5275fad4a82e29f23ab92682dc45f9dfbc22c02ba9b9322ce48",
                "sha256:a080b744b7e345ccfcbc77954861cb05b3c63786e93f2b3875e0913d44b43f05"
            ],
            "version": "==1.0.2"
        },
        "flask-jwt-extended": {
            "hashes": [
                "sha256:68035dba637fd58c0f0b308e49103cba7f6977aa301d958ddbd7b811a91c6dec"
            ],
            "index": "pypi",
            "version": "==3.18.0"
        },
<<<<<<< HEAD
        "folium": {
            "hashes": [
                "sha256:582c5bd49b701492b6d2fd83f7dc1bd1b96071ea4bf5a37216e7ad3afac055dc",
                "sha256:c05b1a563bc1884aa3140d94f8a947d0b65874529a643425913ffedc90a2fe73"
            ],
            "index": "pypi",
            "version": "==0.8.2"
=======
        "flowapi": {
            "editable": true,
            "path": "./../flowapi"
        },
        "flowclient": {
            "editable": true,
            "path": "./../flowclient"
        },
        "flowmachine": {
            "editable": true,
            "path": "./../flowmachine"
>>>>>>> 21bba3a9
        },
        "geopandas": {
            "hashes": [
                "sha256:679d6390daa81778158e4c04b8bfe754ce8f2e211ab937ad918775fd40958821",
                "sha256:a59345c7ee9c4532101342bf31f5c576c32f901f16a5aaf0637c7e1f5ac8939c"
            ],
            "index": "pypi",
            "version": "==0.4.1"
        },
        "h11": {
            "hashes": [
                "sha256:acca6a44cb52a32ab442b1779adf0875c443c689e9e028f8d831a3769f9c5208",
                "sha256:f2b1ca39bfed357d1f19ac732913d5f9faa54a5062eca7d2ec3a916cfb7ae4c7"
            ],
            "version": "==0.8.1"
        },
        "h2": {
            "hashes": [
                "sha256:c8f387e0e4878904d4978cd688a3195f6b169d49b1ffa572a3d347d7adc5e09f",
                "sha256:fd07e865a3272ac6ef195d8904de92dc7b38dc28297ec39cfa22716b6d62e6eb"
            ],
            "version": "==3.1.0"
        },
        "hpack": {
            "hashes": [
                "sha256:0edd79eda27a53ba5be2dfabf3b15780928a0dff6eb0c60a3d6767720e970c89",
                "sha256:8eec9c1f4bfae3408a3f30500261f7e6a65912dc138526ea054f9ad98892e9d2"
            ],
            "version": "==3.0.0"
        },
        "hypercorn": {
            "hashes": [
                "sha256:97bad5887ff543e2dff0a584d1a084e702789a26df5c8fb027ac1efab32274c5",
                "sha256:b90799a1bc84f00ee999071e259f194087881b85c7240994ba9d86c4ceff3305"
            ],
            "version": "==0.5.3"
        },
        "hyperframe": {
            "hashes": [
                "sha256:5187962cb16dcc078f23cb5a4b110098d546c3f41ff2d4038a9896893bbd0b40",
                "sha256:a9f5c17f2cc3c719b917c4f33ed1c61bd1f8dfac4b1bd23b7c80b3400971b41f"
            ],
            "version": "==5.2.0"
        },
        "idna": {
            "hashes": [
                "sha256:c357b3f628cf53ae2c4c05627ecc484553142ca23264e593d327bcde5e9c3407",
                "sha256:ea8b7f6188e6fa117537c3df7da9fc686d485087abf6ac197f9c46432f7e4a3c"
            ],
            "version": "==2.8"
        },
        "imagesize": {
            "hashes": [
                "sha256:3f349de3eb99145973fefb7dbe38554414e5c30abd0c8e4b970a7c9d09f3a1d8",
                "sha256:f3832918bc3c66617f92e35f5d70729187676313caa60c187eb0f28b8fe5e3b5"
            ],
            "version": "==1.1.0"
        },
        "ipykernel": {
            "hashes": [
                "sha256:0aeb7ec277ac42cc2b59ae3d08b10909b2ec161dc6908096210527162b53675d",
                "sha256:0fc0bf97920d454102168ec2008620066878848fcfca06c22b669696212e292f"
            ],
            "index": "pypi",
            "version": "==5.1.0"
        },
        "ipython": {
            "hashes": [
                "sha256:06de667a9e406924f97781bda22d5d76bfb39762b678762d86a466e63f65dc39",
                "sha256:5d3e020a6b5f29df037555e5c45ab1088d6a7cf3bd84f47e0ba501eeb0c3ec82"
            ],
            "version": "==7.3.0"
        },
        "ipython-genutils": {
            "hashes": [
                "sha256:72dd37233799e619666c9f639a9da83c34013a73e8bbc79a7a6348d93c61fab8",
                "sha256:eb2e116e75ecef9d4d228fdc66af54269afa26ab4463042e33785b887c628ba8"
            ],
            "version": "==0.2.0"
        },
        "itsdangerous": {
            "hashes": [
                "sha256:321b033d07f2a4136d3ec762eac9f16a10ccd60f53c0c91af90217ace7ba1f19",
                "sha256:b12271b2047cb23eeb98c8b5622e2e5c5e9abd9784a153e9d8ef9cb4dd09d749"
            ],
            "version": "==1.1.0"
        },
        "jedi": {
            "hashes": [
                "sha256:2bb0603e3506f708e792c7f4ad8fc2a7a9d9c2d292a358fbbd58da531695595b",
                "sha256:2c6bcd9545c7d6440951b12b44d373479bf18123a401a52025cf98563fbd826c"
            ],
            "version": "==0.13.3"
        },
        "jinja2": {
            "hashes": [
                "sha256:74c935a1b8bb9a3947c50a54766a969d4846290e1e788ea44c1392163723c3bd",
                "sha256:f84be1bb0040caca4cea721fcbbbbd61f9be9464ca236387158b0feea01914a4"
            ],
            "version": "==2.10"
        },
        "jsonschema": {
            "hashes": [
                "sha256:0c0a81564f181de3212efa2d17de1910f8732fa1b71c42266d983cd74304e20d",
                "sha256:a5f6559964a3851f59040d3b961de5e68e70971afb88ba519d27e6a039efff1a"
            ],
            "version": "==3.0.1"
        },
        "jupyter-client": {
            "hashes": [
                "sha256:b5f9cb06105c1d2d30719db5ffb3ea67da60919fb68deaefa583deccd8813551",
                "sha256:c44411eb1463ed77548bc2d5ec0d744c9b81c4a542d9637c7a52824e2121b987"
            ],
            "index": "pypi",
            "version": "==5.2.4"
        },
        "jupyter-core": {
            "hashes": [
                "sha256:927d713ffa616ea11972534411544589976b2493fc7e09ad946e010aa7eb9970",
                "sha256:ba70754aa680300306c699790128f6fbd8c306ee5927976cbe48adacf240c0b7"
            ],
            "version": "==4.4.0"
        },
        "kiwisolver": {
            "hashes": [
                "sha256:0ee4ed8b3ae8f5f712b0aa9ebd2858b5b232f1b9a96b0943dceb34df2a223bc3",
                "sha256:0f7f532f3c94e99545a29f4c3f05637f4d2713e7fd91b4dd8abfc18340b86cd5",
                "sha256:1a078f5dd7e99317098f0e0d490257fd0349d79363e8c923d5bb76428f318421",
                "sha256:1aa0b55a0eb1bd3fa82e704f44fb8f16e26702af1a073cc5030eea399e617b56",
                "sha256:2874060b91e131ceeff00574b7c2140749c9355817a4ed498e82a4ffa308ecbc",
                "sha256:379d97783ba8d2934d52221c833407f20ca287b36d949b4bba6c75274bcf6363",
                "sha256:3b791ddf2aefc56382aadc26ea5b352e86a2921e4e85c31c1f770f527eb06ce4",
                "sha256:4329008a167fac233e398e8a600d1b91539dc33c5a3eadee84c0d4b04d4494fa",
                "sha256:45813e0873bbb679334a161b28cb9606d9665e70561fd6caa8863e279b5e464b",
                "sha256:53a5b27e6b5717bdc0125338a822605084054c80f382051fb945d2c0e6899a20",
                "sha256:574f24b9805cb1c72d02b9f7749aa0cc0b81aa82571be5201aa1453190390ae5",
                "sha256:66f82819ff47fa67a11540da96966fb9245504b7f496034f534b81cacf333861",
                "sha256:79e5fe3ccd5144ae80777e12973027bd2f4f5e3ae8eb286cabe787bed9780138",
                "sha256:83410258eb886f3456714eea4d4304db3a1fc8624623fc3f38a487ab36c0f653",
                "sha256:8b6a7b596ce1d2a6d93c3562f1178ebd3b7bb445b3b0dd33b09f9255e312a965",
                "sha256:9576cb63897fbfa69df60f994082c3f4b8e6adb49cccb60efb2a80a208e6f996",
                "sha256:95a25d9f3449046ecbe9065be8f8380c03c56081bc5d41fe0fb964aaa30b2195",
                "sha256:a424f048bebc4476620e77f3e4d1f282920cef9bc376ba16d0b8fe97eec87cde",
                "sha256:aaec1cfd94f4f3e9a25e144d5b0ed1eb8a9596ec36d7318a504d813412563a85",
                "sha256:acb673eecbae089ea3be3dcf75bfe45fc8d4dcdc951e27d8691887963cf421c7",
                "sha256:b15bc8d2c2848a4a7c04f76c9b3dc3561e95d4dabc6b4f24bfabe5fd81a0b14f",
                "sha256:b1c240d565e977d80c0083404c01e4d59c5772c977fae2c483f100567f50847b",
                "sha256:c595693de998461bcd49b8d20568c8870b3209b8ea323b2a7b0ea86d85864694",
                "sha256:ce3be5d520b4d2c3e5eeb4cd2ef62b9b9ab8ac6b6fedbaa0e39cdb6f50644278",
                "sha256:e0f910f84b35c36a3513b96d816e6442ae138862257ae18a0019d2fc67b041dc",
                "sha256:ea36e19ac0a483eea239320aef0bd40702404ff8c7e42179a2d9d36c5afcb55c",
                "sha256:efabbcd4f406b532206b8801058c8bab9e79645b9880329253ae3322b7b02cd5",
                "sha256:f923406e6b32c86309261b8195e24e18b6a8801df0cfc7814ac44017bfcb3939"
            ],
            "version": "==1.0.1"
        },
        "livereload": {
            "hashes": [
                "sha256:29cadfabcedd12eed792e0131991235b9d4764d4474bed75cf525f57109ec0a2",
                "sha256:e632a6cd1d349155c1d7f13a65be873b38f43ef02961804a1bba8d817fa649a7"
            ],
            "version": "==2.6.0"
        },
        "markdown": {
            "hashes": [
                "sha256:c00429bd503a47ec88d5e30a751e147dcb4c6889663cd3e2ba0afe858e009baa",
                "sha256:d02e0f9b04c500cde6637c11ad7c72671f359b87b9fe924b2383649d8841db7c"
            ],
            "version": "==3.0.1"
        },
        "markupsafe": {
            "hashes": [
                "sha256:00bc623926325b26bb9605ae9eae8a215691f33cae5df11ca5424f06f2d1f473",
                "sha256:09027a7803a62ca78792ad89403b1b7a73a01c8cb65909cd876f7fcebd79b161",
                "sha256:09c4b7f37d6c648cb13f9230d847adf22f8171b1ccc4d5682398e77f40309235",
                "sha256:1027c282dad077d0bae18be6794e6b6b8c91d58ed8a8d89a89d59693b9131db5",
                "sha256:24982cc2533820871eba85ba648cd53d8623687ff11cbb805be4ff7b4c971aff",
                "sha256:29872e92839765e546828bb7754a68c418d927cd064fd4708fab9fe9c8bb116b",
                "sha256:43a55c2930bbc139570ac2452adf3d70cdbb3cfe5912c71cdce1c2c6bbd9c5d1",
                "sha256:46c99d2de99945ec5cb54f23c8cd5689f6d7177305ebff350a58ce5f8de1669e",
                "sha256:500d4957e52ddc3351cabf489e79c91c17f6e0899158447047588650b5e69183",
                "sha256:535f6fc4d397c1563d08b88e485c3496cf5784e927af890fb3c3aac7f933ec66",
                "sha256:62fe6c95e3ec8a7fad637b7f3d372c15ec1caa01ab47926cfdf7a75b40e0eac1",
                "sha256:6dd73240d2af64df90aa7c4e7481e23825ea70af4b4922f8ede5b9e35f78a3b1",
                "sha256:717ba8fe3ae9cc0006d7c451f0bb265ee07739daf76355d06366154ee68d221e",
                "sha256:79855e1c5b8da654cf486b830bd42c06e8780cea587384cf6545b7d9ac013a0b",
                "sha256:7c1699dfe0cf8ff607dbdcc1e9b9af1755371f92a68f706051cc8c37d447c905",
                "sha256:88e5fcfb52ee7b911e8bb6d6aa2fd21fbecc674eadd44118a9cc3863f938e735",
                "sha256:8defac2f2ccd6805ebf65f5eeb132adcf2ab57aa11fdf4c0dd5169a004710e7d",
                "sha256:98c7086708b163d425c67c7a91bad6e466bb99d797aa64f965e9d25c12111a5e",
                "sha256:9add70b36c5666a2ed02b43b335fe19002ee5235efd4b8a89bfcf9005bebac0d",
                "sha256:9bf40443012702a1d2070043cb6291650a0841ece432556f784f004937f0f32c",
                "sha256:ade5e387d2ad0d7ebf59146cc00c8044acbd863725f887353a10df825fc8ae21",
                "sha256:b00c1de48212e4cc9603895652c5c410df699856a2853135b3967591e4beebc2",
                "sha256:b1282f8c00509d99fef04d8ba936b156d419be841854fe901d8ae224c59f0be5",
                "sha256:b2051432115498d3562c084a49bba65d97cf251f5a331c64a12ee7e04dacc51b",
                "sha256:ba59edeaa2fc6114428f1637ffff42da1e311e29382d81b339c1817d37ec93c6",
                "sha256:c8716a48d94b06bb3b2524c2b77e055fb313aeb4ea620c8dd03a105574ba704f",
                "sha256:cd5df75523866410809ca100dc9681e301e3c27567cf498077e8551b6d20e42f",
                "sha256:e249096428b3ae81b08327a63a485ad0878de3fb939049038579ac0ef61e17e7"
            ],
            "version": "==1.1.1"
        },
        "matplotlib": {
            "hashes": [
                "sha256:1ae6549976b6ceb6ee426272a28c0fc9715b3e3669694d560c8f661c5b39e2c5",
                "sha256:4d4250bf508dd07cca3b43888097f873cadb66eec6ac63dbbfb798798ec07af2",
                "sha256:53af2e01d7f1700ed2b64a9091bc865360c9c4032f625451c4589a826854c787",
                "sha256:63e498067d32d627111cd1162cae1621f1221f9d4c6a9745dd7233f29de581b6",
                "sha256:7169a34971e398dd58e87e173f97366fd88a3fa80852704530433eb224a8ca57",
                "sha256:91c54d6bb9eeaaff965656c5ea6cbdcbf780bad8462ac99b30b451548194746f",
                "sha256:aeef177647bb3fccfe09065481989d7dfc5ac59e9367d6a00a3481062cf651e4",
                "sha256:cf8ae10559a78aee0409ede1e9d4fda03895433eeafe609dd9ed67e45f552db0",
                "sha256:d51d0889d1c4d51c51a9822265c0494ea3e70a52bdd88358e0863daca46fa23a",
                "sha256:de5ccd3500247f85fe4f9fad90f80a8bd397e4f110a4c33fabf95f07403e8372",
                "sha256:e1d33589e32f482d0a7d1957bf473d43341115d40d33f578dad44432e47df7b7",
                "sha256:e8d1939262aa6b36d0c51f50a50a43a04b9618d20db31e6c0192b1463067aeef",
                "sha256:e918d51b1fda82a65fdf52d2f3914b2246481cc2a9cd10e223e6be6078916ff3"
            ],
            "version": "==3.0.3"
        },
        "mistune": {
            "hashes": [
                "sha256:59a3429db53c50b5c6bcc8a07f8848cb00d7dc8bdb431a4ab41920d201d4756e",
                "sha256:88a1051873018da288eee8538d476dffe1262495144b33ecb586c4ab266bb8d4"
            ],
            "version": "==0.8.4"
        },
        "mkdocs": {
            "hashes": [
                "sha256:17d34329aad75d5de604b9ed4e31df3a4d235afefdc46ce7b1964fddb2e1e939",
                "sha256:8cc8b38325456b9e942c981a209eaeb1e9f3f77b493ad755bfef889b9c8d356a"
            ],
            "index": "pypi",
            "version": "==1.0.4"
        },
        "mkdocs-material": {
            "hashes": [
                "sha256:762a71f82c1e291c3ff067cecd9d581557da777332fd98bc0af20fd5ab4a2dd0",
                "sha256:b2c7174ecaa81fb1d62a5f4906f99fa0e7062ced8f9a14ec4f60b1bef9feebbf"
            ],
            "index": "pypi",
            "version": "==4.0.2"
        },
        "mknotebooks": {
            "hashes": [
                "sha256:c2becd398457316f5713734ec369eca30369c9772e50662206e3fb9b4ff07728"
            ],
            "index": "pypi",
            "version": "==0.1.5"
        },
        "mktheapidocs": {
            "hashes": [
                "sha256:db34ceac6d2ee3e776d220cfb151c17e98e2d8094a11c5eb879cf1005b976ccd"
            ],
            "index": "pypi",
            "version": "==0.1.6"
        },
        "multidict": {
            "hashes": [
                "sha256:024b8129695a952ebd93373e45b5d341dbb87c17ce49637b34000093f243dd4f",
                "sha256:041e9442b11409be5e4fc8b6a97e4bcead758ab1e11768d1e69160bdde18acc3",
                "sha256:045b4dd0e5f6121e6f314d81759abd2c257db4634260abcfe0d3f7083c4908ef",
                "sha256:047c0a04e382ef8bd74b0de01407e8d8632d7d1b4db6f2561106af812a68741b",
                "sha256:068167c2d7bbeebd359665ac4fff756be5ffac9cda02375b5c5a7c4777038e73",
                "sha256:148ff60e0fffa2f5fad2eb25aae7bef23d8f3b8bdaf947a65cdbe84a978092bc",
                "sha256:1d1c77013a259971a72ddaa83b9f42c80a93ff12df6a4723be99d858fa30bee3",
                "sha256:1d48bc124a6b7a55006d97917f695effa9725d05abe8ee78fd60d6588b8344cd",
                "sha256:31dfa2fc323097f8ad7acd41aa38d7c614dd1960ac6681745b6da124093dc351",
                "sha256:34f82db7f80c49f38b032c5abb605c458bac997a6c3142e0d6c130be6fb2b941",
                "sha256:3d5dd8e5998fb4ace04789d1d008e2bb532de501218519d70bb672c4c5a2fc5d",
                "sha256:4a6ae52bd3ee41ee0f3acf4c60ceb3f44e0e3bc52ab7da1c2b2aa6703363a3d1",
                "sha256:4b02a3b2a2f01d0490dd39321c74273fed0568568ea0e7ea23e02bd1fb10a10b",
                "sha256:4b843f8e1dd6a3195679d9838eb4670222e8b8d01bc36c9894d6c3538316fa0a",
                "sha256:5de53a28f40ef3c4fd57aeab6b590c2c663de87a5af76136ced519923d3efbb3",
                "sha256:61b2b33ede821b94fa99ce0b09c9ece049c7067a33b279f343adfe35108a4ea7",
                "sha256:6a3a9b0f45fd75dc05d8e93dc21b18fc1670135ec9544d1ad4acbcf6b86781d0",
                "sha256:76ad8e4c69dadbb31bad17c16baee61c0d1a4a73bed2590b741b2e1a46d3edd0",
                "sha256:7ba19b777dc00194d1b473180d4ca89a054dd18de27d0ee2e42a103ec9b7d014",
                "sha256:7c1b7eab7a49aa96f3db1f716f0113a8a2e93c7375dd3d5d21c4941f1405c9c5",
                "sha256:7fc0eee3046041387cbace9314926aa48b681202f8897f8bff3809967a049036",
                "sha256:8ccd1c5fff1aa1427100ce188557fc31f1e0a383ad8ec42c559aabd4ff08802d",
                "sha256:8e08dd76de80539d613654915a2f5196dbccc67448df291e69a88712ea21e24a",
                "sha256:c18498c50c59263841862ea0501da9f2b3659c00db54abfbf823a80787fde8ce",
                "sha256:c49db89d602c24928e68c0d510f4fcf8989d77defd01c973d6cbe27e684833b1",
                "sha256:ce20044d0317649ddbb4e54dab3c1bcc7483c78c27d3f58ab3d0c7e6bc60d26a",
                "sha256:d1071414dd06ca2eafa90c85a079169bfeb0e5f57fd0b45d44c092546fcd6fd9",
                "sha256:d3be11ac43ab1a3e979dac80843b42226d5d3cccd3986f2e03152720a4297cd7",
                "sha256:db603a1c235d110c860d5f39988ebc8218ee028f07a7cbc056ba6424372ca31b"
            ],
            "version": "==4.5.2"
        },
        "munch": {
            "hashes": [
                "sha256:6ae3d26b837feacf732fb8aa5b842130da1daf221f5af9f9d4b2a0a6414b0d51"
            ],
            "version": "==2.3.2"
        },
        "nbconvert": {
            "hashes": [
                "sha256:302554a2e219bc0fc84f3edd3e79953f3767b46ab67626fdec16e38ba3f7efe4",
                "sha256:5de8fb2284422272a1d45abc77c07b888127550a6d602ce619592a2b08a474ff"
            ],
            "index": "pypi",
            "version": "==5.4.1"
        },
        "nbconvert-utils": {
            "hashes": [
                "sha256:6ba9bc16092aa3a9f89e1df1a4f6c2f372ea2d5067062ff5743753cedaa5de8d"
            ],
            "index": "pypi",
            "version": "==0.6"
        },
        "nbformat": {
            "hashes": [
                "sha256:b9a0dbdbd45bb034f4f8893cafd6f652ea08c8c1674ba83f2dc55d3955743b0b",
                "sha256:f7494ef0df60766b7cabe0a3651556345a963b74dbc16bc7c18479041170d402"
            ],
            "version": "==4.4.0"
        },
        "networkx": {
            "hashes": [
                "sha256:45e56f7ab6fe81652fb4bc9f44faddb0e9025f469f602df14e3b2551c2ea5c8b"
            ],
            "version": "==2.2"
        },
        "numpy": {
            "hashes": [
                "sha256:1980f8d84548d74921685f68096911585fee393975f53797614b34d4f409b6da",
                "sha256:22752cd809272671b273bb86df0f505f505a12368a3a5fc0aa811c7ece4dfd5c",
                "sha256:23cc40313036cffd5d1873ef3ce2e949bdee0646c5d6f375bf7ee4f368db2511",
                "sha256:2b0b118ff547fecabc247a2668f48f48b3b1f7d63676ebc5be7352a5fd9e85a5",
                "sha256:3a0bd1edf64f6a911427b608a894111f9fcdb25284f724016f34a84c9a3a6ea9",
                "sha256:3f25f6c7b0d000017e5ac55977a3999b0b1a74491eacb3c1aa716f0e01f6dcd1",
                "sha256:4061c79ac2230594a7419151028e808239450e676c39e58302ad296232e3c2e8",
                "sha256:560ceaa24f971ab37dede7ba030fc5d8fa173305d94365f814d9523ffd5d5916",
                "sha256:62be044cd58da2a947b7e7b2252a10b42920df9520fc3d39f5c4c70d5460b8ba",
                "sha256:6c692e3879dde0b67a9dc78f9bfb6f61c666b4562fd8619632d7043fb5b691b0",
                "sha256:6f65e37b5a331df950ef6ff03bd4136b3c0bbcf44d4b8e99135d68a537711b5a",
                "sha256:7a78cc4ddb253a55971115f8320a7ce28fd23a065fc33166d601f51760eecfa9",
                "sha256:80a41edf64a3626e729a62df7dd278474fc1726836552b67a8c6396fd7e86760",
                "sha256:893f4d75255f25a7b8516feb5766c6b63c54780323b9bd4bc51cdd7efc943c73",
                "sha256:972ea92f9c1b54cc1c1a3d8508e326c0114aaf0f34996772a30f3f52b73b942f",
                "sha256:9f1d4865436f794accdabadc57a8395bd3faa755449b4f65b88b7df65ae05f89",
                "sha256:9f4cd7832b35e736b739be03b55875706c8c3e5fe334a06210f1a61e5c2c8ca5",
                "sha256:adab43bf657488300d3aeeb8030d7f024fcc86e3a9b8848741ea2ea903e56610",
                "sha256:bd2834d496ba9b1bdda3a6cf3de4dc0d4a0e7be306335940402ec95132ad063d",
                "sha256:d20c0360940f30003a23c0adae2fe50a0a04f3e48dc05c298493b51fd6280197",
                "sha256:d3b3ed87061d2314ff3659bb73896e622252da52558f2380f12c421fbdee3d89",
                "sha256:dc235bf29a406dfda5790d01b998a1c01d7d37f449128c0b1b7d1c89a84fae8b",
                "sha256:fb3c83554f39f48f3fa3123b9c24aecf681b1c289f9334f8215c1d3c8e2f6e5b"
            ],
            "version": "==1.16.2"
        },
        "numpydoc": {
            "hashes": [
                "sha256:61f4bf030937b60daa3262e421775838c945dcdd671f37b69e8e4854c7eb5ffd"
            ],
            "index": "pypi",
            "version": "==0.8.0"
        },
        "packaging": {
            "hashes": [
                "sha256:0c98a5d0be38ed775798ece1b9727178c4469d9c3b4ada66e8e6b7849f8732af",
                "sha256:9e1cbf8c12b1f1ce0bb5344b8d7ecf66a6f8a6e91bcb0c84593ed6d3ab5c4ab3"
            ],
            "version": "==19.0"
        },
        "pandas": {
            "hashes": [
                "sha256:02c830f951f3dc8c3164e2639a8961881390f7492f71a7835c2330f54539ad57",
                "sha256:179015834c72a577486337394493cc2969feee9a04a2ea09f50c724e4b52ab42",
                "sha256:3894960d43c64cfea5142ac783b101362f5008ee92e962392156a3f8d1558995",
                "sha256:435821cb2501eabbcee7e83614bd710940dc0cf28b5afbc4bdb816c31cec71af",
                "sha256:8294dea9aa1811f93558702856e3b68dd1dfd7e9dbc8e0865918a07ee0f21c2c",
                "sha256:844e745ab27a9a01c86925fe776f9d2e09575e65f0bf8eba5090edddd655dffc",
                "sha256:a08d49f5fa2a2243262fe5581cb89f6c0c7cc525b8d6411719ab9400a9dc4a82",
                "sha256:a435c251246075337eb9fdc4160fd15c8a87cc0679d8d61fb5255d8d5a12f044",
                "sha256:a799f03c0ec6d8687f425d7d6c075e8055a9a808f1ba87604d91f20507631d8d",
                "sha256:aea72ce5b3a016b578cc05c04a2f68d9cafacf5d784b6fe832e66381cb62c719",
                "sha256:c145e94c6da2af7eaf1fd827293ac1090a61a9b80150bebe99f8966a02378db9",
                "sha256:c8a7b470c88c779301b73b23cabdbbd94b83b93040b2ccffa409e06df23831c0",
                "sha256:c9e31b36abbd7b94c547d9047f13e1546e3ba967044cf4f9718575fcb7b81bb6",
                "sha256:d960b7a03c33c328c723cfc2f8902a6291645f4efa0a5c1d4c5fa008cdc1ea77",
                "sha256:da21fae4c173781b012217c9444f13c67449957a4d45184a9718268732c09564",
                "sha256:db26c0fea0bd7d33c356da98bafd2c0dfb8f338e45e2824ff8f4f3e61b5c5f25",
                "sha256:dc296c3f16ec620cfb4daf0f672e3c90f3920ece8261b2760cd0ebd9cd4daa55",
                "sha256:e8da67cb2e9333ec30d53cfb96e27a4865d1648688e5471699070d35d8ab38cf",
                "sha256:fb4f047a63f91f22aade4438aaf790400b96644e802daab4293e9b799802f93f",
                "sha256:fef9939176cba0c2526ebeefffb8b9807543dc0954877b7226f751ec1294a869"
            ],
            "index": "pypi",
            "version": "==0.24.1"
        },
        "pandocfilters": {
            "hashes": [
                "sha256:b3dd70e169bb5449e6bc6ff96aea89c5eea8c5f6ab5e207fc2f521a2cf4a0da9"
            ],
            "version": "==1.4.2"
        },
        "parso": {
            "hashes": [
                "sha256:4580328ae3f548b358f4901e38c0578229186835f0fa0846e47369796dd5bcc9",
                "sha256:68406ebd7eafe17f8e40e15a84b56848eccbf27d7c1feb89e93d8fca395706db"
            ],
            "version": "==0.3.4"
        },
        "pexpect": {
            "hashes": [
                "sha256:2a8e88259839571d1251d278476f3eec5db26deb73a70be5ed5dc5435e418aba",
                "sha256:3fbd41d4caf27fa4a377bfd16fef87271099463e6fa73e92a52f92dfee5d425b"
            ],
            "markers": "sys_platform != 'win32'",
            "version": "==4.6.0"
        },
        "pglast": {
            "hashes": [
                "sha256:1623afd02685d8080c024435e4f2ddd3c3dfc45daa79be6be61f722694e1c163",
                "sha256:365d00fa420777a30edc953c704a836fada19da4e5f1838de2a82c7fe7972a52",
                "sha256:3d09b00498b3edca14155697baaf0fbd3cdada7b1dabb5962e460cec51b58b02",
                "sha256:5097aa3313b9995a804549bed6a5bcf9834661aad43b1e647ea10ec1b2f7dd4b",
                "sha256:66d80306d6ce53ffea89a00bdecf580ec56a643b00e658906997fd8030fa7fad",
                "sha256:68d2ca1c4e8fea3f8a2dfd435c764ce5df51bf84f7d218e75476f357f7d817e5",
                "sha256:b6bda02d107c46e51b0185d867a75787275c0dad5230a43f3077f2f2b45f8e09",
                "sha256:d2276152e640042f909e640516daf09f402b2465bab6561938cd4fe6b74f7b66",
                "sha256:e9d9026fc2ee86983a16679670bc85b6273d8266128185f90b7c84b3965bb1ee"
            ],
            "version": "==1.2"
        },
        "pickleshare": {
            "hashes": [
                "sha256:87683d47965c1da65cdacaf31c8441d12b8044cdec9aca500cd78fc2c683afca",
                "sha256:9649af414d74d4df115d5d718f82acb59c9d418196b7b4290ed47a12ce62df56"
            ],
            "version": "==0.7.5"
        },
        "prompt-toolkit": {
            "hashes": [
                "sha256:11adf3389a996a6d45cc277580d0d53e8a5afd281d0c9ec71b28e6f121463780",
                "sha256:2519ad1d8038fd5fc8e770362237ad0364d16a7650fb5724af6997ed5515e3c1",
                "sha256:977c6583ae813a37dc1c2e1b715892461fcbdaa57f6fc62f33a528c4886c8f55"
            ],
            "version": "==2.0.9"
        },
        "psycopg2-binary": {
            "hashes": [
                "sha256:19a2d1f3567b30f6c2bb3baea23f74f69d51f0c06c2e2082d0d9c28b0733a4c2",
                "sha256:2b69cf4b0fa2716fd977aa4e1fd39af6110eb47b2bb30b4e5a469d8fbecfc102",
                "sha256:2e952fa17ba48cbc2dc063ddeec37d7dc4ea0ef7db0ac1eda8906365a8543f31",
                "sha256:348b49dd737ff74cfb5e663e18cb069b44c64f77ec0523b5794efafbfa7df0b8",
                "sha256:3d72a5fdc5f00ca85160915eb9a973cf9a0ab8148f6eda40708bf672c55ac1d1",
                "sha256:4957452f7868f43f32c090dadb4188e9c74a4687323c87a882e943c2bd4780c3",
                "sha256:5138cec2ee1e53a671e11cc519505eb08aaaaf390c508f25b09605763d48de4b",
                "sha256:587098ca4fc46c95736459d171102336af12f0d415b3b865972a79c03f06259f",
                "sha256:5b79368bcdb1da4a05f931b62760bea0955ee2c81531d8e84625df2defd3f709",
                "sha256:5cf43807392247d9bc99737160da32d3fa619e0bfd85ba24d1c78db205f472a4",
                "sha256:676d1a80b1eebc0cacae8dd09b2fde24213173bf65650d22b038c5ed4039f392",
                "sha256:6b0211ecda389101a7d1d3df2eba0cf7ffbdd2480ca6f1d2257c7bd739e84110",
                "sha256:79cde4660de6f0bb523c229763bd8ad9a93ac6760b72c369cf1213955c430934",
                "sha256:7aba9786ac32c2a6d5fb446002ed936b47d5e1f10c466ef7e48f66eb9f9ebe3b",
                "sha256:7c8159352244e11bdd422226aa17651110b600d175220c451a9acf795e7414e0",
                "sha256:945f2eedf4fc6b2432697eb90bb98cc467de5147869e57405bfc31fa0b824741",
                "sha256:96b4e902cde37a7fc6ab306b3ac089a3949e6ce3d824eeca5b19dc0bedb9f6e2",
                "sha256:9a7bccb1212e63f309eb9fab47b6eaef796f59850f169a25695b248ca1bf681b",
                "sha256:a3bfcac727538ec11af304b5eccadbac952d4cca1a551a29b8fe554e3ad535dc",
                "sha256:b19e9f1b85c5d6136f5a0549abdc55dcbd63aba18b4f10d0d063eb65ef2c68b4",
                "sha256:b664011bb14ca1f2287c17185e222f2098f7b4c857961dbcf9badb28786dbbf4",
                "sha256:bde7959ef012b628868d69c474ec4920252656d0800835ed999ba5e4f57e3e2e",
                "sha256:cb095a0657d792c8de9f7c9a0452385a309dfb1bbbb3357d6b1e216353ade6ca",
                "sha256:d16d42a1b9772152c1fe606f679b2316551f7e1a1ce273e7f808e82a136cdb3d",
                "sha256:d444b1545430ffc1e7a24ce5a9be122ccd3b135a7b7e695c5862c5aff0b11159",
                "sha256:d93ccc7bf409ec0a23f2ac70977507e0b8a8d8c54e5ee46109af2f0ec9e411f3",
                "sha256:df6444f952ca849016902662e1a47abf4fa0678d75f92fd9dd27f20525f809cd",
                "sha256:e63850d8c52ba2b502662bf3c02603175c2397a9acc756090e444ce49508d41e",
                "sha256:ec43358c105794bc2b6fd34c68d27f92bea7102393c01889e93f4b6a70975728",
                "sha256:f4c6926d9c03dadce7a3b378b40d2fea912c1344ef9b29869f984fb3d2a2420b"
            ],
            "version": "==2.7.7"
        },
        "ptyprocess": {
            "hashes": [
                "sha256:923f299cc5ad920c68f2bc0bc98b75b9f838b93b599941a6b63ddbc2476394c0",
                "sha256:d7cc528d76e76342423ca640335bd3633420dc1366f258cb31d05e865ef5ca1f"
            ],
            "version": "==0.6.0"
        },
        "pygments": {
            "hashes": [
                "sha256:5ffada19f6203563680669ee7f53b64dabbeb100eb51b61996085e99c03b284a",
                "sha256:e8218dd399a61674745138520d0d4cf2621d7e032439341bc3f647bff125818d"
            ],
            "index": "pypi",
            "version": "==2.3.1"
        },
        "pyjwt": {
            "hashes": [
                "sha256:5c6eca3c2940464d106b99ba83b00c6add741c9becaec087fb7ccdefea71350e",
                "sha256:8d59a976fb773f3e6a39c85636357c4f0e242707394cadadd9814f5cbaa20e96"
            ],
            "version": "==1.7.1"
        },
        "pymdown-extensions": {
            "hashes": [
                "sha256:25b0a7967fa697b5035e23340a48594e3e93acb10b06d74574218ace3347d1df",
                "sha256:6cf0cf36b5a03b291ace22dc2f320f4789ce56fbdb6635a3be5fadbf5d7694dd"
            ],
            "index": "pypi",
            "version": "==6.0"
        },
        "pyparsing": {
            "hashes": [
                "sha256:66c9268862641abcac4a96ba74506e594c884e3f57690a696d21ad8210ed667a",
                "sha256:f6c5ef0d7480ad048c054c37632c67fca55299990fff127850181659eea33fc3"
            ],
            "version": "==2.3.1"
        },
        "pyproj": {
            "hashes": [
                "sha256:17d49bb427b6a44ac9f1c1a8b3e286809e47e2d6fb191e457a4b75ba041f2beb",
                "sha256:18afe189b8bf48582aa4a891369d92f9def1a1a002eb2d959e8ccacf31302040",
                "sha256:34ffca7927d3c1618d2e8b744980a34dae66796ffa52dbcd9a1f702d28f628e0",
                "sha256:5cb4196a60159ef05f465c4c223a53985d6a83e4623fbddd581541d22c799433",
                "sha256:7b8c22cc8f9885907246b2b5543f06208c7a78df1564648e21708cb948f42e38",
                "sha256:ae60ef20c9587065b1c1e655fa97efebb5e42410e5815b1ffec923e3e361c715",
                "sha256:be5c534a98ab09450b2377b1b44d2f0f000847ac4a469c52695af0b30a4d9425",
                "sha256:c88807bcfcc9db1461c8dc5cdde7db62b8f97f14b4d7cea192e9350df546d43b",
                "sha256:dc60fc538fedf47f91fa3417785377535a36fcb7b6613f4fddd8a96d7bc29220",
                "sha256:f1ea7a1ad00ad3a81c4159aa9f605e9608d293534996d48e138c09173b96466c",
                "sha256:f2ac42ee0bf52cd4320c7e2d6793fa7e6a4901612a9e85194590ecf885035e56",
                "sha256:f85586c7752fb381bc93caa2e2fe388c4aebfdc5fb81d9ab0f171ff5566c57a4"
            ],
            "version": "==2.0.1"
        },
        "pyrsistent": {
            "hashes": [
                "sha256:3ca82748918eb65e2d89f222b702277099aca77e34843c5eb9d52451173970e2"
            ],
            "version": "==0.14.11"
        },
        "python-dateutil": {
            "hashes": [
                "sha256:7e6584c74aeed623791615e26efd690f29817a27c73085b78e4bad02493df2fb",
                "sha256:c89805f6f4d64db21ed966fda138f8a5ed7a4fdbc1a8ee329ce1b74e3c74da9e"
            ],
            "version": "==2.8.0"
        },
        "python-dotenv": {
            "hashes": [
                "sha256:a84569d0e00d178bc5b957f7ff208bf49287cbf61857c31c258c4a91f571527b",
                "sha256:c9b1ddd3cdbe75c7d462cb84674d87130f4b948f090f02c7d7144779afb99ae0"
            ],
            "index": "pypi",
            "version": "==0.10.1"
        },
        "python-louvain": {
            "hashes": [
                "sha256:b4938f20063bc53e68d5b182dcea0634dfb63a0e3489f929d4083c24a920b2fe"
            ],
            "version": "==0.13"
        },
        "python-rapidjson": {
            "hashes": [
                "sha256:0643d0350a02db7d292ecb62ec9e71d9ae9d591ee3023a0a1a076e0b8596f372",
                "sha256:0d80a6b2a6c2ae1541e10a871462b0c3a7a94276c2129d06f2cf0f41331e78f8",
                "sha256:1bbf5245f1ffd1c4f935755962ab40c917ea97dff32e223f36ca079da87c9022",
                "sha256:1bcf53c99d110a7489f4cf938162f8117d34dd8a7324e1ca30b7eaffd6c780ca",
                "sha256:228873f709991c1ff4172e59fe0b14b5dd98855b4408267cffed544ec120489f",
                "sha256:243e88f9951998dcac4ce1a2ec72b097461b32196dd662736d9d654dea3a5519",
                "sha256:4d9dd53dd298f4bb2e3595ad761b3e06b1db7b21f4c187c85bb50f4a8c453b38",
                "sha256:4e13963d4491e0835802598a00324dcdc3cc62fe7f8590894dee1299900ce89e",
                "sha256:5da843323b270b5fffec8db35c3481da66d5098390745471f6b2b4c55750258d",
                "sha256:66def431459287561c9b86a85e42459bea0059961850a14784ebdcde55b50fce",
                "sha256:6e90c5d7e9b6d575ded78135ea986f54d82c063c887649954a3006d3b852985c",
                "sha256:7beff614a90a716dc891f074528fb93a0208d930b2e0a86007de3510135b17e7",
                "sha256:8cc087906963bd362fd09ee5c1111a952a5a7172b71429d9f52533ac12f34d67",
                "sha256:8f2475cf2f5f1ad3ccf3e415453816cce08ae88c7c97bceee7811d2a7c6ab20e",
                "sha256:a106ca99f1f20d811a3d028322501aefeb8af5ff333e3450aa4376807d710fbf",
                "sha256:a80b6d4f5fd5533bc677bc7e1bb6222dcaea979270f21a335ea2ababc9dc2068",
                "sha256:c416049f28e864c85ad51f78d7ad17632b2505e977ebbc337247d50981a01982",
                "sha256:d9c1411b25600ea65bb534ad75bf4ab6efd9627abd86872f0e5453ff42220d06",
                "sha256:da45731d4843ec3d32bcc98213f6abeb07b36720e501dc1c230258be8407661d",
                "sha256:ea20af1aececb0ad13a7a14237898d6a0cfc321eb6fdbd6c9fb33a77c42f1f7d",
                "sha256:fc022efe8bfc281f1ae4844a9fa2cc64f3e4513da362c6866ae5c3a9434c1c92"
            ],
            "version": "==0.7.0"
        },
        "pytoml": {
            "hashes": [
                "sha256:ca2d0cb127c938b8b76a9a0d0f855cf930c1d50cc3a0af6d3595b566519a1013"
            ],
            "version": "==0.1.20"
        },
        "pytz": {
            "hashes": [
                "sha256:32b0891edff07e28efe91284ed9c31e123d84bea3fd98e1f72be2508f43ef8d9",
                "sha256:d5f05e487007e29e03409f9398d074e158d920d36eb82eaf66fb1136b0c5374c"
            ],
            "version": "==2018.9"
        },
        "pyyaml": {
            "hashes": [
                "sha256:3d7da3009c0f3e783b2c873687652d83b1bbfd5c88e9813fb7e5b03c0dd3108b",
                "sha256:3ef3092145e9b70e3ddd2c7ad59bdd0252a94dfe3949721633e41344de00a6bf",
                "sha256:40c71b8e076d0550b2e6380bada1f1cd1017b882f7e16f09a65be98e017f211a",
                "sha256:558dd60b890ba8fd982e05941927a3911dc409a63dcb8b634feaa0cda69330d3",
                "sha256:a7c28b45d9f99102fa092bb213aa12e0aaf9a6a1f5e395d36166639c1f96c3a1",
                "sha256:aa7dd4a6a427aed7df6fb7f08a580d68d9b118d90310374716ae90b710280af1",
                "sha256:bc558586e6045763782014934bfaf39d48b8ae85a2713117d16c39864085c613",
                "sha256:d46d7982b62e0729ad0175a9bc7e10a566fc07b224d2c79fafb5e032727eaa04",
                "sha256:d5eef459e30b09f5a098b9cea68bebfeb268697f78d647bd255a085371ac7f3f",
                "sha256:e01d3203230e1786cd91ccfdc8f8454c8069c91bee3962ad93b87a4b2860f537",
                "sha256:e170a9e6fcfd19021dd29845af83bb79236068bf5fd4df3327c1be18182b2531"
            ],
            "version": "==3.13"
        },
        "pyzmq": {
            "hashes": [
                "sha256:1651e52ed91f0736afd6d94ef9f3259b5534ce8beddb054f3d5ca989c4ef7c4f",
                "sha256:5ccb9b3d4cd20c000a9b75689d5add8cd3bce67fcbd0f8ae1b59345247d803af",
                "sha256:5e120c4cd3872e332fb35d255ad5998ebcee32ace4387b1b337416b6b90436c7",
                "sha256:5e2a3707c69a7281a9957f83718815fd74698cba31f6d69f9ed359921f662221",
                "sha256:63d51add9af8d0442dc90f916baf98fdc04e3b0a32afec4bfc83f8d85e72959f",
                "sha256:65c5a0bdc49e20f7d6b03a661f71e2fda7a99c51270cafe71598146d09810d0d",
                "sha256:66828fabe911aa545d919028441a585edb7c9c77969a5fea6722ef6e6ece38ab",
                "sha256:7d79427e82d9dad6e9b47c0b3e7ae5f9d489b1601e3a36ea629bb49501a4daf3",
                "sha256:824ee5d3078c4eae737ffc500fbf32f2b14e6ec89b26b435b7834febd70120cf",
                "sha256:89dc0a83cccec19ff3c62c091e43e66e0183d1e6b4658c16ee4e659518131494",
                "sha256:8b319805f6f7c907b101c864c3ca6cefc9db8ce0791356f180b1b644c7347e4c",
                "sha256:90facfb379ab47f94b19519c1ecc8ec8d10813b69d9c163117944948bdec5d15",
                "sha256:a0a178c7420021fc0730180a914a4b4b3092ce9696ceb8e72d0f60f8ce1655dd",
                "sha256:a7a89591ae315baccb8072f216614b3e59aed7385aef4393a6c741783d6ee9cf",
                "sha256:ba2578f0ae582452c02ed9fac2dc477b08e80ce05d2c0885becf5fff6651ccb0",
                "sha256:c69b0055c55702f5b0b6b354133e8325b9a56dbc80e1be2d240bead253fb9825",
                "sha256:ca434e1858fe222380221ddeb81e86f45522773344c9da63c311d17161df5e06",
                "sha256:d4b8ecfc3d92f114f04d5c40f60a65e5196198b827503341521dda12d8b14939",
                "sha256:d706025c47b09a54f005953ebe206f6d07a22516776faa4f509aaff681cc5468",
                "sha256:d8f27e958f8a2c0c8ffd4d8855c3ce8ac3fa1e105f0491ce31729aa2b3229740",
                "sha256:dbd264298f76b9060ce537008eb989317ca787c857e23cbd1b3ddf89f190a9b1",
                "sha256:e926d66f0df8fdbf03ba20583af0f215e475c667fb033d45fd031c66c63e34c9",
                "sha256:efc3bd48237f973a749f7312f68062f1b4ca5c2032a0673ca3ea8e46aa77187b",
                "sha256:f59bc782228777cbfe04555707a9c56d269c787ed25d6d28ed9d0fbb41cb1ad2",
                "sha256:f8da5322f4ff5f667a0d5a27e871b560c6637153c81e318b35cb012b2a98835c"
            ],
            "version": "==18.0.1"
        },
        "quart": {
            "hashes": [
                "sha256:4df12c7909e25e5d7adeab936a173efb4e7ff3da7a907004f3234d3e8350c0c4",
                "sha256:bbf6ead887aeca9af053b59c3072cbf9dd68ec6681320ff72107ad2cd4e02ab0"
            ],
            "index": "pypi",
            "version": "==0.8.1"
        },
        "redis": {
            "hashes": [
                "sha256:724932360d48e5407e8f82e405ab3650a36ed02c7e460d1e6fddf0f038422b54",
                "sha256:9b19425a38fd074eb5795ff2b0d9a55b46a44f91f5347995f27e3ad257a7d775"
            ],
            "version": "==3.2.0"
        },
        "requests": {
            "hashes": [
                "sha256:502a824f31acdacb3a35b6690b5fbf0bc41d63a24a45c4004352b0242707598e",
                "sha256:7bf2a778576d825600030a110f3c0e3e8edc51dfaafe1c146e39a2027784957b"
            ],
            "version": "==2.21.0"
        },
        "scipy": {
            "hashes": [
                "sha256:014cb900c003b5ac81a53f2403294e8ecf37aedc315b59a6b9370dce0aa7627a",
                "sha256:281a34da34a5e0de42d26aed692ab710141cad9d5d218b20643a9cb538ace976",
                "sha256:588f9cc4bfab04c45fbd19c1354b5ade377a8124d6151d511c83730a9b6b2338",
                "sha256:5a10661accd36b6e2e8855addcf3d675d6222006a15795420a39c040362def66",
                "sha256:628f60be272512ca1123524969649a8cb5ae8b31cca349f7c6f8903daf9034d7",
                "sha256:6dcc43a88e25b815c2dea1c6fac7339779fc988f5df8396e1de01610604a7c38",
                "sha256:70e37cec0ac0fe95c85b74ca4e0620169590fd5d3f44765f3c3a532cedb0e5fd",
                "sha256:7274735fb6fb5d67d3789ddec2cd53ed6362539b41aa6cc0d33a06c003aaa390",
                "sha256:78e12972e144da47326958ac40c2bd1c1cca908edc8b01c26a36f9ffd3dce466",
                "sha256:790cbd3c8d09f3a6d9c47c4558841e25bac34eb7a0864a9def8f26be0b8706af",
                "sha256:79792c8fe8e9d06ebc50fe23266522c8c89f20aa94ac8e80472917ecdce1e5ba",
                "sha256:865afedf35aaef6df6344bee0de391ee5e99d6e802950a237f9fb9b13e441f91",
                "sha256:870fd401ec7b64a895cff8e206ee16569158db00254b2f7157b4c9a5db72c722",
                "sha256:963815c226b29b0176d5e3d37fc9de46e2778ce4636a5a7af11a48122ef2577c",
                "sha256:9726791484f08e394af0b59eb80489ad94d0a53bbb58ab1837dcad4d58489863",
                "sha256:9de84a71bb7979aa8c089c4fb0ea0e2ed3917df3fb2a287a41aaea54bbad7f5d",
                "sha256:b2c324ddc5d6dbd3f13680ad16a29425841876a84a1de23a984236d1afff4fa6",
                "sha256:b86ae13c597fca087cb8c193870507c8916cefb21e52e1897da320b5a35075e5",
                "sha256:ba0488d4dbba2af5bf9596b849873102d612e49a118c512d9d302ceafa36e01a",
                "sha256:d78702af4102a3a4e23bb7372cec283e78f32f5573d92091aa6aaba870370fe1",
                "sha256:def0e5d681dd3eb562b059d355ae8bebe27f5cc455ab7c2b6655586b63d3a8ea",
                "sha256:e085d1babcb419bbe58e2e805ac61924dac4ca45a07c9fa081144739e500aa3c",
                "sha256:e2cfcbab37c082a5087aba5ff00209999053260441caadd4f0e8f4c2d6b72088",
                "sha256:e742f1f5dcaf222e8471c37ee3d1fd561568a16bb52e031c25674ff1cf9702d5",
                "sha256:f06819b028b8ef9010281e74c59cb35483933583043091ed6b261bb1540f11cc",
                "sha256:f15f2d60a11c306de7700ee9f65df7e9e463848dbea9c8051e293b704038da60",
                "sha256:f31338ee269d201abe76083a990905473987371ff6f3fdb76a3f9073a361cf37",
                "sha256:f6b88c8d302c3dac8dff7766955e38d670c82e0d79edfc7eae47d6bb2c186594"
            ],
            "version": "==1.2.1"
        },
        "seaborn": {
            "hashes": [
                "sha256:42e627b24e849c2d3bbfd059e00005f6afbc4a76e4895baf44ae23fe8a4b09a5",
                "sha256:76c83f794ca320fb6b23a7c6192d5e185a5fcf4758966a0c0a54baee46d41e2f"
            ],
            "index": "pypi",
            "version": "==0.9.0"
        },
        "shapely": {
            "hashes": [
                "sha256:0378964902f89b8dbc332e5bdfa08e0bc2f7ab39fecaeb17fbb2a7699a44fe71",
                "sha256:34e7c6f41fb27906ccdf2514ee44a5774b90b39a256b6511a6a57d11ffe64999",
                "sha256:3ca69d4b12e2b05b549465822744b6a3a1095d8488cc27b2728a06d3c07d0eee",
                "sha256:3e9388f29bd81fcd4fa5c35125e1fbd4975ee36971a87a90c093f032d0e9de24",
                "sha256:3ef28e3f20a1c37f5b99ea8cf8dcb58e2f1a8762d65ed2d21fd92bf1d4811182",
                "sha256:523c94403047eb6cacd7fc1863ebef06e26c04d8a4e7f8f182d49cd206fe787e",
                "sha256:5d22a1a705c2f70f61ccadc696e33d922c1a92e00df8e1d58a6ade14dd7e3b4f",
                "sha256:714b6680215554731389a1bbdae4cec61741aa4726921fa2b2b96a6f578a2534",
                "sha256:7dfe1528650c3f0dc82f41a74cf4f72018288db9bfb75dcd08f6f04233ec7e78",
                "sha256:ba58b21b9cf3c33725f7f530febff9ed6a6846f9d0bf8a120fc74683ff919f89",
                "sha256:c4b87bb61fc3de59fc1f85e71a79b0c709dc68364d9584473697aad4aa13240f",
                "sha256:ebb4d2bee7fac3f6c891fcdafaa17f72ab9c6480f6d00de0b2dc9a5137dfe342"
            ],
            "version": "==1.6.4.post2"
        },
        "six": {
            "hashes": [
                "sha256:3350809f0555b11f552448330d0b52d5f24c91a322ea4a15ef22629740f3761c",
                "sha256:d16a0141ec1a18405cd4ce8b4613101da75da0e9a7aec5bdd4fa804d0e0eba73"
            ],
            "version": "==1.12.0"
        },
        "snowballstemmer": {
            "hashes": [
                "sha256:919f26a68b2c17a7634da993d91339e288964f93c274f1343e3bbbe2096e1128",
                "sha256:9f3bcd3c401c3e862ec0ebe6d2c069ebc012ce142cce209c098ccb5b09136e89"
            ],
            "version": "==1.2.1"
        },
        "sortedcontainers": {
            "hashes": [
                "sha256:974e9a32f56b17c1bac2aebd9dcf197f3eb9cd30553c5852a3187ad162e1a03a",
                "sha256:d9e96492dd51fae31e60837736b38fe42a187b5404c16606ff7ee7cd582d4c60"
            ],
            "version": "==2.1.0"
        },
        "sphinx": {
            "hashes": [
                "sha256:9f3e17c64b34afc653d7c5ec95766e03043cc6d80b0de224f59b6b6e19d37c3c",
                "sha256:c7658aab75c920288a8cf6f09f244c6cfdae30d82d803ac1634d9f223a80ca08"
            ],
            "version": "==1.8.5"
        },
        "sphinxcontrib-websupport": {
            "hashes": [
                "sha256:68ca7ff70785cbe1e7bccc71a48b5b6d965d79ca50629606c7861a21b206d9dd",
                "sha256:9de47f375baf1ea07cdb3436ff39d7a9c76042c10a769c52353ec46e4e8fc3b9"
            ],
            "version": "==1.1.0"
        },
        "sqlalchemy": {
            "hashes": [
                "sha256:781fb7b9d194ed3fc596b8f0dd4623ff160e3e825dd8c15472376a438c19598b"
            ],
            "version": "==1.3.1"
        },
        "structlog": {
            "hashes": [
                "sha256:5feae03167620824d3ae3e8915ea8589fc28d1ad6f3edf3cc90ed7c7cb33fab5",
                "sha256:db441b81c65b0f104a7ce5d86c5432be099956b98b8a2c8be0b3fb3a7a0b1536"
            ],
            "index": "pypi",
            "version": "==19.1.0"
        },
        "tabulate": {
            "hashes": [
                "sha256:8af07a39377cee1103a5c8b3330a421c2d99b9141e9cc5ddd2e3263fea416943"
            ],
            "index": "pypi",
            "version": "==0.8.3"
        },
        "testpath": {
            "hashes": [
                "sha256:46c89ebb683f473ffe2aab0ed9f12581d4d078308a3cb3765d79c6b2317b0109",
                "sha256:b694b3d9288dbd81685c5d2e7140b81365d46c29f5db4bc659de5aa6b98780f8"
            ],
            "version": "==0.4.2"
        },
        "toml": {
            "hashes": [
                "sha256:229f81c57791a41d65e399fc06bf0848bab550a9dfd5ed66df18ce5f05e73d5c",
                "sha256:235682dd292d5899d361a811df37e04a8828a5b1da3115886b73cf81ebc9100e"
            ],
            "version": "==0.10.0"
        },
        "tornado": {
            "hashes": [
                "sha256:1a58f2d603476d5e462f7c28ca1dbb5ac7e51348b27a9cac849cdec3471101f8",
                "sha256:33f93243cd46dd398e5d2bbdd75539564d1f13f25d704cfc7541db74066d6695",
                "sha256:34e59401afcecf0381a28228daad8ed3275bcb726810654612d5e9c001f421b7",
                "sha256:35817031611d2c296c69e5023ea1f9b5720be803e3bb119464bb2a0405d5cd70",
                "sha256:666b335cef5cc2759c21b7394cff881f71559aaf7cb8c4458af5bb6cb7275b47",
                "sha256:81203efb26debaaef7158187af45bc440796de9fb1df12a75b65fae11600a255",
                "sha256:de274c65f45f6656c375cdf1759dbf0bc52902a1e999d12a35eb13020a641a53"
            ],
            "version": "==6.0.1"
        },
        "traitlets": {
            "hashes": [
                "sha256:9c4bd2d267b7153df9152698efb1050a5d84982d3384a37b2c1f7723ba3e7835",
                "sha256:c6cb5e6f57c5a9bdaa40fa71ce7b4af30298fbab9ece9815b5d995ab6217c7d9"
            ],
            "version": "==4.3.2"
        },
        "typing-extensions": {
            "hashes": [
                "sha256:07b2c978670896022a43c4b915df8958bec4a6b84add7f2c87b2b728bda3ba64",
                "sha256:f3f0e67e1d42de47b5c67c32c9b26641642e9170fe7e292991793705cd5fef7c",
                "sha256:fb2cd053238d33a8ec939190f30cfd736c00653a85a2919415cecf7dc3d9da71"
            ],
            "version": "==3.7.2"
        },
        "ujson": {
            "hashes": [
                "sha256:f66073e5506e91d204ab0c614a148d5aa938bdbf104751be66f8ad7a222f5f86"
            ],
            "version": "==1.35"
        },
        "urllib3": {
            "hashes": [
                "sha256:61bf29cada3fc2fbefad4fdf059ea4bd1b4a86d2b6d15e1c7c0b582b9752fe39",
                "sha256:de9529817c93f27c8ccbfead6985011db27bd0ddfcdb2d86f3f663385c6a9c22"
            ],
            "version": "==1.24.1"
        },
        "wcwidth": {
            "hashes": [
                "sha256:3df37372226d6e63e1b1e1eda15c594bca98a22d33a23832a90998faa96bc65e",
                "sha256:f4ebe71925af7b40a864553f761ed559b43544f8f71746c2d756c7fe788ade7c"
            ],
            "version": "==0.1.7"
        },
        "webencodings": {
            "hashes": [
                "sha256:a0af1213f3c2226497a97e2b3aa01a7e4bee4f403f95be16fc9acd2947514a78",
                "sha256:b36a1c245f2d304965eb4e0a82848379241dc04b865afcc4aab16748587e1923"
            ],
            "version": "==0.5.1"
        },
        "werkzeug": {
            "hashes": [
                "sha256:c3fd7a7d41976d9f44db327260e263132466836cef6f91512889ed60ad26557c",
                "sha256:d5da73735293558eb1651ee2fddc4d0dedcfa06538b8813a2e20011583c9e49b"
            ],
            "version": "==0.14.1"
        },
        "wsproto": {
            "hashes": [
                "sha256:c013342d7a9180486713c6c986872e4fe24e18a21ccbece314939d8b58312e0e",
                "sha256:fd6020d825022247053400306448e161d8740bdd52e328e5553cd9eee089f705"
            ],
            "version": "==0.13.0"
        }
    },
    "develop": {
        "appnope": {
            "hashes": [
                "sha256:5b26757dc6f79a3b7dc9fab95359328d5747fcb2409d331ea66d0272b90ab2a0",
                "sha256:8b995ffe925347a2138d7ac0fe77155e4311a0ea6d6da4f5128fe4b3cbe5ed71"
            ],
            "markers": "sys_platform == 'darwin'",
            "version": "==0.1.0"
        },
        "attrs": {
            "hashes": [
                "sha256:69c0dbf2ed392de1cb5ec704444b08a5ef81680a61cb899dc08127123af36a79",
                "sha256:f0b870f674851ecbfbbbd364d6b5cbdff9dcedbc7f3f5e18a6891057f21fe399"
            ],
            "version": "==19.1.0"
        },
        "backcall": {
            "hashes": [
                "sha256:38ecd85be2c1e78f77fd91700c76e14667dc21e2713b63876c0eb901196e01e4",
                "sha256:bbbf4b1e5cd2bdb08f915895b51081c041bac22394fdfcfdfbe9f14b77c08bf2"
            ],
            "version": "==0.1.0"
        },
        "bleach": {
            "hashes": [
                "sha256:213336e49e102af26d9cde77dd2d0397afabc5a6bf2fed985dc35b5d1e285a16",
                "sha256:3fdf7f77adcf649c9911387df51254b813185e32b2c6619f690b593a617e19fa"
            ],
            "version": "==3.1.0"
        },
        "decorator": {
            "hashes": [
                "sha256:33cd704aea07b4c28b3eb2c97d288a06918275dac0ecebdaf1bc8a48d98adb9e",
                "sha256:cabb249f4710888a2fc0e13e9a16c343d932033718ff62e1e9bc93a9d3a9122b"
            ],
            "version": "==4.3.2"
        },
        "defusedxml": {
            "hashes": [
                "sha256:24d7f2f94f7f3cb6061acb215685e5125fbcdc40a857eff9de22518820b0a4f4",
                "sha256:702a91ade2968a82beb0db1e0766a6a273f33d4616a6ce8cde475d8e09853b20"
            ],
            "version": "==0.5.0"
        },
        "entrypoints": {
            "hashes": [
                "sha256:589f874b313739ad35be6e0cd7efde2a4e9b6fea91edcc34e58ecbb8dbe56d19",
                "sha256:c70dd71abe5a8c85e55e12c19bd91ccfeec11a6e99044204511f9ed547d48451"
            ],
            "version": "==0.3"
        },
        "ipykernel": {
            "hashes": [
                "sha256:0aeb7ec277ac42cc2b59ae3d08b10909b2ec161dc6908096210527162b53675d",
                "sha256:0fc0bf97920d454102168ec2008620066878848fcfca06c22b669696212e292f"
            ],
            "index": "pypi",
            "version": "==5.1.0"
        },
        "ipython": {
            "hashes": [
                "sha256:06de667a9e406924f97781bda22d5d76bfb39762b678762d86a466e63f65dc39",
                "sha256:5d3e020a6b5f29df037555e5c45ab1088d6a7cf3bd84f47e0ba501eeb0c3ec82"
            ],
            "version": "==7.3.0"
        },
        "ipython-genutils": {
            "hashes": [
                "sha256:72dd37233799e619666c9f639a9da83c34013a73e8bbc79a7a6348d93c61fab8",
                "sha256:eb2e116e75ecef9d4d228fdc66af54269afa26ab4463042e33785b887c628ba8"
            ],
            "version": "==0.2.0"
        },
        "jedi": {
            "hashes": [
                "sha256:2bb0603e3506f708e792c7f4ad8fc2a7a9d9c2d292a358fbbd58da531695595b",
                "sha256:2c6bcd9545c7d6440951b12b44d373479bf18123a401a52025cf98563fbd826c"
            ],
            "version": "==0.13.3"
        },
        "jinja2": {
            "hashes": [
                "sha256:74c935a1b8bb9a3947c50a54766a969d4846290e1e788ea44c1392163723c3bd",
                "sha256:f84be1bb0040caca4cea721fcbbbbd61f9be9464ca236387158b0feea01914a4"
            ],
            "version": "==2.10"
        },
        "jsonschema": {
            "hashes": [
                "sha256:0c0a81564f181de3212efa2d17de1910f8732fa1b71c42266d983cd74304e20d",
                "sha256:a5f6559964a3851f59040d3b961de5e68e70971afb88ba519d27e6a039efff1a"
            ],
            "version": "==3.0.1"
        },
        "jupyter-client": {
            "hashes": [
                "sha256:b5f9cb06105c1d2d30719db5ffb3ea67da60919fb68deaefa583deccd8813551",
                "sha256:c44411eb1463ed77548bc2d5ec0d744c9b81c4a542d9637c7a52824e2121b987"
            ],
            "index": "pypi",
            "version": "==5.2.4"
        },
        "jupyter-core": {
            "hashes": [
                "sha256:927d713ffa616ea11972534411544589976b2493fc7e09ad946e010aa7eb9970",
                "sha256:ba70754aa680300306c699790128f6fbd8c306ee5927976cbe48adacf240c0b7"
            ],
            "version": "==4.4.0"
        },
        "jupyterlab": {
            "hashes": [
                "sha256:c48f092526f6d5f12b039118bd92401ab605f49d17050ac71c0d809e86b15036",
                "sha256:deba0b2803640fcad72c61366bff11d5945173015961586d5e3b2f629ffeb455"
            ],
            "index": "pypi",
            "version": "==0.35.4"
        },
        "jupyterlab-server": {
            "hashes": [
                "sha256:65eaf85b27a37380329fbdd8ebd095a0bd65fe9261d73ef6a1abee1dbaeaac1f",
                "sha256:72d916a73957a880cdb885def6d8664a6d1b2760ef5dca5ad665aa1e8d1bb783"
            ],
            "version": "==0.2.0"
        },
        "markupsafe": {
            "hashes": [
                "sha256:00bc623926325b26bb9605ae9eae8a215691f33cae5df11ca5424f06f2d1f473",
                "sha256:09027a7803a62ca78792ad89403b1b7a73a01c8cb65909cd876f7fcebd79b161",
                "sha256:09c4b7f37d6c648cb13f9230d847adf22f8171b1ccc4d5682398e77f40309235",
                "sha256:1027c282dad077d0bae18be6794e6b6b8c91d58ed8a8d89a89d59693b9131db5",
                "sha256:24982cc2533820871eba85ba648cd53d8623687ff11cbb805be4ff7b4c971aff",
                "sha256:29872e92839765e546828bb7754a68c418d927cd064fd4708fab9fe9c8bb116b",
                "sha256:43a55c2930bbc139570ac2452adf3d70cdbb3cfe5912c71cdce1c2c6bbd9c5d1",
                "sha256:46c99d2de99945ec5cb54f23c8cd5689f6d7177305ebff350a58ce5f8de1669e",
                "sha256:500d4957e52ddc3351cabf489e79c91c17f6e0899158447047588650b5e69183",
                "sha256:535f6fc4d397c1563d08b88e485c3496cf5784e927af890fb3c3aac7f933ec66",
                "sha256:62fe6c95e3ec8a7fad637b7f3d372c15ec1caa01ab47926cfdf7a75b40e0eac1",
                "sha256:6dd73240d2af64df90aa7c4e7481e23825ea70af4b4922f8ede5b9e35f78a3b1",
                "sha256:717ba8fe3ae9cc0006d7c451f0bb265ee07739daf76355d06366154ee68d221e",
                "sha256:79855e1c5b8da654cf486b830bd42c06e8780cea587384cf6545b7d9ac013a0b",
                "sha256:7c1699dfe0cf8ff607dbdcc1e9b9af1755371f92a68f706051cc8c37d447c905",
                "sha256:88e5fcfb52ee7b911e8bb6d6aa2fd21fbecc674eadd44118a9cc3863f938e735",
                "sha256:8defac2f2ccd6805ebf65f5eeb132adcf2ab57aa11fdf4c0dd5169a004710e7d",
                "sha256:98c7086708b163d425c67c7a91bad6e466bb99d797aa64f965e9d25c12111a5e",
                "sha256:9add70b36c5666a2ed02b43b335fe19002ee5235efd4b8a89bfcf9005bebac0d",
                "sha256:9bf40443012702a1d2070043cb6291650a0841ece432556f784f004937f0f32c",
                "sha256:ade5e387d2ad0d7ebf59146cc00c8044acbd863725f887353a10df825fc8ae21",
                "sha256:b00c1de48212e4cc9603895652c5c410df699856a2853135b3967591e4beebc2",
                "sha256:b1282f8c00509d99fef04d8ba936b156d419be841854fe901d8ae224c59f0be5",
                "sha256:b2051432115498d3562c084a49bba65d97cf251f5a331c64a12ee7e04dacc51b",
                "sha256:ba59edeaa2fc6114428f1637ffff42da1e311e29382d81b339c1817d37ec93c6",
                "sha256:c8716a48d94b06bb3b2524c2b77e055fb313aeb4ea620c8dd03a105574ba704f",
                "sha256:cd5df75523866410809ca100dc9681e301e3c27567cf498077e8551b6d20e42f",
                "sha256:e249096428b3ae81b08327a63a485ad0878de3fb939049038579ac0ef61e17e7"
            ],
            "version": "==1.1.1"
        },
        "mistune": {
            "hashes": [
                "sha256:59a3429db53c50b5c6bcc8a07f8848cb00d7dc8bdb431a4ab41920d201d4756e",
                "sha256:88a1051873018da288eee8538d476dffe1262495144b33ecb586c4ab266bb8d4"
            ],
            "version": "==0.8.4"
        },
        "nbconvert": {
            "hashes": [
                "sha256:302554a2e219bc0fc84f3edd3e79953f3767b46ab67626fdec16e38ba3f7efe4",
                "sha256:5de8fb2284422272a1d45abc77c07b888127550a6d602ce619592a2b08a474ff"
            ],
            "index": "pypi",
            "version": "==5.4.1"
        },
        "nbformat": {
            "hashes": [
                "sha256:b9a0dbdbd45bb034f4f8893cafd6f652ea08c8c1674ba83f2dc55d3955743b0b",
                "sha256:f7494ef0df60766b7cabe0a3651556345a963b74dbc16bc7c18479041170d402"
            ],
            "version": "==4.4.0"
        },
        "notebook": {
            "hashes": [
                "sha256:18a98858c0331fb65a60f2ebb6439f8c0c4defd14ca363731b6cabc7f61624b4",
                "sha256:cc027a62be0f7756e0ef3d2d98458c4d7f4b3566449fb1a05891207f5bd9a1bf"
            ],
            "version": "==5.7.6"
        },
        "pandocfilters": {
            "hashes": [
                "sha256:b3dd70e169bb5449e6bc6ff96aea89c5eea8c5f6ab5e207fc2f521a2cf4a0da9"
            ],
            "version": "==1.4.2"
        },
        "parso": {
            "hashes": [
                "sha256:4580328ae3f548b358f4901e38c0578229186835f0fa0846e47369796dd5bcc9",
                "sha256:68406ebd7eafe17f8e40e15a84b56848eccbf27d7c1feb89e93d8fca395706db"
            ],
            "version": "==0.3.4"
        },
        "pexpect": {
            "hashes": [
                "sha256:2a8e88259839571d1251d278476f3eec5db26deb73a70be5ed5dc5435e418aba",
                "sha256:3fbd41d4caf27fa4a377bfd16fef87271099463e6fa73e92a52f92dfee5d425b"
            ],
            "markers": "sys_platform != 'win32'",
            "version": "==4.6.0"
        },
        "pickleshare": {
            "hashes": [
                "sha256:87683d47965c1da65cdacaf31c8441d12b8044cdec9aca500cd78fc2c683afca",
                "sha256:9649af414d74d4df115d5d718f82acb59c9d418196b7b4290ed47a12ce62df56"
            ],
            "version": "==0.7.5"
        },
        "prometheus-client": {
            "hashes": [
                "sha256:1b38b958750f66f208bcd9ab92a633c0c994d8859c831f7abc1f46724fcee490"
            ],
            "version": "==0.6.0"
        },
        "prompt-toolkit": {
            "hashes": [
                "sha256:11adf3389a996a6d45cc277580d0d53e8a5afd281d0c9ec71b28e6f121463780",
                "sha256:2519ad1d8038fd5fc8e770362237ad0364d16a7650fb5724af6997ed5515e3c1",
                "sha256:977c6583ae813a37dc1c2e1b715892461fcbdaa57f6fc62f33a528c4886c8f55"
            ],
            "version": "==2.0.9"
        },
        "ptyprocess": {
            "hashes": [
                "sha256:923f299cc5ad920c68f2bc0bc98b75b9f838b93b599941a6b63ddbc2476394c0",
                "sha256:d7cc528d76e76342423ca640335bd3633420dc1366f258cb31d05e865ef5ca1f"
            ],
            "version": "==0.6.0"
        },
        "pygments": {
            "hashes": [
                "sha256:5ffada19f6203563680669ee7f53b64dabbeb100eb51b61996085e99c03b284a",
                "sha256:e8218dd399a61674745138520d0d4cf2621d7e032439341bc3f647bff125818d"
            ],
            "index": "pypi",
            "version": "==2.3.1"
        },
        "pyrsistent": {
            "hashes": [
                "sha256:3ca82748918eb65e2d89f222b702277099aca77e34843c5eb9d52451173970e2"
            ],
            "version": "==0.14.11"
        },
        "python-dateutil": {
            "hashes": [
                "sha256:7e6584c74aeed623791615e26efd690f29817a27c73085b78e4bad02493df2fb",
                "sha256:c89805f6f4d64db21ed966fda138f8a5ed7a4fdbc1a8ee329ce1b74e3c74da9e"
            ],
            "version": "==2.8.0"
        },
        "pyzmq": {
            "hashes": [
                "sha256:1651e52ed91f0736afd6d94ef9f3259b5534ce8beddb054f3d5ca989c4ef7c4f",
                "sha256:5ccb9b3d4cd20c000a9b75689d5add8cd3bce67fcbd0f8ae1b59345247d803af",
                "sha256:5e120c4cd3872e332fb35d255ad5998ebcee32ace4387b1b337416b6b90436c7",
                "sha256:5e2a3707c69a7281a9957f83718815fd74698cba31f6d69f9ed359921f662221",
                "sha256:63d51add9af8d0442dc90f916baf98fdc04e3b0a32afec4bfc83f8d85e72959f",
                "sha256:65c5a0bdc49e20f7d6b03a661f71e2fda7a99c51270cafe71598146d09810d0d",
                "sha256:66828fabe911aa545d919028441a585edb7c9c77969a5fea6722ef6e6ece38ab",
                "sha256:7d79427e82d9dad6e9b47c0b3e7ae5f9d489b1601e3a36ea629bb49501a4daf3",
                "sha256:824ee5d3078c4eae737ffc500fbf32f2b14e6ec89b26b435b7834febd70120cf",
                "sha256:89dc0a83cccec19ff3c62c091e43e66e0183d1e6b4658c16ee4e659518131494",
                "sha256:8b319805f6f7c907b101c864c3ca6cefc9db8ce0791356f180b1b644c7347e4c",
                "sha256:90facfb379ab47f94b19519c1ecc8ec8d10813b69d9c163117944948bdec5d15",
                "sha256:a0a178c7420021fc0730180a914a4b4b3092ce9696ceb8e72d0f60f8ce1655dd",
                "sha256:a7a89591ae315baccb8072f216614b3e59aed7385aef4393a6c741783d6ee9cf",
                "sha256:ba2578f0ae582452c02ed9fac2dc477b08e80ce05d2c0885becf5fff6651ccb0",
                "sha256:c69b0055c55702f5b0b6b354133e8325b9a56dbc80e1be2d240bead253fb9825",
                "sha256:ca434e1858fe222380221ddeb81e86f45522773344c9da63c311d17161df5e06",
                "sha256:d4b8ecfc3d92f114f04d5c40f60a65e5196198b827503341521dda12d8b14939",
                "sha256:d706025c47b09a54f005953ebe206f6d07a22516776faa4f509aaff681cc5468",
                "sha256:d8f27e958f8a2c0c8ffd4d8855c3ce8ac3fa1e105f0491ce31729aa2b3229740",
                "sha256:dbd264298f76b9060ce537008eb989317ca787c857e23cbd1b3ddf89f190a9b1",
                "sha256:e926d66f0df8fdbf03ba20583af0f215e475c667fb033d45fd031c66c63e34c9",
                "sha256:efc3bd48237f973a749f7312f68062f1b4ca5c2032a0673ca3ea8e46aa77187b",
                "sha256:f59bc782228777cbfe04555707a9c56d269c787ed25d6d28ed9d0fbb41cb1ad2",
                "sha256:f8da5322f4ff5f667a0d5a27e871b560c6637153c81e318b35cb012b2a98835c"
            ],
            "version": "==18.0.1"
        },
        "send2trash": {
            "hashes": [
                "sha256:60001cc07d707fe247c94f74ca6ac0d3255aabcb930529690897ca2a39db28b2",
                "sha256:f1691922577b6fa12821234aeb57599d887c4900b9ca537948d2dac34aea888b"
            ],
            "version": "==1.5.0"
        },
        "six": {
            "hashes": [
                "sha256:3350809f0555b11f552448330d0b52d5f24c91a322ea4a15ef22629740f3761c",
                "sha256:d16a0141ec1a18405cd4ce8b4613101da75da0e9a7aec5bdd4fa804d0e0eba73"
            ],
            "version": "==1.12.0"
        },
        "terminado": {
            "hashes": [
                "sha256:55abf9ade563b8f9be1f34e4233c7b7bde726059947a593322e8a553cc4c067a",
                "sha256:65011551baff97f5414c67018e908110693143cfbaeb16831b743fe7cad8b927"
            ],
            "version": "==0.8.1"
        },
        "testpath": {
            "hashes": [
                "sha256:46c89ebb683f473ffe2aab0ed9f12581d4d078308a3cb3765d79c6b2317b0109",
                "sha256:b694b3d9288dbd81685c5d2e7140b81365d46c29f5db4bc659de5aa6b98780f8"
            ],
            "version": "==0.4.2"
        },
        "tornado": {
            "hashes": [
                "sha256:1a58f2d603476d5e462f7c28ca1dbb5ac7e51348b27a9cac849cdec3471101f8",
                "sha256:33f93243cd46dd398e5d2bbdd75539564d1f13f25d704cfc7541db74066d6695",
                "sha256:34e59401afcecf0381a28228daad8ed3275bcb726810654612d5e9c001f421b7",
                "sha256:35817031611d2c296c69e5023ea1f9b5720be803e3bb119464bb2a0405d5cd70",
                "sha256:666b335cef5cc2759c21b7394cff881f71559aaf7cb8c4458af5bb6cb7275b47",
                "sha256:81203efb26debaaef7158187af45bc440796de9fb1df12a75b65fae11600a255",
                "sha256:de274c65f45f6656c375cdf1759dbf0bc52902a1e999d12a35eb13020a641a53"
            ],
            "version": "==6.0.1"
        },
        "traitlets": {
            "hashes": [
                "sha256:9c4bd2d267b7153df9152698efb1050a5d84982d3384a37b2c1f7723ba3e7835",
                "sha256:c6cb5e6f57c5a9bdaa40fa71ce7b4af30298fbab9ece9815b5d995ab6217c7d9"
            ],
            "version": "==4.3.2"
        },
        "wcwidth": {
            "hashes": [
                "sha256:3df37372226d6e63e1b1e1eda15c594bca98a22d33a23832a90998faa96bc65e",
                "sha256:f4ebe71925af7b40a864553f761ed559b43544f8f71746c2d756c7fe788ade7c"
            ],
            "version": "==0.1.7"
        },
        "webencodings": {
            "hashes": [
                "sha256:a0af1213f3c2226497a97e2b3aa01a7e4bee4f403f95be16fc9acd2947514a78",
                "sha256:b36a1c245f2d304965eb4e0a82848379241dc04b865afcc4aab16748587e1923"
            ],
            "version": "==0.5.1"
        }
    }
}<|MERGE_RESOLUTION|>--- conflicted
+++ resolved
@@ -1,11 +1,7 @@
 {
     "_meta": {
         "hash": {
-<<<<<<< HEAD
-            "sha256": "bcd60ad7a8f3a6d8313031665d2fa7fb8bcd2fa8b37a04c9b8ad206d1e1f4e04"
-=======
-            "sha256": "7efccbaecb37eb5f092a28dfe92d8816a3571bcf413145dd0b0e9b2add909790"
->>>>>>> 21bba3a9
+            "sha256": "e75a1cf7d5cddcded53625ff8509d4665ac8202f7c150e106667cdb206fb953e"
         },
         "pipfile-spec": 6,
         "requires": {
@@ -173,10 +169,10 @@
         },
         "decorator": {
             "hashes": [
-                "sha256:33cd704aea07b4c28b3eb2c97d288a06918275dac0ecebdaf1bc8a48d98adb9e",
-                "sha256:cabb249f4710888a2fc0e13e9a16c343d932033718ff62e1e9bc93a9d3a9122b"
-            ],
-            "version": "==4.3.2"
+                "sha256:86156361c50488b84a3f148056ea716ca587df2f0de1d34750d35c21312725de",
+                "sha256:f069f3a01830ca754ba5258fde2278454a0b5b79e0d7f5c13b3b97e57d4acff6"
+            ],
+            "version": "==4.4.0"
         },
         "defusedxml": {
             "hashes": [
@@ -217,19 +213,19 @@
         },
         "fiona": {
             "hashes": [
-                "sha256:0959c6f121bb5908d32541c3577d134733e77fad2182575fdcb63ac5ce8d5ba5",
-                "sha256:241c3c9e6337e4bf5fa358547ac0c5113606efa860af990e47faa17adc2e4c8c",
-                "sha256:553b87b5069c0a9cf80d5b2ee7976b080dc0a6a32161703e2bf8ab3bf4ecb6c1",
-                "sha256:66926d9140981a8f085c4eae0001a3f340b14c444453d596ab25e74a16a8a479",
-                "sha256:746fb1f4a126a72821ad3f292a445413de73f5f22c01530d9bdf0b053662e716",
-                "sha256:7aa78df0e7c967d52f7f06ceb0eb55cf18b8a4f1fce5d505f556b78140f0215c",
-                "sha256:97ec00eb8d00735cf9c8932f444784cb3d3d4f27bf07edc854449b14091a2c73",
-                "sha256:aec9ab2e3513c9503ec123b1a8573bee55fc6a66e2ac07088c3376bf6738a424",
-                "sha256:b54d71f41bbf97906293070e894a52b8a4da2842f79d6f5996a476af19b660b5",
-                "sha256:d36e5d2ceda136727b144967a7e73146bbc6eab3bf8b9e994182124c2a8e557a",
-                "sha256:e759667317d0360e607c79bcdbd80dc34367afe236ba5d2b1d91c99022ce4f0d"
-            ],
-            "version": "==1.8.4"
+                "sha256:06af4d892a50d605af6b12c66b7fc13bf9b9bc3b773756f280e471356d459cd4",
+                "sha256:32ea7669b0c6b746fceb320e277a2f0088b7fdb9b2e1692dce5cb6bd587a7cf6",
+                "sha256:4f5cc2d449edbbf693c83e24cdada72de7c41297383d16fcc92387eb445e9d35",
+                "sha256:8685ac826e97f5b0875c70993856fe776fbf7ae3e9ab8a145861867b5b6ebbc8",
+                "sha256:86b0e22a29ff12451858b183736980dbce67d7f32ad6f8927d9b52a04345a7d7",
+                "sha256:8a0d6a974f73bcc72a2feb14a7885a8624f395f99c665972aaf7ac7fc91ab581",
+                "sha256:97f32058ba87b1766ef30eb783719242658dc002ac0d291de58979140a5fb74f",
+                "sha256:b149943f47b6cdb18414f1d39ee7632c59960f481fde47f9024f309b8dcb4d18",
+                "sha256:c97841faf5ff164ac099da95b85431877d08be22769af632ed4e03bcbe8cdd0a",
+                "sha256:ded96a79af0eb5726e3980709aadc04066a3aca3709236cb47872fa826cf8fa6",
+                "sha256:dfdd7a94581c2cfc7543be42d5faa50c6facf0a98fff975245a49108be4d8294"
+            ],
+            "version": "==1.8.5"
         },
         "flask": {
             "hashes": [
@@ -245,15 +241,6 @@
             "index": "pypi",
             "version": "==3.18.0"
         },
-<<<<<<< HEAD
-        "folium": {
-            "hashes": [
-                "sha256:582c5bd49b701492b6d2fd83f7dc1bd1b96071ea4bf5a37216e7ad3afac055dc",
-                "sha256:c05b1a563bc1884aa3140d94f8a947d0b65874529a643425913ffedc90a2fe73"
-            ],
-            "index": "pypi",
-            "version": "==0.8.2"
-=======
         "flowapi": {
             "editable": true,
             "path": "./../flowapi"
@@ -265,7 +252,14 @@
         "flowmachine": {
             "editable": true,
             "path": "./../flowmachine"
->>>>>>> 21bba3a9
+        },
+        "folium": {
+            "hashes": [
+                "sha256:6951bfb3af13333723b16432c9dc1bb27ec8b7be9d6eec1a145bbf1dd5cce0b7",
+                "sha256:b7a1e907caac6ddaf0614555f58ba9af2ed65356ccc77f6ba6fc3df202d8f146"
+            ],
+            "index": "pypi",
+            "version": "==0.8.3"
         },
         "geopandas": {
             "hashes": [
@@ -636,29 +630,29 @@
         },
         "pandas": {
             "hashes": [
-                "sha256:02c830f951f3dc8c3164e2639a8961881390f7492f71a7835c2330f54539ad57",
-                "sha256:179015834c72a577486337394493cc2969feee9a04a2ea09f50c724e4b52ab42",
-                "sha256:3894960d43c64cfea5142ac783b101362f5008ee92e962392156a3f8d1558995",
-                "sha256:435821cb2501eabbcee7e83614bd710940dc0cf28b5afbc4bdb816c31cec71af",
-                "sha256:8294dea9aa1811f93558702856e3b68dd1dfd7e9dbc8e0865918a07ee0f21c2c",
-                "sha256:844e745ab27a9a01c86925fe776f9d2e09575e65f0bf8eba5090edddd655dffc",
-                "sha256:a08d49f5fa2a2243262fe5581cb89f6c0c7cc525b8d6411719ab9400a9dc4a82",
-                "sha256:a435c251246075337eb9fdc4160fd15c8a87cc0679d8d61fb5255d8d5a12f044",
-                "sha256:a799f03c0ec6d8687f425d7d6c075e8055a9a808f1ba87604d91f20507631d8d",
-                "sha256:aea72ce5b3a016b578cc05c04a2f68d9cafacf5d784b6fe832e66381cb62c719",
-                "sha256:c145e94c6da2af7eaf1fd827293ac1090a61a9b80150bebe99f8966a02378db9",
-                "sha256:c8a7b470c88c779301b73b23cabdbbd94b83b93040b2ccffa409e06df23831c0",
-                "sha256:c9e31b36abbd7b94c547d9047f13e1546e3ba967044cf4f9718575fcb7b81bb6",
-                "sha256:d960b7a03c33c328c723cfc2f8902a6291645f4efa0a5c1d4c5fa008cdc1ea77",
-                "sha256:da21fae4c173781b012217c9444f13c67449957a4d45184a9718268732c09564",
-                "sha256:db26c0fea0bd7d33c356da98bafd2c0dfb8f338e45e2824ff8f4f3e61b5c5f25",
-                "sha256:dc296c3f16ec620cfb4daf0f672e3c90f3920ece8261b2760cd0ebd9cd4daa55",
-                "sha256:e8da67cb2e9333ec30d53cfb96e27a4865d1648688e5471699070d35d8ab38cf",
-                "sha256:fb4f047a63f91f22aade4438aaf790400b96644e802daab4293e9b799802f93f",
-                "sha256:fef9939176cba0c2526ebeefffb8b9807543dc0954877b7226f751ec1294a869"
-            ],
-            "index": "pypi",
-            "version": "==0.24.1"
+                "sha256:071e42b89b57baa17031af8c6b6bbd2e9a5c68c595bc6bf9adabd7a9ed125d3b",
+                "sha256:17450e25ae69e2e6b303817bdf26b2cd57f69595d8550a77c308be0cd0fd58fa",
+                "sha256:17916d818592c9ec891cbef2e90f98cc85e0f1e89ed0924c9b5220dc3209c846",
+                "sha256:2538f099ab0e9f9c9d09bbcd94b47fd889bad06dc7ae96b1ed583f1dc1a7a822",
+                "sha256:366f30710172cb45a6b4f43b66c220653b1ea50303fbbd94e50571637ffb9167",
+                "sha256:42e5ad741a0d09232efbc7fc648226ed93306551772fc8aecc6dce9f0e676794",
+                "sha256:4e718e7f395ba5bfe8b6f6aaf2ff1c65a09bb77a36af6394621434e7cc813204",
+                "sha256:4f919f409c433577a501e023943e582c57355d50a724c589e78bc1d551a535a2",
+                "sha256:4fe0d7e6438212e839fc5010c78b822664f1a824c0d263fd858f44131d9166e2",
+                "sha256:5149a6db3e74f23dc3f5a216c2c9ae2e12920aa2d4a5b77e44e5b804a5f93248",
+                "sha256:627594338d6dd995cfc0bacd8e654cd9e1252d2a7c959449228df6740d737eb8",
+                "sha256:83c702615052f2a0a7fb1dd289726e29ec87a27272d775cb77affe749cca28f8",
+                "sha256:8c872f7fdf3018b7891e1e3e86c55b190e6c5cee70cab771e8f246c855001296",
+                "sha256:90f116086063934afd51e61a802a943826d2aac572b2f7d55caaac51c13db5b5",
+                "sha256:a3352bacac12e1fc646213b998bce586f965c9d431773d9e91db27c7c48a1f7d",
+                "sha256:bcdd06007cca02d51350f96debe51331dec429ac8f93930a43eb8fb5639e3eb5",
+                "sha256:c1bd07ebc15285535f61ddd8c0c75d0d6293e80e1ee6d9a8d73f3f36954342d0",
+                "sha256:c9a4b7c55115eb278c19aa14b34fcf5920c8fe7797a09b7b053ddd6195ea89b3",
+                "sha256:cc8fc0c7a8d5951dc738f1c1447f71c43734244453616f32b8aa0ef6013a5dfb",
+                "sha256:d7b460bc316064540ce0c41c1438c416a40746fd8a4fb2999668bf18f3c4acf1"
+            ],
+            "index": "pypi",
+            "version": "==0.24.2"
         },
         "pandocfilters": {
             "hashes": [
@@ -784,20 +778,29 @@
         },
         "pyproj": {
             "hashes": [
-                "sha256:17d49bb427b6a44ac9f1c1a8b3e286809e47e2d6fb191e457a4b75ba041f2beb",
-                "sha256:18afe189b8bf48582aa4a891369d92f9def1a1a002eb2d959e8ccacf31302040",
-                "sha256:34ffca7927d3c1618d2e8b744980a34dae66796ffa52dbcd9a1f702d28f628e0",
-                "sha256:5cb4196a60159ef05f465c4c223a53985d6a83e4623fbddd581541d22c799433",
-                "sha256:7b8c22cc8f9885907246b2b5543f06208c7a78df1564648e21708cb948f42e38",
-                "sha256:ae60ef20c9587065b1c1e655fa97efebb5e42410e5815b1ffec923e3e361c715",
-                "sha256:be5c534a98ab09450b2377b1b44d2f0f000847ac4a469c52695af0b30a4d9425",
-                "sha256:c88807bcfcc9db1461c8dc5cdde7db62b8f97f14b4d7cea192e9350df546d43b",
-                "sha256:dc60fc538fedf47f91fa3417785377535a36fcb7b6613f4fddd8a96d7bc29220",
-                "sha256:f1ea7a1ad00ad3a81c4159aa9f605e9608d293534996d48e138c09173b96466c",
-                "sha256:f2ac42ee0bf52cd4320c7e2d6793fa7e6a4901612a9e85194590ecf885035e56",
-                "sha256:f85586c7752fb381bc93caa2e2fe388c4aebfdc5fb81d9ab0f171ff5566c57a4"
-            ],
-            "version": "==2.0.1"
+                "sha256:10083809cc33064d37b550d8dea32dcca8aaff061900bf3324ba746d8b09264a",
+                "sha256:178f2d598176ceaf91c6f1b347cacd2111a6c197e3776e5937090c357fe88b8b",
+                "sha256:19e70229bcd8b85c9deb556f17993083aa6ca5120cea090e8c50065fe207282d",
+                "sha256:1a1c7581c296f5e3d84f7e609835d12c11dce54f424a5fc8657eb836b612485f",
+                "sha256:2423e74a0c93855b6356215bd4b77d404df13a19b14c6d536a587050815ce8e6",
+                "sha256:40d9d6ec9b53c1edabe88bc376e7cd2d1cdd3b338be4485390f086f412e4ac7d",
+                "sha256:422e886846fe76ae5b99176056ae74c716884715917e90bddae43c01c797607d",
+                "sha256:481b1d1239ee40f1326ff67b2cdd57f11cc2259e435c9613f4c605ab62ad1f02",
+                "sha256:555b17da22f80edf324bda1e034efeda9b764b0b8683120c6c5601901269e1c2",
+                "sha256:6df08d13aea44056fea751e78b29781850e752e4bd0b619d5433326a35cb7353",
+                "sha256:78f9ae7ad7555e1e828a974cc96c92b34afe112d546ac55f7f8234aab4b4c1c9",
+                "sha256:79ba2f56ad0077639521441b1f1d5cc13bc7138a047cf57a78a7536a59e70539",
+                "sha256:87136c182fe9a1e47bdecb2860ec5e4d3bda92ff36ffd94a2543fba5af120921",
+                "sha256:b1421c04871739d1e99406015742c141b393ebcb06e8364832d94259265f6237",
+                "sha256:b84d0431ef7ab7de6a49d131f1e24fd1666516977861fe23366c46f74f2cca6c",
+                "sha256:bb953a122986aa58c8b45591ed47e0ba9b57edb04302e7a5bdee645b5dc0cf77",
+                "sha256:c2a9a5afbdd44258903d46edb226dcf60fa5a7c43118017c13f2e0d864d90d46",
+                "sha256:d0d4a5fa92d7f910751b161aa62253e83d41970ae982feb0f22ac0a9303083b2",
+                "sha256:e55cd25deb097ed39debfe8ad2dda57122b207709d31760cf84af574252ebc56",
+                "sha256:e803a7b6ce512ca3039b890275360023394fd31deb75db26a315276527830705",
+                "sha256:e899f33cc4081746685441c82d9675b47e90472baee2d55fbc5f4c2aa56fd7e7"
+            ],
+            "version": "==2.1.0"
         },
         "pyrsistent": {
             "hashes": [
@@ -867,19 +870,19 @@
         },
         "pyyaml": {
             "hashes": [
-                "sha256:3d7da3009c0f3e783b2c873687652d83b1bbfd5c88e9813fb7e5b03c0dd3108b",
-                "sha256:3ef3092145e9b70e3ddd2c7ad59bdd0252a94dfe3949721633e41344de00a6bf",
-                "sha256:40c71b8e076d0550b2e6380bada1f1cd1017b882f7e16f09a65be98e017f211a",
-                "sha256:558dd60b890ba8fd982e05941927a3911dc409a63dcb8b634feaa0cda69330d3",
-                "sha256:a7c28b45d9f99102fa092bb213aa12e0aaf9a6a1f5e395d36166639c1f96c3a1",
-                "sha256:aa7dd4a6a427aed7df6fb7f08a580d68d9b118d90310374716ae90b710280af1",
-                "sha256:bc558586e6045763782014934bfaf39d48b8ae85a2713117d16c39864085c613",
-                "sha256:d46d7982b62e0729ad0175a9bc7e10a566fc07b224d2c79fafb5e032727eaa04",
-                "sha256:d5eef459e30b09f5a098b9cea68bebfeb268697f78d647bd255a085371ac7f3f",
-                "sha256:e01d3203230e1786cd91ccfdc8f8454c8069c91bee3962ad93b87a4b2860f537",
-                "sha256:e170a9e6fcfd19021dd29845af83bb79236068bf5fd4df3327c1be18182b2531"
-            ],
-            "version": "==3.13"
+                "sha256:1adecc22f88d38052fb787d959f003811ca858b799590a5eaa70e63dca50308c",
+                "sha256:436bc774ecf7c103814098159fbb84c2715d25980175292c648f2da143909f95",
+                "sha256:460a5a4248763f6f37ea225d19d5c205677d8d525f6a83357ca622ed541830c2",
+                "sha256:5a22a9c84653debfbf198d02fe592c176ea548cccce47553f35f466e15cf2fd4",
+                "sha256:7a5d3f26b89d688db27822343dfa25c599627bc92093e788956372285c6298ad",
+                "sha256:9372b04a02080752d9e6f990179a4ab840227c6e2ce15b95e1278456664cf2ba",
+                "sha256:a5dcbebee834eaddf3fa7366316b880ff4062e4bcc9787b78c7fbb4a26ff2dd1",
+                "sha256:aee5bab92a176e7cd034e57f46e9df9a9862a71f8f37cad167c6fc74c65f5b4e",
+                "sha256:c51f642898c0bacd335fc119da60baae0824f2cde95b0330b56c0553439f0673",
+                "sha256:c68ea4d3ba1705da1e0d85da6684ac657912679a649e8868bd850d2c299cce13",
+                "sha256:e23d0cc5299223dcc37885dae624f382297717e459ea24053709675a976a3e19"
+            ],
+            "version": "==5.1"
         },
         "pyzmq": {
             "hashes": [
@@ -921,10 +924,10 @@
         },
         "redis": {
             "hashes": [
-                "sha256:724932360d48e5407e8f82e405ab3650a36ed02c7e460d1e6fddf0f038422b54",
-                "sha256:9b19425a38fd074eb5795ff2b0d9a55b46a44f91f5347995f27e3ad257a7d775"
-            ],
-            "version": "==3.2.0"
+                "sha256:6946b5dca72e86103edc8033019cc3814c031232d339d5f4533b02ea85685175",
+                "sha256:8ca418d2ddca1b1a850afa1680a7d2fd1f3322739271de4b704e0d4668449273"
+            ],
+            "version": "==3.2.1"
         },
         "requests": {
             "hashes": [
@@ -1162,10 +1165,10 @@
         },
         "decorator": {
             "hashes": [
-                "sha256:33cd704aea07b4c28b3eb2c97d288a06918275dac0ecebdaf1bc8a48d98adb9e",
-                "sha256:cabb249f4710888a2fc0e13e9a16c343d932033718ff62e1e9bc93a9d3a9122b"
-            ],
-            "version": "==4.3.2"
+                "sha256:86156361c50488b84a3f148056ea716ca587df2f0de1d34750d35c21312725de",
+                "sha256:f069f3a01830ca754ba5258fde2278454a0b5b79e0d7f5c13b3b97e57d4acff6"
+            ],
+            "version": "==4.4.0"
         },
         "defusedxml": {
             "hashes": [
