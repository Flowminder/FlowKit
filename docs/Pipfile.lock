--- conflicted
+++ resolved
@@ -536,17 +536,10 @@
         },
         "mktheapidocs": {
             "hashes": [
-<<<<<<< HEAD
-                "sha256:5e89f4ef0b9a4329b3ed84ce090409dee328381cb51f03673440414f26d65705"
-            ],
-            "index": "pypi",
-            "version": "==0.1.7"
-=======
                 "sha256:80547fadc3a16288c6aa8abbee562e5fd23d91b96386d095d2b325de54d44ffa"
             ],
             "index": "pypi",
             "version": "==0.1.8"
->>>>>>> 07ffb7bd
         },
         "multidict": {
             "hashes": [
@@ -612,9 +605,9 @@
         },
         "networkx": {
             "hashes": [
-                "sha256:45e56f7ab6fe81652fb4bc9f44faddb0e9025f469f602df14e3b2551c2ea5c8b"
-            ],
-            "version": "==2.2"
+                "sha256:940edd87f84911cbaecc3392286b2c16dc234113725dad6f086f248eadd6b4be"
+            ],
+            "version": "==2.3rc1"
         },
         "numpy": {
             "hashes": [
@@ -1007,20 +1000,20 @@
         },
         "shapely": {
             "hashes": [
-                "sha256:0378964902f89b8dbc332e5bdfa08e0bc2f7ab39fecaeb17fbb2a7699a44fe71",
-                "sha256:34e7c6f41fb27906ccdf2514ee44a5774b90b39a256b6511a6a57d11ffe64999",
-                "sha256:3ca69d4b12e2b05b549465822744b6a3a1095d8488cc27b2728a06d3c07d0eee",
-                "sha256:3e9388f29bd81fcd4fa5c35125e1fbd4975ee36971a87a90c093f032d0e9de24",
-                "sha256:3ef28e3f20a1c37f5b99ea8cf8dcb58e2f1a8762d65ed2d21fd92bf1d4811182",
-                "sha256:523c94403047eb6cacd7fc1863ebef06e26c04d8a4e7f8f182d49cd206fe787e",
-                "sha256:5d22a1a705c2f70f61ccadc696e33d922c1a92e00df8e1d58a6ade14dd7e3b4f",
-                "sha256:714b6680215554731389a1bbdae4cec61741aa4726921fa2b2b96a6f578a2534",
-                "sha256:7dfe1528650c3f0dc82f41a74cf4f72018288db9bfb75dcd08f6f04233ec7e78",
-                "sha256:ba58b21b9cf3c33725f7f530febff9ed6a6846f9d0bf8a120fc74683ff919f89",
-                "sha256:c4b87bb61fc3de59fc1f85e71a79b0c709dc68364d9584473697aad4aa13240f",
-                "sha256:ebb4d2bee7fac3f6c891fcdafaa17f72ab9c6480f6d00de0b2dc9a5137dfe342"
-            ],
-            "version": "==1.6.4.post2"
+                "sha256:045e991636787c22bf3e18b57cdaa200681acc0e5db0720123643909d99ad32b",
+                "sha256:2e8398aacf67cfdfcd64154738c809fea52008afefb4704103f43face369230d",
+                "sha256:56b8184ef9cf2e2e1dd09ccfe341028af08ea57254524c9458e7f115655385af",
+                "sha256:7268fd767dc88ef083a528a1e8977a358c7a56cb349aae9e4c36913cfba30857",
+                "sha256:7e06705e0a20e10f0ce35b233b32b57f6b77044e58e2ad4023d6e64f6c3719a7",
+                "sha256:937502b7f7bfea39910e30617a30d74ce1b6585895b3d8a2a4602c223a0dd73c",
+                "sha256:99dc867fe6519c1af1840cceea8bcf5dd1ece077207bdcb19072cdb4fbda8584",
+                "sha256:9e45485c49fd9ee81a81be756e648a0c1c125e770e3ed42845350d75a46723ad",
+                "sha256:e3c3eb85f7d4308ccbfcdd23513bfe201b193673c98400219b9a480b903b3033",
+                "sha256:eb4f295b1ff558857d8061ff7716b1e10ec3c24b5b784bccb51dc87e6fd3ad07",
+                "sha256:f87c677c0b176827167d1ebad37bba36a9e6baf61f608ff8ef4b9d9ff002c3c3",
+                "sha256:ffe14cf22da9c95aa87a287ddb96202e3cbb4ec1ec862050d9e4b114307fa206"
+            ],
+            "version": "==1.7a1"
         },
         "six": {
             "hashes": [
@@ -1307,11 +1300,11 @@
         },
         "jupyterlab": {
             "hashes": [
-                "sha256:c48f092526f6d5f12b039118bd92401ab605f49d17050ac71c0d809e86b15036",
-                "sha256:deba0b2803640fcad72c61366bff11d5945173015961586d5e3b2f629ffeb455"
-            ],
-            "index": "pypi",
-            "version": "==0.35.4"
+                "sha256:73a7e9a7467bde8650ed28d320075b7ecda9523855b3c40a460b50e545833e03",
+                "sha256:aaed9f3c78f14d1b7e23d4cdbab6617a0fc8a8127dc41856c269dd6e3c447bbf"
+            ],
+            "index": "pypi",
+            "version": "==1.0.0a1"
         },
         "jupyterlab-server": {
             "hashes": [
