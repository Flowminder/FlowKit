# Information for Developers

Because FlowKit deployment is primarily done using Docker, the installation for developers is slightly different, see the instructions [here](../install.md).

An outline roadmap is provided below together with details about [contributing to the project](#contrib).

Followed by a guide to the [FlowAPI](#flowapi).

FlowMachine specifications are found [here](#flowmachine).

FlowDB details are found [here](#flowdb).

<a href="roadmap"></a>

## Roadmap

### Now

-   More secure method for linking FlowAuth and FlowMachine
-   Additional home location aggregate
-   Work locations aggregate
-   Benchmarking
-   Cache management
-   Audit logs
-   Support for downloading geographies via API

### Next

-   Additional FlowMachine aggregates exposed via API
-   FlowMachine library release
-   Additional language targets for FlowClient
-   Expanded worked examples
-   Two-factor authentication support for FlowAuth
-   Alternative login provider support for FlowAuth
-   Interactive API specification
-   Custom geography support

### Later

-   New metrics and insights
-   Plugin support
-   Non-spatial aggregations
-   Enhanced temporal aggregations
-   Individual level API
-   Data source input/output connectors

<a name="contrib"></a>
<p>
<p>

### Contributing

We are creating FlowKit at [Flowminder](http://flowminder.org).

#### Get involved
You are welcome to contribute to the FlowKit library. To get started:

1. Check [Issues](https://github.com/Flowminder/FlowKit/issues) to see what we are working on right now.
2. Express your interest in a particular [issue](https://github.com/Flowminder/FlowKit/issues) by submitting a comment, or submit your own [issue](https://github.com/Flowminder/FlowKit/issues).
3. We will get back to you about working together.

#### Code contributions
If you plan to make a major contribution, please create a [pull request](https://github.com/Flowminder/FlowKit/pulls) with the feature or bug fix.


<a name="flowapi"></a>

## FlowAPI Guide


This section describes the FlowAPI routes.

FlowAPI is an HTTP API which provides access to the functionality of [FlowMachine](#flowmachine).

FlowAPI uses [ZeroMQ](http://zeromq.org/) for asynchronous communication with the FlowMachine server.

### API Routes

The API exposes four routes:

- `/run`: set a query running in FlowMachine.

- `/poll/<query_id>`: get the status of a query.

- `/get/<query_id>`: return the result of a finished query.

- `/geography/<aggregation_unit>`: return geography data for a given aggregation unit.

- `/available_dates` : return the dates available to calculate metrics over

At present, the following query types are accessible through FlowAPI:

- `aggregate_network_objects`

    Statistics about unique cells/sites aggregated to a period.

- `daily_location`

    A statistic representing where subscribers are on a given day. Must be used in combination with `modal_location`, `flows` or `spatial_aggregate`.

- `modal_location`

    The mode of a set of daily locations. Must be used in combination with `flows` or `spatial_aggregate`.

- `spatial_aggregate`

    A spatial aggregate of `modal_location` or `daily_location`, suitable for return via the API.

- `joined_spatial_aggregate`

    Spatial aggregate of a subscriber metric which does not have associated location information

- `flows`

    The difference in locations between two location queries.

- `location_event_counts`

    Count of total interactions in a time period, aggregated to a spatial unit.

- `meaningful_locations_aggregate`

    Count of "meaningful" locations for individual subscribers (for example, home and work)
    based on a clustering of the cell towers they use and their usage patterns for those towers,
    aggregated to a spatial unit.

- `meaningful_locations_od_matrix`

    OD matrix between two individual-level "meaningful" locations (see above), aggregated to a spatial unit.

- `radius_of_gyration`

    Return Radius of Gyration info for specified dates and (optionally, with default "all") for a specified set of subscribers

- `total_network_objects`

    Count of mobile phone cells per area active based on CDR traffic within a time period, broken down into time buckets.
    
- `topup_amount`

    Aggregate of topup amount for individual subscribers.

- `topup_balance`

    Return top-up balance statistics for specified dates and (optionally, with default "all") for a specified set of subscribers

- `event_count`

    Count of events (optionally of specific types) for individual subscribers in a time period.

<<<<<<< HEAD
- `pareto_interactions`

    Returns a two columns, a subscriber, pareto - the proportion
    of that subscribers contacts who account for the requested
    proportion (0.8, by default) of their interactions in this time period.
=======
>>>>>>> 29486546

### FlowAPI Access tokens

As explained in the [quick install guide](../install.md#quickinstall), user authentication and access control are handled through the use of [JSON Web Tokens (JWT)](http://jwt.io). There are two categories of permissions which can be granted to a user:

- API route permissions

    API routes (`run`, `poll`, `get_result`) the user is allowed to access.

- Spatial aggregation unit permissions

    Level of spatial aggregation at which the user is allowed to access the results of queries. Currently supports administrative levels `admin0`, `admin1`, `admin2`, `admin3`.

JWTs allow these access permissions to be granted independently for each query kind (e.g. `daily_location`, `modal_location`). The FlowAuth authentication management system is designed to generate JWTs for accessing FlowAPI.

#### Test Tokens

FlowKit includes the `flowkit-jwt-generator` package, which can be used to generate tokens for testing purposes. This package supplies:

- Two commandline tools
    - `generate-jwt`, which allows you to generate tokens which grant specific kinds of access to a subset of queries, or to generate an all access token for a specific instance of FlowAPI
- Two pytest plugins
    - `access_token_builder`
    - `universal_access_token`

Alternatively, the `generate_token` function can be used directly.


<a name="flowmachine">

## FlowMachine

FlowMachine is a Python toolkit for the analysis of CDR data. It is essentially a python wrapper for postgres SQL queries, including geographical queries with postgis. All of the classes in flowmachine define an SQL query under the hood.

### Documentation

Documentation for FlowMachine can be found [here](../../flowmachine/flowmachine/). A worked example of using FlowMachine for analysis is provided [here](../../worked_examples/mobile-data-usage/).


<a name="flowdb">

## FlowDB

FlowDB is database designed for storing, serving, and analysing mobile operator data. The project's main features are:

-   Uses standard schema for most common mobile operator data
-   Is built as a [Docker](http://docker.com/) container
-   Uses [PostgreSQL 11](https://www.postgresql.org/docs/11/static/release-11.html)
-   Grants different permissions for users depending on need
-   Is configured for high-performance operations
-   Comes with
    -   [PostGIS](https://postgis.net) for geospatial data handling and analysis
    -   [pgRouting](http://pgrouting.org) for advanced spatial analysis
    -   Utilities for connecting with Oracle databases ([oracle_fdw](https://github.com/laurenz/oracle_fdw))
    -   Scheduled tasks run in database ([pg_cron](https://github.com/citusdata/pg_cron))

### Synthetic Data

In addition to the bare FlowDB container and the test data container used for tests a 'synthetic' data container is available. This container generates arbitrary quantities of data at runtime.

Two data generators are available - a Python based generator, which supports reproducible random data, and an SQL based generator which supports greater data volumes, more data types, plausible subscriber behaviour, and simple disaster scenarios.

Both are packaged in the `flowminder/flowdb-synthetic-data` docker image, and configured via environment variables.

For example, to generate a repeatable random data set with seven days of data, where 20,000 subscribers make 10,000 calls each day and use 5,000 cells:

```bash
docker run --name flowdb_synth_data -e FLOWMACHINE_FLOWDB_PASSWORD=foo -e FLOWAPI_FLOWDB_PASSWORD=foo \
 --publish 9000:5432 \
 -e N_CALLS=10000 -e N_SUBSCRIBERS=20000 -e N_CELLS=5000 -e N_DAYS=7 -e SYNTHETIC_DATA_GENERATOR=python \
 -e SUBSCRIBERS_SEED=11111 -e CALLS_SEED=22222 -e CELLS_SEED=33333 \
 --detach flowminder/flowdb-testdata:latest
```

Or to generate an equivalent data set which includes TACs, mobile data sessions and sms:

```bash
docker run --name flowdb_synth_data -e FLOWMACHINE_FLOWDB_PASSWORD=foo -e FLOWAPI_FLOWDB_PASSWORD=foo \
 --publish 9000:5432 \
 -e N_CALLS=10000 -e N_SUBSCRIBERS=20000 -e N_CELLS=5000 -e N_SITES=5000 -e N_DAYS=7 -e SYNTHETIC_DATA_GENERATOR=sql \
 -e N_SMS=10000 -e N_MDS=10000 \
 --detach flowminder/flowdb-testdata:latest
```

!!! warning
    For generating large datasets, it is recommended that you use the SQL based generator.

##### SQL Generator features

The SQL generator supports semi-plausible behaviour - each subscriber has a 'home' region, and will typically (by default, 95% of the time) call/sms/use data from cells in that region. Subscribers will occasionally (by default, 1% chance per day) relocate to a new home region.
Subscribers also have a consistent phone model across time, and a consistent set of other subscribers who they interact with (by default, `5*N_SUBSCRIBERS` calling pairs are used).

Mass relocation scenarios are also supported - a designated admin 2 region can be chosen to be 'off limits' to all subscribers for a period. Any subscribers ordinarily resident will relocate to another randomly chosen region, and no subscriber will call from a cell within the region or relocate there while the region is off limits.

##### Parameters

- `N_DAYS`: number of days of data to generate, defaults to 7
- `N_SUBSCRIBERS`: number of simulated subscribers, defaults to 4,000
- `N_TACS`: number of mobile phone models, defaults to 1,000 (SQL generator only)
- `N_SITES`: number of mobile sites, defaults to 1,000 (SQL generator only)
- `N_CELLS`: number of cells, defaults to 1,000
- `N_CALLS`: number of calls to generate per day, defaults to 200,000
- `N_SMS`: number of sms to generate per day, defaults to 200,000 (SQL generator only)
- `N_MDS`: number of mobile data sessions to generate per day, defaults to 200,000 (SQL generator only)
- `SUBSCRIBERS_SEED`: random seed used when generating subscribers, defaults to 11111 (Python generator only)
- `CALLS_SEED`: random seed used when generating calls, defaults to 22222 (Python generator only)
- `CELLS_SEED`: random seed used when generating cells, defaults to 33333 (Python generator only)
- `SYNTHETIC_DATA_GENERATOR`: which data generator to use, may be`'sql'` or `'python'`. Defaults to `'sql'`
- `P_OUT_OF_AREA`: probability that an event is taking place out of a subscriber's home region. Defaults to 0.05
- `P_RELOCATE`: probability that each subscriber relocates each day, defaults to 0.01
- `INTERACTIONS_MULTIPLIER`: multiplier for interaction pairs, defaults to 5.

### Caveats

#### Shared Memory

You will typically need to increase the default shared memory available to docker containers when running FlowDB. You can do this either by setting `shm_size` for the FlowDB container in your compose or stack file, or by passing the `--shm-size` argument to the `docker run` command.

#### Bind Mounts and User Permissions

By default, FlowDB will create and attach a docker volume that contains all data. In some cases, this will be sufficient for use.

However, you will often wish to set up bind mounts to hold the data and allow FlowDB to consume new data. To avoid sticky situations with permissions, you will want to specify the uid and gid that FlowDB runs with to match an existing user on the host system.

Adding a bind mount using `docker-compose` is simple:

```yaml
services:
    flowdb:
    ...
        user: HOST_USER_ID:HOST_GROUP_ID
        volumes:
          - /path/to/store/data/on/host:/var/lib/postgresql/data
          - /path/to/consume/data/from/host:/etl:ro
```

This creates two bind mounts, the first is FlowDB's internal storage, and the second is a *read only* mount for loading new data. The user FlowDB runs as inside the container will also be changed to the uid specified.

!!! warning
    If the bind mounted directories do not exist, docker will create them and you will need to `chown` them to the correct user.

And similarly when using `docker run`:

```bash
docker run --name flowdb_testdata -e FLOWMACHINE_FLOWDB_PASSWORD=foo -e FLOWAPI_FLOWDB_PASSWORD=foo \
 --publish 9000:5432 \
 --user HOST_USER_ID:HOST_GROUP_ID \
 -v /path/to/store/data/on/host:/var/lib/postgresql/data \
 -v /path/to/consume/data/from/host:/etl:ro \
 --detach flowminder/flowdb-testdata:latest
```

!!! tip
    To run as the current user, you can simply replace `HOST_USER_ID:HOST_GROUP_ID` with `$(id -u):$(id -g)`.


!!! warning
    Using the `--user` flag without a bind mount specified will not work, and you will see an error
    like this: `initdb: could not change permissions of directory "/var/lib/postgresql/data": Operation not permitted`.

    When using docker volumes, docker will manage the permissions for you.


## FlowAuth

## Quick setup to run the Frontend tests interactively

For development purposes, it is useful to be able to run the Flowauth frontend tests interactively.

- As an initial step, ensure that all the relevant Python and Javascript dependencies are installed.
```
cd /path/to/flowkit/flowauth/
pipenv install

cd /path/to/flowkit/flowauth/frontend
npm install
```

- The following command sets both the flowauth backend and frontend running (and also opens the flowauth web interface at `http://localhost:3000/` in the browser).
```
cd /path/to/flowkit/flowauth/
pipenv run start-all
```

- To open the Cypress UI, run the following in a separate terminal session:
```
cd /path/to/flowkit/flowauth/frontend/
npm run cy:open
```

- You can then click the button "Run all specs", or select an individual spec to run only a subset of the tests.<|MERGE_RESOLUTION|>--- conflicted
+++ resolved
@@ -148,14 +148,11 @@
 
     Count of events (optionally of specific types) for individual subscribers in a time period.
 
-<<<<<<< HEAD
 - `pareto_interactions`
 
     Returns a two columns, a subscriber, pareto - the proportion
     of that subscribers contacts who account for the requested
     proportion (0.8, by default) of their interactions in this time period.
-=======
->>>>>>> 29486546
 
 ### FlowAPI Access tokens
 
