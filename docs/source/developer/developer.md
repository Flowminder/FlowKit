# Information for Developers

Because FlowKit deployment is primarily done using Docker, the installation for developers is slightly different, see the instructions [here](../install.md).

An outline roadmap is provided below together with details about [contributing to the project](#contrib).

Followed by a guide to the [FlowAPI](#flowapi).

FlowMachine specifications are found [here](#flowmachine).

FlowDB details are found [here](#flowdb).

<a href="roadmap"></a>

## Roadmap

### Now

-   More secure method for linking FlowAuth and FlowMachine
-   Additional home location aggregate
-   Work locations aggregate
-   Benchmarking
-   Cache management
-   Audit logs
-   Support for downloading geographies via API

### Next

-   Additional FlowMachine aggregates exposed via API
-   FlowMachine library release
-   Additional language targets for FlowClient
-   Expanded worked examples
-   Two-factor authentication support for FlowAuth
-   Alternative login provider support for FlowAuth
-   Interactive API specification
-   Custom geography support

### Later

-   New metrics and insights
-   Plugin support
-   Non-spatial aggregations
-   Enhanced temporal aggregations
-   Individual level API
-   Data source input/output connectors

<a name="contrib"></a>
<p>
<p>

### Contributing

We are creating FlowKit at [Flowminder](http://flowminder.org).

#### Get involved
You are welcome to contribute to the FlowKit library. To get started:  

1. Check [Issues](https://github.com/Flowminder/FlowKit/issues) to see what we are working on right now.  
2. Express your interest in a particular [issue](https://github.com/Flowminder/FlowKit/issues) by submitting a comment, or submit your own [issue](https://github.com/Flowminder/FlowKit/issues).
3. We will get back to you about working together.

#### Code contributions
If you plan to make a major contribution, please create a [pull request](https://github.com/Flowminder/FlowKit/pulls) with the feature or bug fix.


<a name="flowapi"></a>

## FlowAPI Guide


This section describes the FlowAPI routes.

FlowAPI is an HTTP API which provides access to the functionality of [FlowMachine](#flowmachine).

FlowAPI uses [ZeroMQ](http://zeromq.org/) for asynchronous communication with the FlowMachine server.

### API Routes

The API exposes four routes:

- `/run`: set a query running in FlowMachine.

- `/poll/<query_id>`: get the status of a query.

- `/get/<query_id>`: return the result of a finished query.

- `/geography/<aggregation_unit>`: return geography data for a given aggregation unit.

- `/available_dates` : return the dates available to calculate metrics over

At present, the following query types are accessible through FlowAPI:

- `aggregate_network_objects`

    Statistics about unique cells/sites aggregated to a period.

- `daily_location`

    A statistic representing where subscribers are on a given day. Must be used in combination with `modal_location`, `flows` or `spatial_aggregate`.

- `modal_location`

    The mode of a set of daily locations. Must be used in combination with `flows` or `spatial_aggregate`.

- `spatial_aggregate`

    A spatial aggregate of `modal_location` or `daily_location`, suitable for return via the API.

- `joined_spatial_aggregate`

    Spatial aggregate of a subscriber metric which does not have associated location information

- `flows`

    The difference in locations between two location queries.

- `location_event_counts`

    Count of total interactions in a time period, aggregated to a spatial unit.

- `meaningful_locations_aggregate`

    Count of "meaningful" locations for individual subscribers (for example, home and work)
    based on a clustering of the cell towers they use and their usage patterns for those towers,
    aggregated to a spatial unit.

- `meaningful_locations_od_matrix`

    OD matrix between two individual-level "meaningful" locations (see above), aggregated to a spatial unit.

- `radius_of_gyration`

    Return Radius of Gyration info for specified dates and (optionally, with default "all") for a specified set of subscribers

- `total_network_objects`

    Count of mobile phone cells per area active based on CDR traffic within a time period, broken down into time buckets.
- `topup_amount`

<<<<<<< HEAD
    Per-subscriber aggregate of topups.
=======
-`event_count`

    Count of events (optionally of specific types) for individual subscribers in a time period.
>>>>>>> 57a71dd3

### FlowAPI Access tokens

As explained in the [quick install guide](../install.md#quickinstall), user authentication and access control are handled through the use of [JSON Web Tokens (JWT)](http://jwt.io). There are two categories of permissions which can be granted to a user:

- API route permissions

    API routes (`run`, `poll`, `get_result`) the user is allowed to access.

- Spatial aggregation unit permissions

    Level of spatial aggregation at which the user is allowed to access the results of queries. Currently supports administrative levels `admin0`, `admin1`, `admin2`, `admin3`.

JWTs allow these access permissions to be granted independently for each query kind (e.g. `daily_location`, `modal_location`). The FlowAuth authentication management system is designed to generate JWTs for accessing FlowAPI.

#### Test Tokens

FlowKit includes the `flowkit-jwt-generator` package, which can be used to generate tokens for testing purposes. This package supplies:

- Two commandline tools
    - `generate-jwt`, which allows you to generate tokens which grant specific kinds of access to a subset of queries, or to generate an all access token for a specific instance of FlowAPI
- Two pytest plugins
    - `access_token_builder`
    - `universal_access_token`

Alternatively, the `generate_token` function can be used directly.


<a name="flowmachine">

## FlowMachine

FlowMachine is a Python toolkit for the analysis of CDR data. It is essentially a python wrapper for postgres SQL queries, including geographical queries with postgis. All of the classes in flowmachine define an SQL query under the hood.

### Documentation

Documentation for FlowMachine can be found [here](../../flowmachine/flowmachine/). A worked example of using FlowMachine for analysis is provided [here](../../worked_examples/mobile-data-usage/).


<a name="flowdb">

## FlowDB

FlowDB is database designed for storing, serving, and analysing mobile operator data. The project's main features are:

-   Uses standard schema for most common mobile operator data
-   Is built as a [Docker](http://docker.com/) container
-   Uses [PostgreSQL 11](https://www.postgresql.org/docs/11/static/release-11.html)
-   Grants different permissions for users depending on need
-   Is configured for high-performance operations
-   Comes with
    -   [PostGIS](https://postgis.net) for geospatial data handling and analysis
    -   [pgRouting](http://pgrouting.org) for advanced spatial analysis
    -   Utilities for connecting with Oracle databases ([oracle_fdw](https://github.com/laurenz/oracle_fdw))
    -   Scheduled tasks run in database ([pg_cron](https://github.com/citusdata/pg_cron))

### Synthetic Data

In addition to the bare FlowDB container and the test data container used for tests a 'synthetic' data container is available. This container generates arbitrary quantities of data at runtime.

Two data generators are available - a Python based generator, which supports reproducible random data, and an SQL based generator which supports greater data volumes, more data types, plausible subscriber behaviour, and simple disaster scenarios.

Both are packaged in the `flowminder/flowdb-synthetic-data` docker image, and configured via environment variables.

For example, to generate a repeatable random data set with seven days of data, where 20,000 subscribers make 10,000 calls each day and use 5,000 cells:

```bash
docker run --name flowdb_synth_data -e FLOWMACHINE_FLOWDB_PASSWORD=foo -e FLOWAPI_FLOWDB_PASSWORD=foo \
 --publish 9000:5432 \
 -e N_CALLS=10000 -e N_SUBSCRIBERS=20000 -e N_CELLS=5000 -e N_DAYS=7 -e SYNTHETIC_DATA_GENERATOR=python \
 -e SUBSCRIBERS_SEED=11111 -e CALLS_SEED=22222 -e CELLS_SEED=33333 \
 --detach flowminder/flowdb-testdata:latest
```

Or to generate an equivalent data set which includes TACs, mobile data sessions and sms:

```bash
docker run --name flowdb_synth_data -e FLOWMACHINE_FLOWDB_PASSWORD=foo -e FLOWAPI_FLOWDB_PASSWORD=foo \
 --publish 9000:5432 \
 -e N_CALLS=10000 -e N_SUBSCRIBERS=20000 -e N_CELLS=5000 -e N_SITES=5000 -e N_DAYS=7 -e SYNTHETIC_DATA_GENERATOR=sql \
 -e N_SMS=10000 -e N_MDS=10000 \
 --detach flowminder/flowdb-testdata:latest
```

!!! warning
    For generating large datasets, it is recommended that you use the SQL based generator.

##### SQL Generator features

The SQL generator supports semi-plausible behaviour - each subscriber has a 'home' region, and will typically (by default, 95% of the time) call/sms/use data from cells in that region. Subscribers will occasionally (by default, 1% chance per day) relocate to a new home region.
Subscribers also have a consistent phone model across time, and a consistent set of other subscribers who they interact with (by default, `5*N_SUBSCRIBERS` calling pairs are used).

Mass relocation scenarios are also supported - a designated admin 2 region can be chosen to be 'off limits' to all subscribers for a period. Any subscribers ordinarily resident will relocate to another randomly chosen region, and no subscriber will call from a cell within the region or relocate there while the region is off limits.

##### Parameters

- `N_DAYS`: number of days of data to generate, defaults to 7
- `N_SUBSCRIBERS`: number of simulated subscribers, defaults to 4,000
- `N_TACS`: number of mobile phone models, defaults to 1,000 (SQL generator only)
- `N_SITES`: number of mobile sites, defaults to 1,000 (SQL generator only)
- `N_CELLS`: number of cells, defaults to 1,000
- `N_CALLS`: number of calls to generate per day, defaults to 200,000
- `N_SMS`: number of sms to generate per day, defaults to 200,000 (SQL generator only)
- `N_MDS`: number of mobile data sessions to generate per day, defaults to 200,000 (SQL generator only)
- `SUBSCRIBERS_SEED`: random seed used when generating subscribers, defaults to 11111 (Python generator only)
- `CALLS_SEED`: random seed used when generating calls, defaults to 22222 (Python generator only)
- `CELLS_SEED`: random seed used when generating cells, defaults to 33333 (Python generator only)
- `SYNTHETIC_DATA_GENERATOR`: which data generator to use, may be`'sql'` or `'python'`. Defaults to `'sql'`
- `P_OUT_OF_AREA`: probability that an event is taking place out of a subscriber's home region. Defaults to 0.05
- `P_RELOCATE`: probability that each subscriber relocates each day, defaults to 0.01
- `INTERACTIONS_MULTIPLIER`: multiplier for interaction pairs, defaults to 5.

### Caveats

#### Shared Memory

You will typically need to increase the default shared memory available to docker containers when running FlowDB. You can do this either by setting `shm_size` for the FlowDB container in your compose or stack file, or by passing the `--shm-size` argument to the `docker run` command.

#### Bind Mounts and User Permissions

By default, FlowDB will create and attach a docker volume that contains all data. In some cases, this will be sufficient for use.

However, you will often wish to set up bind mounts to hold the data and allow FlowDB to consume new data. To avoid sticky situations with permissions, you will want to specify the uid and gid that FlowDB runs with to match an existing user on the host system.

Adding a bind mount using `docker-compose` is simple:

```yaml
services:
    flowdb:
    ...
        user: HOST_USER_ID:HOST_GROUP_ID
        volumes:
          - /path/to/store/data/on/host:/var/lib/postgresql/data
          - /path/to/consume/data/from/host:/etl:ro
```

This creates two bind mounts, the first is FlowDB's internal storage, and the second is a *read only* mount for loading new data. The user FlowDB runs as inside the container will also be changed to the uid specified.

!!! warning
    If the bind mounted directories do not exist, docker will create them and you will need to `chown` them to the correct user.

And similarly when using `docker run`:

```bash
docker run --name flowdb_testdata -e FLOWMACHINE_FLOWDB_PASSWORD=foo -e FLOWAPI_FLOWDB_PASSWORD=foo \
 --publish 9000:5432 \
 --user HOST_USER_ID:HOST_GROUP_ID \
 -v /path/to/store/data/on/host:/var/lib/postgresql/data \
 -v /path/to/consume/data/from/host:/etl:ro \
 --detach flowminder/flowdb-testdata:latest
```

!!! tip
    To run as the current user, you can simply replace `HOST_USER_ID:HOST_GROUP_ID` with `$(id -u):$(id -g)`.


!!! warning
    Using the `--user` flag without a bind mount specified will not work, and you will see an error
    like this: `initdb: could not change permissions of directory "/var/lib/postgresql/data": Operation not permitted`.

    When using docker volumes, docker will manage the permissions for you.


## FlowAuth

## Quick setup to run the Frontend tests interactively

For development purposes, it is useful to be able to run the Flowauth frontend tests interactively.

- As an initial step, ensure that all the relevant Python and Javascript dependencies are installed.
```
cd /path/to/flowkit/flowauth/
pipenv install

cd /path/to/flowkit/flowauth/frontend
npm install
```

- The following command sets both the flowauth backend and frontend running (and also opens the flowauth web interface at `http://localhost:3000/` in the browser).
```
cd /path/to/flowkit/flowauth/
pipenv run start-all
```

- To open the Cypress UI, run the following in a separate terminal session:
```
cd /path/to/flowkit/flowauth/frontend/
npm run cy:open
```

- You can then click the button "Run all specs", or select an individual spec to run only a subset of the tests.<|MERGE_RESOLUTION|>--- conflicted
+++ resolved
@@ -137,13 +137,10 @@
     Count of mobile phone cells per area active based on CDR traffic within a time period, broken down into time buckets.
 - `topup_amount`
 
-<<<<<<< HEAD
     Per-subscriber aggregate of topups.
-=======
 -`event_count`
 
     Count of events (optionally of specific types) for individual subscribers in a time period.
->>>>>>> 57a71dd3
 
 ### FlowAPI Access tokens
 
