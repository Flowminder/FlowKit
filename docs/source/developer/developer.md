# Information for Developers

Because FlowKit deployment is primarily done using Docker, the installation for developers is slightly different, see the instructions [here](../install.md).

An outline roadmap is provided below together with details about [contributing to the project](#contrib).

Followed by a guide to the [FlowAPI](#flowapi).

FlowMachine specifications are found [here](#flowmachine).

FlowDB details are found [here](#flowdb).

<a href="roadmap"></a>

## Roadmap

### Now

-   More secure method for linking FlowAuth and FlowMachine
-   Additional home location aggregate
-   Work locations aggregate
-   Benchmarking
-   Cache management
-   Audit logs
-   Support for downloading geographies via API

### Next

-   Additional FlowMachine aggregates exposed via API
-   FlowMachine library release
-   Additional language targets for FlowClient
-   Expanded worked examples
-   Two-factor authentication support for FlowAuth
-   Alternative login provider support for FlowAuth
-   Interactive API specification
-   Custom geography support

### Later

-   New metrics and insights
-   Plugin support
-   Non-spatial aggregations
-   Enhanced temporal aggregations
-   Individual level API
-   Data source input/output connectors

<a name="contrib"></a>
<p>
<p>

### Contributing

We are creating FlowKit at [Flowminder](http://flowminder.org).

#### Get involved
You are welcome to contribute to the FlowKit library. To get started:

1. Check [Issues](https://github.com/Flowminder/FlowKit/issues) to see what we are working on right now.
2. Express your interest in a particular [issue](https://github.com/Flowminder/FlowKit/issues) by submitting a comment, or submit your own [issue](https://github.com/Flowminder/FlowKit/issues).
3. We will get back to you about working together.

#### Code contributions
If you plan to make a major contribution, please create a [pull request](https://github.com/Flowminder/FlowKit/pulls) with the feature or bug fix.


<a name="flowapi"></a>

## FlowAPI Guide


This section describes the FlowAPI routes.

FlowAPI is an HTTP API which provides access to the functionality of [FlowMachine](#flowmachine).

FlowAPI uses [ZeroMQ](http://zeromq.org/) for asynchronous communication with the FlowMachine server.

### API Routes

The API exposes four routes:

- `/run`: set a query running in FlowMachine.

- `/poll/<query_id>`: get the status of a query.

- `/get/<query_id>`: return the result of a finished query.

- `/geography/<aggregation_unit>`: return geography data for a given aggregation unit.

- `/available_dates` : return the dates available to calculate metrics over

At present, the following query types are accessible through FlowAPI:

- `aggregate_network_objects`

    Statistics about unique cells/sites aggregated to a period.

- `daily_location`

    A statistic representing where subscribers are on a given day. Must be used in combination with `modal_location`, `flows` or `spatial_aggregate`.

- `modal_location`

    The mode of a set of daily locations. Must be used in combination with `flows` or `spatial_aggregate`.

- `spatial_aggregate`

    A spatial aggregate of `modal_location` or `daily_location`, suitable for return via the API.

- `joined_spatial_aggregate`

    Spatial aggregate of a subscriber metric which does not have associated location information

- `flows`

    The difference in locations between two location queries.

- `location_event_counts`

    Count of total interactions in a time period, aggregated to a spatial unit.

- `meaningful_locations_aggregate`

    Count of "meaningful" locations for individual subscribers (for example, home and work)
    based on a clustering of the cell towers they use and their usage patterns for those towers,
    aggregated to a spatial unit.

- `meaningful_locations_od_matrix`

    OD matrix between two individual-level "meaningful" locations (see above), aggregated to a spatial unit.

- `radius_of_gyration`

    Return Radius of Gyration info for specified dates and (optionally, with default "all") for a specified set of subscribers

- `total_network_objects`

    Count of mobile phone cells per area active based on CDR traffic within a time period, broken down into time buckets.
    
- `topup_amount`

    Aggregate of topup amount for individual subscribers.

- `nocturnal_events`
    
    Represents the percentage of events that a subscriber make/receives which
    began at night.

- `topup_balance`

    Return top-up balance statistics for specified dates and (optionally, with default "all") for a specified set of subscribers

- `event_count`

    Count of events (optionally of specific types) for individual subscribers in a time period.
    
- `displacement`

<<<<<<< HEAD
    Return statistics of a subscribers displacement from
    their reference location.
=======
- `pareto_interactions`

    Returns two columns: `subscriber`, `pareto` - where the latter is the
    proportion of that subscriber's contacts who account for the requested
    proportion (0.8, by default) of their interactions in this time period.
>>>>>>> 0c6a349a

### FlowAPI Access tokens

As explained in the [quick install guide](../install.md#quickinstall), user authentication and access control are handled through the use of [JSON Web Tokens (JWT)](http://jwt.io). There are two categories of permissions which can be granted to a user:

- API route permissions

    API routes (`run`, `poll`, `get_result`) the user is allowed to access.

- Spatial aggregation unit permissions

    Level of spatial aggregation at which the user is allowed to access the results of queries. Currently supports administrative levels `admin0`, `admin1`, `admin2`, `admin3`.

JWTs allow these access permissions to be granted independently for each query kind (e.g. `daily_location`, `modal_location`). The FlowAuth authentication management system is designed to generate JWTs for accessing FlowAPI.

#### Test Tokens

FlowKit includes the `flowkit-jwt-generator` package, which can be used to generate tokens for testing purposes. This package supplies:

- Two commandline tools
    - `generate-jwt`, which allows you to generate tokens which grant specific kinds of access to a subset of queries, or to generate an all access token for a specific instance of FlowAPI
- Two pytest plugins
    - `access_token_builder`
    - `universal_access_token`

Alternatively, the `generate_token` function can be used directly.


<a name="flowmachine">

## FlowMachine

FlowMachine is a Python toolkit for the analysis of CDR data. It is essentially a python wrapper for postgres SQL queries, including geographical queries with postgis. All of the classes in flowmachine define an SQL query under the hood.

### Documentation

Documentation for FlowMachine can be found [here](../../flowmachine/flowmachine/). A worked example of using FlowMachine for analysis is provided [here](../../worked_examples/mobile-data-usage/).


<a name="flowdb">

## FlowDB

FlowDB is database designed for storing, serving, and analysing mobile operator data. The project's main features are:

-   Uses standard schema for most common mobile operator data
-   Is built as a [Docker](http://docker.com/) container
-   Uses [PostgreSQL 11](https://www.postgresql.org/docs/11/static/release-11.html)
-   Grants different permissions for users depending on need
-   Is configured for high-performance operations
-   Comes with
    -   [PostGIS](https://postgis.net) for geospatial data handling and analysis
    -   [pgRouting](http://pgrouting.org) for advanced spatial analysis
    -   Utilities for connecting with Oracle databases ([oracle_fdw](https://github.com/laurenz/oracle_fdw))
    -   Scheduled tasks run in database ([pg_cron](https://github.com/citusdata/pg_cron))

### Synthetic Data

In addition to the bare FlowDB container and the test data container used for tests a 'synthetic' data container is available. This container generates arbitrary quantities of data at runtime.

Two data generators are available - a Python based generator, which supports reproducible random data, and an SQL based generator which supports greater data volumes, more data types, plausible subscriber behaviour, and simple disaster scenarios.

Both are packaged in the `flowminder/flowdb-synthetic-data` docker image, and configured via environment variables.

For example, to generate a repeatable random data set with seven days of data, where 20,000 subscribers make 10,000 calls each day and use 5,000 cells:

```bash
docker run --name flowdb_synth_data -e FLOWMACHINE_FLOWDB_PASSWORD=foo -e FLOWAPI_FLOWDB_PASSWORD=foo \
 --publish 9000:5432 \
 -e N_CALLS=10000 -e N_SUBSCRIBERS=20000 -e N_CELLS=5000 -e N_DAYS=7 -e SYNTHETIC_DATA_GENERATOR=python \
 -e SUBSCRIBERS_SEED=11111 -e CALLS_SEED=22222 -e CELLS_SEED=33333 \
 --detach flowminder/flowdb-testdata:latest
```

Or to generate an equivalent data set which includes TACs, mobile data sessions and sms:

```bash
docker run --name flowdb_synth_data -e FLOWMACHINE_FLOWDB_PASSWORD=foo -e FLOWAPI_FLOWDB_PASSWORD=foo \
 --publish 9000:5432 \
 -e N_CALLS=10000 -e N_SUBSCRIBERS=20000 -e N_CELLS=5000 -e N_SITES=5000 -e N_DAYS=7 -e SYNTHETIC_DATA_GENERATOR=sql \
 -e N_SMS=10000 -e N_MDS=10000 \
 --detach flowminder/flowdb-testdata:latest
```

!!! warning
    For generating large datasets, it is recommended that you use the SQL based generator.

##### SQL Generator features

The SQL generator supports semi-plausible behaviour - each subscriber has a 'home' region, and will typically (by default, 95% of the time) call/sms/use data from cells in that region. Subscribers will occasionally (by default, 1% chance per day) relocate to a new home region.
Subscribers also have a consistent phone model across time, and a consistent set of other subscribers who they interact with (by default, `5*N_SUBSCRIBERS` calling pairs are used).

Mass relocation scenarios are also supported - a designated admin 2 region can be chosen to be 'off limits' to all subscribers for a period. Any subscribers ordinarily resident will relocate to another randomly chosen region, and no subscriber will call from a cell within the region or relocate there while the region is off limits.

##### Parameters

- `N_DAYS`: number of days of data to generate, defaults to 7
- `N_SUBSCRIBERS`: number of simulated subscribers, defaults to 4,000
- `N_TACS`: number of mobile phone models, defaults to 1,000 (SQL generator only)
- `N_SITES`: number of mobile sites, defaults to 1,000 (SQL generator only)
- `N_CELLS`: number of cells, defaults to 1,000
- `N_CALLS`: number of calls to generate per day, defaults to 200,000
- `N_SMS`: number of sms to generate per day, defaults to 200,000 (SQL generator only)
- `N_MDS`: number of mobile data sessions to generate per day, defaults to 200,000 (SQL generator only)
- `SUBSCRIBERS_SEED`: random seed used when generating subscribers, defaults to 11111 (Python generator only)
- `CALLS_SEED`: random seed used when generating calls, defaults to 22222 (Python generator only)
- `CELLS_SEED`: random seed used when generating cells, defaults to 33333 (Python generator only)
- `SYNTHETIC_DATA_GENERATOR`: which data generator to use, may be`'sql'` or `'python'`. Defaults to `'sql'`
- `P_OUT_OF_AREA`: probability that an event is taking place out of a subscriber's home region. Defaults to 0.05
- `P_RELOCATE`: probability that each subscriber relocates each day, defaults to 0.01
- `INTERACTIONS_MULTIPLIER`: multiplier for interaction pairs, defaults to 5.

### Caveats

#### Shared Memory

You will typically need to increase the default shared memory available to docker containers when running FlowDB. You can do this either by setting `shm_size` for the FlowDB container in your compose or stack file, or by passing the `--shm-size` argument to the `docker run` command.

#### Bind Mounts and User Permissions

By default, FlowDB will create and attach a docker volume that contains all data. In some cases, this will be sufficient for use.

However, you will often wish to set up bind mounts to hold the data and allow FlowDB to consume new data. To avoid sticky situations with permissions, you will want to specify the uid and gid that FlowDB runs with to match an existing user on the host system.

Adding a bind mount using `docker-compose` is simple:

```yaml
services:
    flowdb:
    ...
        user: HOST_USER_ID:HOST_GROUP_ID
        volumes:
          - /path/to/store/data/on/host:/var/lib/postgresql/data
          - /path/to/consume/data/from/host:/etl:ro
```

This creates two bind mounts, the first is FlowDB's internal storage, and the second is a *read only* mount for loading new data. The user FlowDB runs as inside the container will also be changed to the uid specified.

!!! warning
    If the bind mounted directories do not exist, docker will create them and you will need to `chown` them to the correct user.

And similarly when using `docker run`:

```bash
docker run --name flowdb_testdata -e FLOWMACHINE_FLOWDB_PASSWORD=foo -e FLOWAPI_FLOWDB_PASSWORD=foo \
 --publish 9000:5432 \
 --user HOST_USER_ID:HOST_GROUP_ID \
 -v /path/to/store/data/on/host:/var/lib/postgresql/data \
 -v /path/to/consume/data/from/host:/etl:ro \
 --detach flowminder/flowdb-testdata:latest
```

!!! tip
    To run as the current user, you can simply replace `HOST_USER_ID:HOST_GROUP_ID` with `$(id -u):$(id -g)`.


!!! warning
    Using the `--user` flag without a bind mount specified will not work, and you will see an error
    like this: `initdb: could not change permissions of directory "/var/lib/postgresql/data": Operation not permitted`.

    When using docker volumes, docker will manage the permissions for you.


## FlowAuth

## Quick setup to run the Frontend tests interactively

For development purposes, it is useful to be able to run the Flowauth frontend tests interactively.

- As an initial step, ensure that all the relevant Python and Javascript dependencies are installed.
```
cd /path/to/flowkit/flowauth/
pipenv install

cd /path/to/flowkit/flowauth/frontend
npm install
```

- The following command sets both the flowauth backend and frontend running (and also opens the flowauth web interface at `http://localhost:3000/` in the browser).
```
cd /path/to/flowkit/flowauth/
pipenv run start-all
```

- To open the Cypress UI, run the following in a separate terminal session:
```
cd /path/to/flowkit/flowauth/frontend/
npm run cy:open
```

- You can then click the button "Run all specs", or select an individual spec to run only a subset of the tests.<|MERGE_RESOLUTION|>--- conflicted
+++ resolved
@@ -155,16 +155,13 @@
     
 - `displacement`
 
-<<<<<<< HEAD
     Return statistics of a subscribers displacement from
     their reference location.
-=======
 - `pareto_interactions`
 
     Returns two columns: `subscriber`, `pareto` - where the latter is the
     proportion of that subscriber's contacts who account for the requested
     proportion (0.8, by default) of their interactions in this time period.
->>>>>>> 0c6a349a
 
 ### FlowAPI Access tokens
 
