--- conflicted
+++ resolved
@@ -10,24 +10,9 @@
 import pprint
 import warnings
 import os
-<<<<<<< HEAD
-import sys
-import git
-from datetime import timedelta
-
-path_to_utils_module = os.path.join(
-    git.Repo(".", search_parent_directories=True).working_tree_dir,
-    "integration_tests",
-    "tests",
-)
-sys.path.insert(0, path_to_utils_module)
-
-from utils import make_token, all_access_claims
-=======
 from flowkit_jwt_generator.jwt import generate_token, get_all_claims_from_flowapi
 from datetime import timedelta
 
->>>>>>> bef37404
 
 # Ignore warnings in notebook output
 
@@ -56,19 +41,11 @@
 
 # Create an API access token
 
-<<<<<<< HEAD
-TOKEN = make_token(
-    username="docsuser",
-    secret_key="secret",
-    lifetime=timedelta(days=1),
-    claims=all_access_claims,
-=======
 
 TOKEN = generate_token(
-    username="testuser",
+    username="docsuser",
     secret_key=os.environ["JWT_SECRET_KEY"],
     lifetime=timedelta(days=1),
     claims=get_all_claims_from_flowapi(flowapi_url="http://localhost:9090"),
     audience=os.environ["FLOWAPI_IDENTIFIER"],
->>>>>>> bef37404
 )