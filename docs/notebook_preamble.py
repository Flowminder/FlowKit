# This Source Code Form is subject to the terms of the Mozilla Public
# License, v. 2.0. If a copy of the MPL was not distributed with this
# file, You can obtain one at http://mozilla.org/MPL/2.0/.

# This file is executed before running any Jupyter notebook during the docs build.
# It is set as the 'preamble' option to the 'mknotebooks' plugin in mkdocs.yml

import pandas as pd
import tabulate as tabulate
import pprint
import warnings
import os
import sys
from dotenv import find_dotenv
from datetime import timedelta

path_to_utils_module = os.path.join(
    os.path.dirname(find_dotenv()), "..", "integration_tests", "tests"
)
sys.path.insert(0, path_to_utils_module)

from utils import make_token

# Ignore warnings in notebook output

warnings.filterwarnings("ignore")


# Format pandas tables nicely


def to_md(self):
    return tabulate.tabulate(self.head(), self.columns, tablefmt="pipe")


def format_dict(x):
    return f'><div class="codehilite"><pre>{pprint.pformat(x)}</pre></div>'


get_ipython().display_formatter.formatters["text/html"].for_type(pd.DataFrame, to_md)
get_ipython().display_formatter.formatters["text/markdown"].for_type(dict, format_dict)
get_ipython().display_formatter.formatters["text/markdown"].for_type(
    str, lambda x: f">`{x}`"
)
get_ipython().display_formatter.formatters["text/markdown"].for_type(
    list, lambda x: f">`{x}`"
)

# Create an API access token

claims = {
    "daily_location": {
        "permissions": {"run": True, "poll": True, "get_result": True},
        "spatial_aggregation": ["admin3", "admin2"],
    },
    "modal_location": {
        "permissions": {"run": True, "poll": True, "get_result": True},
        "spatial_aggregation": ["admin3", "admin2"],
    },
    "flows": {
        "permissions": {"run": True, "poll": True, "get_result": True},
        "spatial_aggregation": ["admin3", "admin2", "admin1"],
    },
    "location_event_counts": {
        "permissions": {"run": True, "poll": True, "get_result": True},
        "spatial_aggregation": ["admin3", "admin2", "admin1"],
    },
    "meaningful_locations_aggregate": {
        "permissions": {"run": True, "poll": True, "get_result": True},
        "spatial_aggregation": ["admin3", "admin2", "admin1"],
    },
    "meaningful_locations_between_label_od_matrix": {
        "permissions": {"run": True, "poll": True, "get_result": True},
        "spatial_aggregation": ["admin3", "admin2", "admin1"],
    },
    "geography": {
        "permissions": {"run": True, "poll": True, "get_result": True},
        "spatial_aggregation": ["admin3", "admin2", "admin1"],
    },
<<<<<<< HEAD
    "location_introversion": {
=======
    "unique_subscriber_counts": {
>>>>>>> 5c283c61
        "permissions": {"run": True, "poll": True, "get_result": True},
        "spatial_aggregation": ["admin3", "admin2", "admin1"],
    },
}

TOKEN = make_token(
    username="testuser", secret_key="secret", lifetime=timedelta(days=1), claims=claims
)<|MERGE_RESOLUTION|>--- conflicted
+++ resolved
@@ -77,11 +77,11 @@
         "permissions": {"run": True, "poll": True, "get_result": True},
         "spatial_aggregation": ["admin3", "admin2", "admin1"],
     },
-<<<<<<< HEAD
+    "unique_subscriber_counts": {
+        "permissions": {"run": True, "poll": True, "get_result": True},
+        "spatial_aggregation": ["admin3", "admin2", "admin1"],
+    },
     "location_introversion": {
-=======
-    "unique_subscriber_counts": {
->>>>>>> 5c283c61
         "permissions": {"run": True, "poll": True, "get_result": True},
         "spatial_aggregation": ["admin3", "admin2", "admin1"],
     },
