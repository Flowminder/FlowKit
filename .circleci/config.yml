version: 2.1

defaults:
  - &base_docker
    - image: circleci/python:3.8
      environment:
        FLOWDB_PORT: 5432
        MPLBACKEND: "agg"
  - &flowdb_env
    FLOWDB_PORT: 9000
    ORACLE_DB_PORT: 9002
    SYNTHETIC_DATA_DB_PORT: 5432
    FLOWDB_DATA_DIR: /home/circleci/database_data
    FLOWDB_INGESTION_DIR: /home/circleci/project/flowdb/tests/data
    POSTGRES_PASSWORD: flowflow
    POSTGRES_USER: flowdb
    FLOWMACHINE_FLOWDB_USER: flowmachine
    FLOWAPI_FLOWDB_USER: flowapi
    FLOWMACHINE_FLOWDB_PASSWORD: foo
    FLOWAPI_FLOWDB_PASSWORD: foo
  - &wait_for_flowdb
    name: Wait for flowdb to start
    command: |
      dockerize -wait tcp://localhost:5432 -timeout 10m
  - &run_always_org_context
    context: org-global
    filters:
      tags:
        only: /.*/
      branches:
        ignore: gh-pages
  - &master_only_org_context
    context: org-global
    filters:
      branches:
        only: master
  - &tag_only_org_context
    context: org-global
    filters:
      branches:
        ignore: /.*/
      tags:
        only: /.*/

  - &tag_and_master_only_org_context
    context: org-global
    filters:
      branches:
        only: master
      tags:
        only: /.*/

executors:
  python_with_flowdb: # Synthetic data generation execution environment
    parameters:
      python_version:
        type: enum
        enum: ["3.7", "3.8", "3.8.3", "3.8.5"]
        default: "3.8"
      flowdb_image:
        type: enum
        enum: ["synthetic-data", "testdata"]
        default: "testdata"
      synthetic_data_generator:
        type: enum
        enum: ["python", "sql"]
        default: "python"
      num_days:
        type: integer
        default: 3
      num_subscribers:
        type: integer
        default: 400
      num_cells:
        type: integer
        default: 100
      num_sites:
        type: integer
        default: 100
      num_sms:
        type: integer
        default: 0
      num_calls:
        type: integer
        default: 2000
      num_tacs:
        type: integer
        default: 1000
      num_mds:
        type: integer
        default: 0
      disaster_start_date:
        type: string
        default: "2015-01-01"
      disaster_end_date:
        type: string
        default: "2015-01-01"
    environment:
      POSTGRES_PASSWORD: flowflow
      MPLBACKEND: "agg"
      FLOWDB_PORT: 5432
      FLOWMACHINE_FLOWDB_PASSWORD: foo
      FLOWAPI_FLOWDB_PASSWORD: foo
      FLOWAPI_FLOWDB_USER: flowapi
      REDIS_PASSWORD: fm_redis
      SYNTHETIC_DATA_DB_PORT: 5432
      POSTGRES_USER: flowdb
      REDIS_HOST: "localhost"
      QUART_APP: "flowapi.main:create_app()"
      FLOWMACHINE_FLOWDB_USER: flowmachine
      LOG_DIRECTORY: "."
      FLOWMACHINE_HOST: localhost
      FLOWMACHINE_PORT: 5555
      FLOWDB_HOST: localhost
      FLOWAPI_IDENTIFIER: TEST_SERVER
    docker:
      - image: circleci/python:<<parameters.python_version>>
      - image: flowminder/flowdb-<<parameters.flowdb_image>>:$CIRCLE_SHA1
        environment:
          N_DAYS: <<parameters.num_days>>
          DISASTER_START: <<parameters.disaster_start_date>>
          DISASTER_END: <<parameters.disaster_end_date>>
          N_SUBSCRIBERS: <<parameters.num_subscribers>>
          N_CELLS: <<parameters.num_cells>>
          N_SITES: <<parameters.num_sites>>
          N_SMS: <<parameters.num_sms>>
          N_MDS: <<parameters.num_mds>>
          N_CALLS: <<parameters.num_calls>>
          N_TACS: <<parameters.num_tacs>>
          SYNTHETIC_DATA_GENERATOR: <<parameters.synthetic_data_generator>>
          FLOWMACHINE_FLOWDB_PASSWORD: foo
          FLOWAPI_FLOWDB_PASSWORD: foo
          POSTGRES_PASSWORD: flowflow
          SUBSCRIBERS_SEED: 12345
          CALLS_SEED: 22222
          CELLS_SEED: 99999
          OUTPUT_ROOT_DIR: "/docker-entrypoint-initdb.d"
          MAX_CPUS: 2
          MAX_WORKERS: 2
          MAX_WORKERS_PER_GATHER: 2
          SHARED_BUFFERS_SIZE: "1GB"
          EFFECTIVE_CACHE_SIZE: "1GB"
          STATS_TARGET: 100
      - image: bitnami/redis:latest
        environment:
          REDIS_PASSWORD: "fm_redis"

jobs:
  build_flowdb:
    machine:
      image: ubuntu-1604:202004-01
    working_directory: /home/circleci/project
    environment: *flowdb_env
    steps:
      - checkout
      - run:
          name: Set a common docker tag
          command: |
            echo "export SAFE_TAG=${CIRCLE_TAG:-$(echo -n $CIRCLE_BRANCH | md5sum | cut -d" " -f1)}"| tee -a $BASH_ENV /home/circleci/.env
      - attach_workspace:
          at: /home/circleci/
      - restore_cache:
          key: flowdb-deps-1-{{ checksum "flowdb/tests/Pipfile.lock"}}
      - run:
          name: "Switch to Python v3.8.2"
          command: |
            pyenv versions
            pyenv global 3.8.2
      - run:
          name: Install pipenv
          command: pip install --upgrade pip pipenv virtualenv
      - run:
          name: Install python dependencies
          command: |
            PIPENV_PIPFILE=flowdb/tests/Pipfile pipenv install --deploy --dev
      - save_cache:
          key: flowdb-deps-1-{{ checksum "flowdb/tests/Pipfile.lock" }}
          paths:
            - /home/circleci/.local/share/virtualenvs/
      - run:
          name: Set additional environment variables
          command: |
            cat /home/circleci/.env >> $BASH_ENV
            echo "export FLOWDB_VERSION=$(git describe --tags --always)" | tee -a $BASH_ENV /home/circleci/.env
            echo 'export TAG_PREFIXES=(""  "testdata-" "synthetic-data-")' | tee -a $BASH_ENV /home/circleci/.env
            echo "export FLOWDB_RELEASE_DATE=$(git show -s --date=short-local --pretty=format:%cd -n1)"| tee -a $BASH_ENV /home/circleci/.env
      - run:
          name: Log in to docker cloud
          command: echo $DOCKER_CLOUD_PASSWORD | docker login --username $DOCKER_CLOUD_USER --password-stdin
      - run:
          name: Build main image
          command: |
            echo Building version $FLOWDB_VERSION
            echo Tagging as $SAFE_TAG and $CIRCLE_SHA1
            docker pull flowminder/flowdb:latest && export BUILD_CACHE_TAG=latest || true
            docker pull flowminder/flowdb:$SAFE_TAG && export BUILD_CACHE_TAG=$SAFE_TAG || true
            echo Using cache from $BUILD_CACHE_TAG
            DOCKER_BUILDKIT=1 docker build --cache-from flowminder/flowdb:$BUILD_CACHE_TAG --build-arg FLOWDB_VERSION=$FLOWDB_VERSION \
              --build-arg FLOWDB_RELEASE_DATE=$FLOWDB_RELEASE_DATE -t flowminder/flowdb:$SAFE_TAG -t flowminder/flowdb:$CIRCLE_SHA1 -f flowdb.Dockerfile .
      - run:
          name: Test that not providing a superuser password causes the container to exit
          command: |
            if docker run -e FLOWMACHINE_FLOWDB_PASSWORD=foo -e FLOWAPI_FLOWDB_PASSWORD=foo flowminder/flowdb:$SAFE_TAG; then
                echo "Error: could run flowdb without superuser password."
                exit 1
            else
                echo "Correctly failed with no superuser password."
            fi
      - run:
          name: Create data dir
          command: |
            mkdir $FLOWDB_DATA_DIR
      - run:
          name: Launch flowdb
          command: |
            docker run --name flowdb --publish $FLOWDB_PORT:5432 --user $(id -u):$(id -g) --shm-size=1G --volume=${FLOWDB_DATA_DIR}:/var/lib/postgresql/data \
              --volume=${FLOWDB_INGESTION_DIR}:/ingestion:ro -e FLOWMACHINE_FLOWDB_PASSWORD=foo -e FLOWAPI_FLOWDB_PASSWORD=foo \
              -e MAX_CPUS=2 -e MAX_WORKERS=2 -e MAX_WORKERS_PER_GATHER=2 \
              -e POSTGRES_PASSWORD=$POSTGRES_PASSWORD \
              --detach flowminder/flowdb:$SAFE_TAG

            echo "Waiting for flowdb to be ready.."
            docker exec flowdb bash -c 'i=0;until [ $i -ge 24 ] || (pg_isready -h 127.0.0.1 -p 5432 -U flowdb);do let i=i+1; echo Waiting 10s; sleep 10;done'
            docker ps -a
            docker images -a
      - run:
          name: Run tests
          command: |
            cd flowdb/tests
            pipenv run pytest --junit-xml=../test_results/pytest/results.xml \
            --ignore=test_synthetic_data.py --ignore=test_oracle_fdw.py
      - store_test_results:
          path: flowdb/test_results
      - run:
          name: FlowDB Docker logs
          command: docker logs flowdb
          when: on_fail
      - run:
          name: Push images to Docker cloud
          command: |
            docker push flowminder/flowdb:${SAFE_TAG}
            docker push flowminder/flowdb:${CIRCLE_SHA1}
      - persist_to_workspace:
          root: /home/circleci/
          paths:
            - .env

  build_flowdb_oracle:
    machine: # Need to talk to the container, so must use machine per: https://circleci.com/docs/2.0/building-docker-images/#accessing-services
      image: ubuntu-1604:202004-01
    environment: *flowdb_env
    working_directory: /home/circleci/project
    steps:
      - checkout:
          path: /home/circleci/project/
      - run:
          name: "Switch to Python v3.8.2"
          command: |
            pyenv versions
            pyenv global 3.8.2
      - run:
          name: Install pipenv
          command: pip install --upgrade pip pipenv
      - restore_cache:
          key: flowdb-deps-1-{{ checksum "flowdb/tests/Pipfile.lock"}}
      - attach_workspace:
          at: /home/circleci/
      - run:
          name: Build oracle_fdw image
          command: |
            echo Building oracle_fdw version $FLOWDB_VERSION
            echo Tagging as flowdb-oracle:$CIRCLE_SHA1
            DOCKER_BUILDKIT=1 docker build --build-arg ORACLE_BINARY_SOURCE=https://raw.githubusercontent.com/bumpx/oracle-instantclient/master \
              --build-arg CODE_VERSION=$CIRCLE_SHA1 -t flowminder/flowdb-oracle:$CIRCLE_SHA1 -f flowdb_oracle_fdw.Dockerfile .
      - run:
          name: Launch flowdb
          command: |
            docker run --name flowdb_oracle --shm-size=1G --publish $ORACLE_DB_PORT:5432 -e FLOWMACHINE_FLOWDB_PASSWORD=foo -e FLOWAPI_FLOWDB_PASSWORD=foo \
            -e POSTGRES_PASSWORD=$POSTGRES_PASSWORD \
             --detach flowminder/flowdb-oracle:$CIRCLE_SHA1
            echo "Waiting for flowdb with oracle_fdw to be ready.."
            docker exec flowdb_oracle bash -c 'i=0;until [ $i -ge 24 ] || (pg_isready -h 127.0.0.1 -p 5432);do let i=i+1; echo Waiting 10s; sleep 10;done'
            docker ps -a
            docker images -a
      - run:
          name: Run tests
          command: |
            cd flowdb/tests
            pipenv run pytest --junit-xml=../test_results/pytest/results.xml \
            test_oracle_fdw.py
      - store_test_results:
          path: flowdb/test_results
      - run:
          name: FlowDB-oracle Docker logs
          command: docker logs flowdb_oracle
          when: on_fail
      - run:
          name: Log in to docker cloud
          command: echo $DOCKER_CLOUD_PASSWORD | docker login --username $DOCKER_CLOUD_USER --password-stdin
      - run:
          name: Push images to Docker cloud
          command: |
            docker push flowminder/flowdb-oracle:${CIRCLE_SHA1}

  build_flowdb_testdata:
    docker:
      - image: circleci/python:3.7
    working_directory: /home/circleci/project
    steps:
      - checkout:
          path: /home/circleci/project/
      - setup_remote_docker:
          version: 19.03.8
      - attach_workspace:
          at: /home/circleci/
      - run:
          name: Log in to docker cloud
          command: echo $DOCKER_CLOUD_PASSWORD | docker login --username $DOCKER_CLOUD_USER --password-stdin
      - run:
          name: Build testdata image
          command: |
            echo Building testdata version $FLOWDB_VERSION
            echo Tagging as $CIRCLE_SHA1
            DOCKER_BUILDKIT=1 docker build --build-arg CODE_VERSION=$CIRCLE_SHA1 -t flowminder/flowdb-testdata:$CIRCLE_SHA1 -f flowdb_testdata.Dockerfile .
      - run:
          name: Push images to Docker cloud
          command: |
            docker push flowminder/flowdb-testdata:${CIRCLE_SHA1}

  build_flowdb_synthdata:
    docker:
      - image: circleci/python:3.7
    working_directory: /home/circleci/project
    steps:
      - checkout:
          path: /home/circleci/project/
      - setup_remote_docker:
          version: 19.03.8
      - attach_workspace:
          at: /home/circleci/
      - run:
          name: Log in to docker cloud
          command: echo $DOCKER_CLOUD_PASSWORD | docker login --username $DOCKER_CLOUD_USER --password-stdin
      - run:
          name: Build synth data image
          command: |
            echo Building flowdb-synthetic-data version $FLOWDB_VERSION
            echo Tagging as $CIRCLE_SHA1
            DOCKER_BUILDKIT=1 docker build --build-arg CODE_VERSION=$CIRCLE_SHA1 -t flowminder/flowdb-synthetic-data:$CIRCLE_SHA1 \
                -f flowdb_synthetic_data.Dockerfile .
      - run:
          name: Test that a data generator must be set for synth data
          command: |
            if docker run -e FLOWMACHINE_FLOWDB_PASSWORD=foo -e FLOWAPI_FLOWDB_PASSWORD=foo -e POSTGRES_PASSWORD=$POSTGRES_PASSWORD flowminder/flowdb-synthetic-data:$CIRCLE_SHA1; then
                echo "Error: could run flowdb-synthetic-data with no data generator selected."
                exit 1
            else
                echo "Correctly failed with no data generator selected"
            fi
      - run:
          name: Push images to Docker cloud
          command: |
            docker push flowminder/flowdb-synthetic-data:${CIRCLE_SHA1}


  install_flowmachine_deps:
    docker: *base_docker
    working_directory: /home/circleci/project
    steps:
      - checkout
      - restore_cache:
          key: flowmachine-deps-2-{{ checksum "flowmachine/Pipfile.lock" }}
      # Need to install graphviz and pygraphviz manually because it was removed from the Pipfile
      # (see https://github.com/Flowminder/FlowKit/issues/952)
      - run: cd flowmachine && sudo apt-get install -y libgraphviz-dev graphviz && pipenv run pip install pygraphviz
      - run: cd flowmachine && pipenv install --dev --deploy && pipenv run pip install -e .
      - save_cache:
          key: flowmachine-deps-2-{{ checksum "flowmachine/Pipfile.lock" }}
          paths:
            - /home/circleci/.local/share/virtualenvs/flowmachine-caaCcVrN

  lint_python:
    docker: *base_docker
    working_directory: /home/circleci/project
    steps:
      - checkout
      - restore_cache:
          key: flowmachine-deps-2-{{ checksum "flowmachine/Pipfile.lock" }}
      - run:
          name: Linting files with black
          command: PIPENV_PIPFILE=flowmachine/Pipfile pipenv run black --check .

  lint_js:
    docker:
      - image: circleci/node
    working_directory: /home/circleci/project/flowauth/frontend
    steps:
      - checkout:
          path: /home/circleci/project/
      - restore_cache:
          keys:
            - flowauth-deps-1-{{ checksum "package.json" }}
      - run:
          name: Install deps
          command: npm ci
      - save_cache:
          key: flowauth-deps-1-{{ checksum "package.json" }}
          # cache NPM modules and the folder with the Cypress binary
          paths:
            - ~/.npm
            - ~/.cache
      - run:
          name: Linting JS with prettier
          command: $(npm bin)/prettier --check "**/*.*(js|jsx|json)"

  run_flowmachine_tests:
    executor:
      name: python_with_flowdb
      flowdb_image: "testdata"
      num_days: 7
    working_directory: /home/circleci/project/flowmachine
    steps:
      - checkout:
          path: /home/circleci/project/
      - attach_workspace:
          at: /home/circleci/
      - restore_cache:
          key: flowmachine-deps-2-{{ checksum "Pipfile.lock" }}
      - run:
          name: Install graphviz
          command: sudo apt-get install -y xvfb libgraphviz-dev graphviz
      - run: *wait_for_flowdb
      - run:
          name: Run tests
          command: |
            pipenv run pytest \
                      --junit-xml=test_results/pytest/results.xml \
                      --cov flowmachine/ \
                      --cov-report xml \
                      --cov-report term \
                      --durations=50
      - store_test_results:
          path: test_results
      - run:
          name: Upload coverage
          command: |
                curl -s https://codecov.io/bash > codecov;
                VERSION=$(grep -o 'VERSION=\"[0-9\.]*\"' codecov | cut -d'"' -f2);
                for i in 1 256 512
                do
                  shasum -a $i -c --ignore-missing <(curl -s "https://raw.githubusercontent.com/codecov/codecov-bash/${VERSION}/SHA${i}SUM") ||
                  shasum -a $i -c <(curl -s "https://raw.githubusercontent.com/codecov/codecov-bash/${VERSION}/SHA${i}SUM")
                done
                bash codecov -F flowmachine_unit_tests
          when: always

  run_flowdbsynth_tests:
    parameters:
      synthetic_data_generator:
        type: enum
        enum: ["python", "sql"]
        default: "python"
    executor:
      name: python_with_flowdb
      flowdb_image: "synthetic-data"
      synthetic_data_generator: <<parameters.synthetic_data_generator>>
      python_version: "3.8"
    working_directory: /home/circleci/project/flowdb/tests
    steps:
      - checkout:
          path: /home/circleci/project/
      - run:
          name: install deps
          command: pipenv install --dev --deploy
      - run: *wait_for_flowdb
      - run:
          name: Run tests
          command: pipenv run pytest --junit-xml=../../test_results/pytest/results.xml test_synthetic_data.py
      - store_test_results:
          path: test_results

  run_token_generator_tests:
    docker:
      - image: circleci/python:3.8
    environment:
      FLOWAPI_IDENTIFIER: TEST_SERVER
    working_directory: /home/circleci/project/flowkit_jwt_generator
    steps:
      - checkout:
          path: /home/circleci/project/
      - run: pipenv install --deploy --dev
      - run:
          name: Run token generator unit tests
          command: |
            # Run tests twice in order to pick up coverage of pytest plugin
            pipenv run pytest --junitxml=test_results/pytest/results.xml \
                                    --cov=flowkit_jwt_generator/ \
                                    --cov-report term --cov-report xml --durations=10
            pipenv run pytest --junitxml=test_results/pytest/results.xml \
                        --cov=flowkit_jwt_generator/ \
                        --cov-report term --cov-report xml --durations=10 --cov-append
          environment:
            COV_CORE_SOURCE: flowkit_jwt_generator/
            COV_CORE_CONFIG: .coveragerc
            COV_CORE_DATAFILE: .coverage.eager
      - store_test_results:
          path: test_results
      - run: 
            name: Upload coverage
            command: |
                curl -s https://codecov.io/bash > codecov;
                VERSION=$(grep -o 'VERSION=\"[0-9\.]*\"' codecov | cut -d'"' -f2);
                for i in 1 256 512
                do
                  shasum -a $i -c --ignore-missing <(curl -s "https://raw.githubusercontent.com/codecov/codecov-bash/${VERSION}/SHA${i}SUM") ||
                  shasum -a $i -c <(curl -s "https://raw.githubusercontent.com/codecov/codecov-bash/${VERSION}/SHA${i}SUM")
                done
                bash codecov -F flowkit_jwt_generator_unit_tests

  run_flowkit_api_tests:
    docker:
      - image: circleci/python:3.8
        environment:
          FLOWAPI_IDENTIFIER: TEST_SERVER
    working_directory: /home/circleci/project/flowapi
    steps:
      - checkout:
          path: /home/circleci/project/
      - run: pipenv install --deploy --dev
      - run:
          name: Run API unit tests
          command: |
            pipenv run python -m pytest --junitxml=test_results/pytest/results.xml --cov=flowapi/ \
             --cov-report term --cov-report xml --durations=10
      - store_test_results:
          path: test_results
      - run: 
            name: Upload coverage
            command: |
                curl -s https://codecov.io/bash > codecov;
                VERSION=$(grep -o 'VERSION=\"[0-9\.]*\"' codecov | cut -d'"' -f2);
                for i in 1 256 512
                do
                  shasum -a $i -c --ignore-missing <(curl -s "https://raw.githubusercontent.com/codecov/codecov-bash/${VERSION}/SHA${i}SUM") ||
                  shasum -a $i -c <(curl -s "https://raw.githubusercontent.com/codecov/codecov-bash/${VERSION}/SHA${i}SUM")
                done
                bash codecov -F flowapi_unit_tests

  run_flowauth_backend_tests:
    docker:
      - image: circleci/python:3.8
    environment: &flowauth_env
      FLOWAUTH_FERNET_KEY: "XU-J5xNOtkaUKAoqWT7_VoT3zk2OTuoqKPBN3l0pOFg="
      FLASK_APP: flowauth
      FLOWAUTH_DB_PASSWORD: flowauth
      FLOWAPI_IDENTIFIER: TEST_SERVER
      FLOWAUTH_ADMIN_PASSWORD: DUMMY_PASSWORD
      FLOWAUTH_ADMIN_USERNAME: TEST_ADMIN
      SECRET_KEY: secret
      FLOWAUTH_LOG_LEVEL: debug
      FLOWAUTH_CACHE_BACKEND: memory
    working_directory: /home/circleci/project/flowauth
    steps:
      - checkout:
          path: /home/circleci/project/
      - run: pipenv install --deploy --dev
      - run:
          name: Run backend unit tests
          command: |
            pipenv run pytest --junitxml=test_results/pytest/results.xml --cov=backend/flowauth/ \
             --cov-report term --cov-report xml --durations=10
      - store_test_results:
          path: test_results
      - run: 
            name: Upload coverage
            command: |
                curl -s https://codecov.io/bash > codecov;
                VERSION=$(grep -o 'VERSION=\"[0-9\.]*\"' codecov | cut -d'"' -f2);
                for i in 1 256 512
                do
                  shasum -a $i -c --ignore-missing <(curl -s "https://raw.githubusercontent.com/codecov/codecov-bash/${VERSION}/SHA${i}SUM") ||
                  shasum -a $i -c <(curl -s "https://raw.githubusercontent.com/codecov/codecov-bash/${VERSION}/SHA${i}SUM")
                done
                bash codecov -F flowauth_unit_tests

  run_flowauth_end_to_end_tests:
    docker:
      - image: cypress/base:14
      - image: flowminder/flowauth:$CIRCLE_SHA1
        environment:
          DB_URI: postgres://flowauth:{}@localhost:5432/flowauth
          DEMO_MODE: true
          # The private key needs to be explicitly provided here where elsewhere it comes from the circle project config. Unfortunately, those settings don't get passed to secondary containers, and we can't interpolate in the config file
          PRIVATE_JWT_SIGNING_KEY: LS0tLS1CRUdJTiBSU0EgUFJJVkFURSBLRVktLS0tLQ0KTUlJSkp3SUJBQUtDQWdFQTJVS0ZGOHNObnNMc3g3cXRTUFBjTnFyRTVMd0pPeWlLZFI2emd3NlloMk9DVHU3SQ0KNGY4b2Fpdk5KWWNuNElGMzRlUnFSemRURldaeEJwS2VKQnJHa1UyKzVCbVNneERFbEJxVWxBQ1B2eHNVV2lheQ0Kd2l3REZRdHEvakd6K3BabitCU09DK3V0VmM4alpiUWhWRVFDRi9nckk3eTZpUHBWYk01Tjkva0FPQS9kYi9ESQ0KbHRpaG9sQ1cvU3pmRzMzckx4U3phS215dm9BREl6Q01iWnJCQVJ6Y21ibzVyT1dyWEdtUldTSXhlMTRscnl1bg0KeEZIVzZNZkQ0RmhsZHV0S2RKSFBrQWp5ZDJacU03U3dUL1NGeXc2L3paeEpyeUtNbmNwbm1GZ2JpMEtwdG5CUQ0KaVpCTm5CQzlpK24wNFlqUzBtaHZkT2VTTHRiS05nUktzM0dqWWkwVXhSdy9WTXRPcGJCVStSM0dDVVFlZWE1Vw0KR3l4NmJuQmM3V3RCL014TEVNVTlRMXI1TEtwTDlNZXd3cUdzV2FGOEw5NGMvQklFek9Vdkx2bS9XYTk0QWhQQw0KT2d4cXBBM0tyait5QmdNeGp2NVdmQU53eHcxYnVIQ09INTAyME51dmF4RjVjejJVaDlQSDZma0MzaUFCenNkVg0KbGY2cVJEK2pGY2N4S0lqWU5WeXJHcmFySzJHc1k1OEJKYmJuOFp6WCtWMmtsN2FmeDJPZHJCd1dacFMySnFFNw0KWGZCOXZhR0lELzhhQ0xXN2wzRDUvVHNYTDNSMnUwaHRUNjNmMk5sc0FwWnFiRDk5WnZpbVlBWVNYL2VCRUlVVw0KK2FtQkhNaG5jRytVckIvb2ZBUkpKOFlOWHlmRDM3UzdpWlU4M2grOVU3UzN1YzR3bFUwZDh1N2dQZTBDQXdFQQ0KQVFLQ0FnQmtiR2dDd0h2eU41MmxFTGZLY2RZSGV0WDUrS1Mzc0p5WFdIS1hrS2FXWmp1MGFwRjJUVEFNSzJUdg0KQk5NODVmdFk4ZkRpTEVOK0w5VHN1ZGJaVDNzYmJQbGdqQ1Y1NmNWRHhDbUxZOXNOOWVGcGJsdlFmdkdKeDdaVA0KK3Z0N1NBeVUwa042WlJ6QS9qY1phckxCTlpKV0xBTWN5TDdjVkFJcWdnM3VJaTJrdkVpWjFvMlJsRjdhSFRBOQ0KcElFWVB4TDN0elRhbXg0aENpRHBJaWEyL3dKWmxsS3R5RE9pcEtLWjI3NHdtaXFQSU15QWRNaGVhWW5TSFl4Lw0KNWJ3NHhMZXN2RDFhRVppcDhqQUM2SEZhOCtib0hsQXdKUjYyRWwwM0Ruam1KVXZPQ2lsU1NBWWlJQTZQcGZsSA0KZEFRYVA5bGJJcVRxUDZRRmZJa0pnT0JhbzV0bUN2RVB3N3luN1pmVEdUVG5sM3JFRFZmZWIvYXJYMHVyYU5VWA0KUEZHcm9LSThkZEY1Ti9uQlFaU0pLL0pkUkMxUDBaUlM4WGlLMGNPYjh0L2F5UGF2alRlT1NWQUVKMnI3UGlKMA0KMWJ6b21MZWtDTWdrSkxhU2VQQzJkYjRVQ1NVNkhzcnRPSVFaVEJKNVcwREI4a3NZamlUWUhBaWlUaVI4aXdjbg0KeXRpMTlVYmg4OEVsajZSRHA5b0RjbHJCN21QV0JoNG9vRVI1NVVzVENPd2NZQ2VVVW1zaHNzNGV3czJ6d0crcw0KTVU5R2t3aEphWk1KQkpQdWFJNThIOFgxZHc4eDI3emlZU3BaUGtFQkxLNXVCQzk3SjZMK05qUFRjZWdWaFFocw0KVmw4OTBIQ2NuN3VJM1ZaR3IwMHBIbklDRlJhV01qaUFURURYZVNXZGZwL2lQeVlBclFLQ0FRRUE3b1hORUpaYg0KdUIvbHJpQjhOVHQ1MG0zSExwVHg1VXVnd2JGUnIzSll1L1V1VmFyUnRxRW1pWEkza05GeHMxY3pSc3NVM085Sw0KQS9wT0Y1S3BUaTU3Y3V3MVZ6UnhTZDRKR3EzbHVkeWZGUnFGYzNiRGlTMnp4TFhTK3NFRjlhUnhsbWJFMVgvVA0KZWFZNnZzandYelMycUxGOUtjSjFuM05BcHJHV01mc2o4TTdabG9qTzBaanRtZWlSN3JpTTdLQmpVTHZsdFJ1bw0KbVhvV2FXWWF5VWR2dWlxbG5CdGZIUFZSVzdRVmJuSlBDR3RJTGxtYW1lZkRJOEVscnhNMHp3cFpqNFhEK0h2Rw0KdTRoNXR5dG5qQjJNL05RTzBONC9VMUx5YnVKV2lsc1Q3dnM3SHZRS3gwTTFqenZpNVdNNlh6UzRZTnd0MmlrTA0KWWFzeEt1NnBZOXFvcHdLQ0FRRUE2UzNmS3dqSVQ4MWg3eCtEeG82OUxjd1VaeWRDekwwbXN1SVFqL3h1T0tGSw0KU1lieEswMms5M2YvMGNlRVV2dzBpUjZKOVBSYzVNRlcxZFBHdml1cVc1NW5kcHFpU2N0dWJneDVPQWQrM2FqZA0KeDlwM0FJV3cveVplMDZBMkljSjJvT1BaSHdsdjVncExnekdFZlQzQnRUOExFYjNWZTV5QW1PZFZaWDVabDVUaA0KRkhTQytHNzZWV0xjVHVMc1FlY0xVOFhqcDNwSmxPTUhWZ3oyOVg3QTlGdTQ0VnpjbWVsVS9WbTFFd1dNQ2tQaw0KUWVlSERDRnBhOFVJL2hPSjdrQklQYUdKNDBQTlFTU0VudVB1bSs3THZHSThPNGtTbFFaQjFWM3BZN3FBV3FjNA0Kb01jOGViOWpOVjd3UHpjdGhuNmlPQk11UDFsTXlyejk4Y2luUjI0alN3S0NBUUJFNzV6RngzNzRweGRkalB2NA0KOHBpUnpiSjhid1crYkc0b3JOUGI3aU5oSjBwZDdnR3dVOERzaG5zeXVxV3UzR3Z3Y084MXIxN242V2E2ZjJPNQ0KT2N2cCtnU3NrSGFSajc5MzIzeUNqQlhhSnBFZFB0emlmN2Z1Q1ZMUnNBbkY1ZUlDUXU5dWVRUW9xM2RjL253aQ0KTi96Mm9sMTNQVUY3ZFBiaGRuL2ZNQ05DRExac1FGdnR6ZElWNGxhUzlQbWR4ZmtPTTAvL1dPQVFnMjJJeHI3Rg0KSDRWVis4OWpYN0hNajhZVXgrWk54bkc3RUM2TFh0QkUzT3ZVSUpXQWxQOTFPeHVKVkhMQUZSM3B3MWJTTHBROQ0KdGFpeXhhTUdrTVVpa3QySVdKZ0VZckJQS0lMOHZqR0RSNVJxTWpld2JrNUhoOWdsL2x5dUthQ2xlTEc4SThBSA0KSVFJUEFvSUJBRzVQd1MvK3E2VDFLTXVUUVNnQ0J3VlBjcWVLTDFQa2VCWlFWRDJKMGlzQVFzQ2VFaUhHVGJDMQ0KR0ZVSjZsUEg5S0taeS9JU1dJL3YxMEM1TzJCa0QrZmYvRnBqdFRyci9vWVphSTlWSEhPSW04TWNXd2ZvTjErOQ0KcTBhNm1HRklPZzdMTzhBdkdyemRTZlA2elE3aTFHMEdNaHBta0VRMk9iQWNZSTN2UkRzdHQzMlIwUlB1akljdw0KaWNEWUlhVGJ4TVFRN2k0ZzhBWjdrTkRvdVR4U2hyNFRWbGRuTXdXdEdRUHlHSE96UUJqckhXVUFQeWRCOXptQQ0Kc1V4aHVmTDRmalNKNDAyY21kR2prUW9LRXF1NlFMQVNXU1JoS0dWUDNIMHdQR1Z0cWFNNVVOVGU3SUU4UlpiTw0KSHlJSTNJU3dDOVl6WE1HallXellFOXI2YmdpZzFoa0NnZ0VBY09WbnpBRlJNQWhyc3JBTjVjTmdabS9VWUthVA0KVXozeFBKNStLVXp2b0w4a2t0VHgyVTVRempkenVlZmxiOVVDT1AveWp6TElnUlRhTnRKdjZVODRURUNWSVQyRA0KVUtIVkdlQ0hGUE5MZU9UbE5PTVVjOFo0SGw1Tzd4MjcwQXhXTTJndXBncUVNUGIxbnJnWGF2ekNDZ2lSU2lnZQ0KbUx6a0FpOElEYzduZkxPUXBjaGVNSG02TkNBcDRRZ1pFYkRaYmp6VUdrUTlRMGNlT0wwLy9JYzIwdmQ1a2pWbw0KTjI5dnJuYStCTW0rejJ3Q2FJSFZmNWlWbzhFdGxwN2E2OEJnQkpEUVVxTzh4M1hpMWhCWkxuWlNJSEFWYjZXLw0KaGd1UmVkRlJucXQ5QWhVdVN0ZlRzUExoUDlXNGN5bDd2QzcyZ3k4K0lkbTgwTkFCaGpaUE0zelF1QT09DQotLS0tLUVORCBSU0EgUFJJVkFURSBLRVktLS0tLQ==
          <<: *flowauth_env
          FLOWAUTH_CACHE_BACKEND: FILE
      - image: postgres
        environment:
          POSTGRES_USER: flowauth
          POSTGRES_PASSWORD: flowauth
          POSTGRES_DB: flowauth
    environment:
      CYPRESS_baseUrl: http://localhost:80
      <<: *flowauth_env
    working_directory: /home/circleci/project/flowauth/frontend
    steps:
      - checkout:
          path: /home/circleci/project/
      - restore_cache:
          keys:
            - flowauth-deps-1-{{ checksum "package.json" }}
      - run:
          name: Cypress setup
          command: npm ci
      - save_cache:
          key: flowauth-deps-1-{{ checksum "package.json" }}
          # cache NPM modules and the folder with the Cypress binary
          paths:
            - ~/.npm
            - ~/.cache
      - run:
          name: Wait for backing db
          command: |
            npm install -g wait-on
            wait-on tcp:localhost:5432 -t 300000
      - run:
          name: Run Cypress end-to-end tests
          command: DEBUG="cypress:*" $(npm bin)/cypress run --record --reporter junit --reporter-options "mochaFile=results/flowauth-frontend.[hash].xml"
      - store_test_results:
          path: results
      - store_artifacts:
          path: frontend/cypress/videos
      - store_artifacts:
          path: frontend/cypress/screenshots

  run_flowclient_tests:
    docker:
      - image: circleci/python:3.8
    working_directory: /home/circleci/project/flowclient
    steps:
      - checkout:
          path: /home/circleci/project/
      - run: pipenv install --deploy --dev && pipenv run pip install -e .
      - run:
          name: Run API client unit tests
          command: |
            pipenv run pytest --junitxml=test_results/pytest/results.xml --cov=flowclient/ \
            --cov-report term --cov-report xml --durations=10
      - store_test_results:
          path: test_results
      - run: 
            name: Upload coverage
            command: |
                curl -s https://codecov.io/bash > codecov;
                VERSION=$(grep -o 'VERSION=\"[0-9\.]*\"' codecov | cut -d'"' -f2);
                for i in 1 256 512
                do
                  shasum -a $i -c --ignore-missing <(curl -s "https://raw.githubusercontent.com/codecov/codecov-bash/${VERSION}/SHA${i}SUM") ||
                  shasum -a $i -c <(curl -s "https://raw.githubusercontent.com/codecov/codecov-bash/${VERSION}/SHA${i}SUM")
                done
                bash codecov -F flowclient_unit_tests

  run_autoflow_tests:
    docker:
      - image: circleci/python:3.8.5
    working_directory: /home/circleci/project/autoflow
    steps:
      - checkout:
          path: /home/circleci/project/
      - restore_cache:
          keys:
            - autoflow-deps-1-{{ checksum "Pipfile.lock" }}
      - run: &install_autoflow_deps
          name: Install non-python autoflow dependencies
          command: |
            sudo apt-get --allow-releaseinfo-change update && sudo apt-get install -y postgresql pandoc ruby
            sudo gem install bundler
            bundle install
      - run:
          name: Install python dependencies
          command: |
            pipenv install --deploy --dev
      - save_cache:
          key: autoflow-deps-1-{{ checksum "Pipfile.lock" }}
          paths:
            - /home/circleci/.local/share/virtualenvs/
      - run:
          name: Run autoflow unit tests
          command: |
            pipenv run python -m pytest --junitxml=test_results/pytest/results.xml --cov=./ \
             --cov-report term --cov-report xml --durations=10
      - store_test_results:
          path: test_results
      - run: 
            name: Upload coverage
            command: |
                curl -s https://codecov.io/bash > codecov;
                VERSION=$(grep -o 'VERSION=\"[0-9\.]*\"' codecov | cut -d'"' -f2);
                for i in 1 256 512
                do
                  shasum -a $i -c --ignore-missing <(curl -s "https://raw.githubusercontent.com/codecov/codecov-bash/${VERSION}/SHA${i}SUM") ||
                  shasum -a $i -c <(curl -s "https://raw.githubusercontent.com/codecov/codecov-bash/${VERSION}/SHA${i}SUM")
                done
                bash codecov -F autoflow_unit_tests

  build_docker_image:
    parameters:
      component:
        type: enum
        enum:
          ["flowmachine", "flowauth", "flowapi", "flowkit-examples", "flowetl", "autoflow"]
      component_path:
        type: string
    machine:
      image: ubuntu-1604:202004-01
    working_directory: /home/circleci/project/
    steps:
      - checkout:
          path: /home/circleci/project/
      - attach_workspace:
          at: /home/circleci
      - run: sudo apt update && sudo apt install docker-ce
      - run:
          name: Log in to docker cloud
          command: docker login --username $DOCKER_CLOUD_USER --password $DOCKER_CLOUD_PASSWORD
      - run:
          name: Build <<parameters.component>> image
          command: |
            echo "Tagging as $CIRCLE_SHA1"
            export SOURCE_VERSION=$(git describe --tags --dirty --always | sed s/"-"/"+"/ | sed s/"-"/"."/g)
            DOCKER_BUILDKIT=1 docker build --build-arg SOURCE_VERSION=$SOURCE_VERSION -t flowminder/<<parameters.component>>:$CIRCLE_SHA1 -f <<parameters.component_path>>.Dockerfile .
      - run:
          name: Push images to Docker cloud
          command: |
            docker push flowminder/<<parameters.component>>:$CIRCLE_SHA1

  run_flowetl_unit_tests:
    docker:
      - image: circleci/python:3.8
    working_directory: /home/circleci/project/flowetl
    steps:
      - checkout:
          path: /home/circleci/project/
      - restore_cache:
          key: flowetl-unit-deps-1-{{ checksum "Pipfile.lock"}}
      - run:
          name: Install pipenv
<<<<<<< HEAD
          command: pip install -U pip && pip install setuptools==58.0.1 wheel && pip install pipenv
=======
          command: pip install -U pip setuptools==58.0.1 wheel && pip install pipenv
>>>>>>> 6cec29cf
      - run:
          name: Install python dependencies
          command: |
            pipenv install --deploy --dev
      - save_cache:
          key: flowetl-unit-deps-1-{{ checksum "Pipfile.lock" }}
          paths:
            - /home/circleci/.local/share/virtualenvs/
      - run:
          name: run flowetl module unit tests
          command: |
            pipenv run pytest --junit-xml=test_results/pytest/results_unit_etl_module.xml --cov=flowetl \
            --cov-report xml \
            --cov-report term-missing ./tests/unit
      - store_test_results:
          path: test_results
      - run: 
            name: Upload coverage
            command: |
                curl -s https://codecov.io/bash > codecov;
                VERSION=$(grep -o 'VERSION=\"[0-9\.]*\"' codecov | cut -d'"' -f2);
                for i in 1 256 512
                do
                  shasum -a $i -c --ignore-missing <(curl -s "https://raw.githubusercontent.com/codecov/codecov-bash/${VERSION}/SHA${i}SUM") ||
                  shasum -a $i -c <(curl -s "https://raw.githubusercontent.com/codecov/codecov-bash/${VERSION}/SHA${i}SUM")
                done
                bash codecov -F flowetl_unit_tests

  run_flowetl_integration_tests:
    machine:
      image: ubuntu-1604:202004-01
    environment:
      AIRFLOW_HOME: ./test_airflow_home
      FLOWETL_RUNTIME_CONFIG: "testing"
    working_directory: /home/circleci/project/flowetl
    steps:
      - checkout:
          path: /home/circleci/project/
      - restore_cache:
          key: flowetl-deps-2-{{ checksum "Pipfile.lock"}}
      - run:
          name: Set python version
          command: |
            pyenv versions
            pyenv global 3.8.2
      - run:
          name: Install pipenv
<<<<<<< HEAD
          command: pip install -U pip && pip install setuptools==58.0.1 wheel && pip install pipenv
=======
          command: pip install -U pip setuptools==58.0.1 wheel && pip install pipenv
>>>>>>> 6cec29cf
      - run:
          name: Install python dependencies
          command: |
            pipenv install --deploy --dev
      - run:
          name: Install postgresql
          command: |
            sudo apt-get update && sudo apt-get install -y postgresql
      - save_cache:
          key: flowetl-deps-1-{{ checksum "Pipfile.lock" }}
          paths:
            - /home/circleci/.local/share/virtualenvs/
      - run:
          name: Set FLOWETL_TESTS_CONTAINER_TAG environment variable
          command: |
            echo "export FLOWETL_TESTS_CONTAINER_TAG=${CIRCLE_SHA1}" >> $BASH_ENV
      - run:
          name: run flowetl integration tests
          command: |
            pipenv run pytest --junit-xml=test_results/pytest/results_integration.xml --durations=10 ./tests/integration
      - store_test_results:
          path: test_results

  integration_tests:
    parameters:
      pytest_selector:
        type: string
    executor:
      name: python_with_flowdb
      flowdb_image: "testdata"
      python_version: "3.8.5"
    working_directory: /home/circleci/project/integration_tests
    steps:
      - checkout:
          path: /home/circleci/project/
      - attach_workspace:
          at: /home/circleci
      - restore_cache:
          key: integration-test-deps-1-{{ checksum "Pipfile.lock" }}
      - run: *install_autoflow_deps
      - run: pipenv install --deploy
      - save_cache:
          key: integration-test-deps-1-{{ checksum "Pipfile.lock" }}
          paths:
            - /home/circleci/.local/share/virtualenvs/
      - run: *wait_for_flowdb
      - run:
          name: Run integration tests
          command: |
            PIPENV_DONT_LOAD_ENV=1 FLOWAPI_PORT=9090 pipenv run pytest -sv --junitxml=test_results/pytest/results.xml --durations=10 \
            --cov=../flowmachine --cov=../flowclient --cov=../flowapi --cov=../autoflow \
            --cov-report xml \
            --cov-report term \
            -k "<<parameters.pytest_selector>>"
      - store_test_results:
          path: test_results
      - run: 
            name: Upload coverage
            command: |
                curl -s https://codecov.io/bash > codecov;
                VERSION=$(grep -o 'VERSION=\"[0-9\.]*\"' codecov | cut -d'"' -f2);
                for i in 1 256 512
                do
                  shasum -a $i -c --ignore-missing <(curl -s "https://raw.githubusercontent.com/codecov/codecov-bash/${VERSION}/SHA${i}SUM") ||
                  shasum -a $i -c <(curl -s "https://raw.githubusercontent.com/codecov/codecov-bash/${VERSION}/SHA${i}SUM")
                done
                bash codecov -F integration_tests

  run_quickstart_tests:
    parameters:
      start_arguments:
        type: enum
        enum: ["", "examples smaller_data"]
        default: ""
    machine:
      image: circleci/classic:201808-01
    working_directory: /home/circleci/project
    steps:
      - checkout:
          path: /home/circleci/project/
      - run:
          name: Set GIT_REVISION environment variable
          command: |
            echo "export GIT_REVISION=${CIRCLE_SHA1}" >> $BASH_ENV
      - run: ./quick_start.sh <<parameters.start_arguments>>
      - run: ./quick_start.sh stop
      - run:
          name: Check all containers are down
          command: |
            RUNNING=`docker ps -q`
            if [[ "$RUNNING" != "" ]]
            then
              echo "Error: all containers should be down, but some are still running."
              exit 1
            fi

  build_docs:
    parameters:
      deploy:
        type: boolean
        default: false
    executor:
      name: python_with_flowdb
      flowdb_image: "synthetic-data"
      synthetic_data_generator: sql
      num_sites: 200
      num_cells: 1000
      num_subscribers: 50000
      num_days: 60
      num_calls: 20000
      num_sms: 20000
      num_tacs: 10000
      num_mds: 20000
      disaster_start_date: 2016-02-11
      disaster_end_date: 2016-03-01
    working_directory: /home/circleci/project/docs
    steps:
      - checkout:
          path: /home/circleci/project/
      - attach_workspace:
          at: /home/circleci/
      - restore_cache:
          key: flowkit-docs-deps1-{{ checksum "Pipfile.lock" }}
      - run:
          name: Install pandoc
          command: |
            wget https://github.com/jgm/pandoc/releases/download/1.19.2.1/pandoc-1.19.2.1-1-amd64.deb
            sudo dpkg -i pandoc-1.19.2.1-1-amd64.deb
      - run: pipenv install --dev
      - run: *wait_for_flowdb
      - run:
          name: Start flowmachine
          command: FLOWMACHINE_LOG_LEVEL=debug pipenv run flowmachine
          background: true
      - run:
          name: Start flowapi
          command: FLOWAPI_LOG_LEVEL=debug pipenv run hypercorn --bind 0.0.0.0:9090 "flowapi.main:create_app()"
          background: true
      - run:
          name: Wait for FlowMachine and FlowAPI
          command: |
            (i=0; until { [ $i -ge 60 ] && exit_status=1; } || { (netstat -an | grep -q $FLOWMACHINE_PORT) && exit_status=0; } ; do let i=i+1; echo Waiting 1s; sleep 1; done; exit $exit_status) || (>&2 echo "FlowMachine failed to start" && exit 1)
            echo "FlowMachine ready"
            (i=0; until { [ $i -ge 60 ] && exit_status=1; } || { (curl -s http://localhost:9090/api/0/spec/openapi.json > /dev/null) && exit_status=0; } ; do let i=i+1; echo Waiting 1s; sleep 1; done; exit $exit_status) || (>&2 echo "FlowAPI failed to start" && exit 1)
            echo "FlowAPI ready"
      - when:
          condition: << parameters.deploy >>
          steps:
            - run:
                name: Mkdocs Deploy
                # We set PIPENV_DONT_LOAD_ENV here to use env vars provided by circle, rather than in the
                # .env for local build usage
                command: |
                  PIPENV_DONT_LOAD_ENV=1 pipenv run deploy
      - unless:
          condition: << parameters.deploy >>
          steps:
            - run:
                name: Mkdocs Build
                # We set PIPENV_DONT_LOAD_ENV here to use env vars provided by circle, rather than in the
                # .env for local build usage
                command: |
                  PIPENV_DONT_LOAD_ENV=1 pipenv run build
                  zip -r flowkit-docs.zip flowkit-docs/*
            - store_artifacts:
                path: /home/circleci/project/docs/flowkit-docs.zip
                destination: docs
      - run:
          name: Copy postgres logs
          when: on_fail
          command: |
            sudo apt-get install postgresql-client
            psql postgresql://${POSTGRES_USER}:${POSTGRES_PASSWORD}@${FLOWDB_HOST}:${FLOWDB_PORT}/flowdb -c "CREATE TABLE postgres_log ( \
              log_time timestamp(3) with time zone, \
              user_name text, \
              database_name text, \
              process_id integer, \
              connection_from text, \
              session_id text, \
              session_line_num bigint, \
              command_tag text, \
              session_start_time timestamp with time zone, \
              virtual_transaction_id text, \
              transaction_id bigint, \
              error_severity text, \
              sql_state_code text, \
              message text, \
              detail text, \
              hint text, \
              internal_query text, \
              internal_query_pos integer, \
              context text, \
              query text, \
              query_pos integer, \
              location text, \
              application_name text, \
              PRIMARY KEY (session_id, session_line_num) \
            );"
            PG_LOGFILE=$(psql postgresql://${POSTGRES_USER}:${POSTGRES_PASSWORD}@${FLOWDB_HOST}:${FLOWDB_PORT}/flowdb -tc "SELECT pg_current_logfile();" | tr -d [:space:])
            psql postgresql://${POSTGRES_USER}:${POSTGRES_PASSWORD}@${FLOWDB_HOST}:${FLOWDB_PORT}/flowdb -c "COPY postgres_log FROM '$PG_LOGFILE' WITH csv;"
            psql postgresql://${POSTGRES_USER}:${POSTGRES_PASSWORD}@${FLOWDB_HOST}:${FLOWDB_PORT}/flowdb -c "COPY postgres_log TO STDOUT WITH csv;" > pg_log.csv
            zip pg_log.zip pg_log.csv
      - store_artifacts:
          path: /home/circleci/project/docs/pg_log.zip
          destination: pg_log
      - save_cache:
          key: flowkit-docs-deps1-{{ checksum "Pipfile.lock" }}
          paths:
            - /home/circleci/.local/share/virtualenvs/

  build_python_wheel:
    parameters:
      project_name:
        type: string
    docker: *base_docker
    working_directory: /home/circleci/project/<<parameters.project_name>>
    steps:
      - checkout:
          path: /home/circleci/project/
      - run:
          name: Building wheel for <<parameters.project_name>>
          command: python setup.py bdist_wheel
      - persist_to_workspace:
          root: /home/circleci/project
          paths:
            - <<parameters.project_name>>/dist
      - store_artifacts:
          path: /home/circleci/project/<<parameters.project_name>>/dist
          destination: wheel

  push_wheel:
    parameters:
      project_name:
        type: string
    docker: *base_docker
    steps:
      - attach_workspace:
          at: /home/circleci/
      - run:
          name: Upload <<parameters.project_name>> Wheel
          command: |
            pipenv install twine
            pipenv run twine upload /home/circleci/<<parameters.project_name>>/dist/*

  retag_images:
    parameters:
      tag:
        type: string
        default: "latest"
    docker:
      - image: circleci/python:3.7
    steps:
      - run:
          name: Install retagger
          command: wget -q https://github.com/joshdk/docker-retag/releases/download/0.0.2/docker-retag && sudo install docker-retag /usr/bin
      - run:
          name: Retag
          command: |
            export DOCKER_USER=$DOCKER_CLOUD_USER
            export DOCKER_PASS=$DOCKER_CLOUD_PASSWORD
            for IMAGE in flowapi flowmachine flowdb flowdb-oracle flowdb-synthetic-data flowdb-testdata flowauth flowkit-examples flowetl autoflow; do
              docker-retag flowminder/$IMAGE:$CIRCLE_SHA1 ${<< parameters.tag >>:-latest}
            done

workflows:
  run_build_pipeline:
    jobs:
      - run_token_generator_tests:
          <<: *run_always_org_context
      - build_flowdb:
          <<: *run_always_org_context
      - build_flowdb_testdata:
          requires:
            - build_flowdb
          <<: *run_always_org_context
      - build_flowdb_oracle:
          requires:
            - build_flowdb
          <<: *run_always_org_context
      - build_flowdb_synthdata:
          requires:
            - build_flowdb
          <<: *run_always_org_context
      - install_flowmachine_deps:
          <<: *run_always_org_context
      - run_flowkit_api_tests:
          <<: *run_always_org_context
      - run_flowclient_tests:
          <<: *run_always_org_context
      - run_flowauth_backend_tests:
          <<: *run_always_org_context
      - lint_python:
          requires:
            - install_flowmachine_deps
          <<: *run_always_org_context
      - lint_js:
          <<: *run_always_org_context
      - run_flowmachine_tests:
          requires:
            - build_flowdb_testdata
            - install_flowmachine_deps
          <<: *run_always_org_context
      - run_flowdbsynth_tests:
          name: synth_data_python_generator_tests
          synthetic_data_generator: python
          requires:
            - build_flowdb_synthdata
          <<: *run_always_org_context
      - run_flowdbsynth_tests:
          name: synth_data_sql_generator_tests
          synthetic_data_generator: sql
          requires:
            - build_flowdb_synthdata
          <<: *run_always_org_context
      - run_autoflow_tests:
          <<: *run_always_org_context
      - build_docker_image:
          name: build_examples
          component: flowkit-examples
          component_path: examples
          <<: *run_always_org_context
      - build_docker_image:
          name: build_flowetl
          component: flowetl
          component_path: flowetl
          <<: *run_always_org_context
      - build_docker_image:
          name: build_flowmachine
          component: flowmachine
          component_path: flowmachine
          <<: *run_always_org_context
      - build_docs:
          name: build_docs
          requires:
            - install_flowmachine_deps
            - build_flowdb_synthdata
          <<: *run_always_org_context
      - build_docker_image:
          name: build_flowauth
          component: flowauth
          component_path: flowauth
          <<: *run_always_org_context
      - build_docker_image:
          name: build_flowapi
          component: flowapi
          component_path: flowapi
          <<: *run_always_org_context
      - build_docker_image:
          name: build_autoflow
          component: autoflow
          component_path: autoflow
          <<: *run_always_org_context
      - run_flowauth_end_to_end_tests:
          requires:
            - build_flowauth
          <<: *run_always_org_context
      - run_flowetl_unit_tests:
          <<: *run_always_org_context
      - run_flowetl_integration_tests:
          requires:
            - build_flowetl
            - build_flowdb
          <<: *run_always_org_context
      - build_python_wheel:
          name: build_flowclient_wheel
          project_name: flowclient
          requires:
            - install_flowmachine_deps
          <<: *run_always_org_context
      - build_python_wheel:
          name: build_flowetl_wheel
          project_name: flowetl/flowetl
          requires:
            - install_flowmachine_deps
          <<: *run_always_org_context
      - build_python_wheel:
          name: build_flowmachine_wheel
          project_name: flowmachine
          requires:
            - install_flowmachine_deps
          <<: *run_always_org_context
      - run_quickstart_tests:
          name: test_quickstart
          requires: &quickstart_requirements
            - build_flowdb_testdata
            - build_flowdb_synthdata
            - build_flowapi
            - build_flowmachine
            - build_flowauth
            - build_flowetl
            - build_examples
          <<: *run_always_org_context
      - run_quickstart_tests:
          name: test_quickstart_examples_with_smaller_data
          start_arguments: "examples smaller_data"
          requires: *quickstart_requirements
          <<: *run_always_org_context
      #      # Synth data spinup with the 'large' data volume is very slow so not testing it right now on CI
      #      - run_quickstart_tests:
      #          name: test_quickstart_with_larger_data
      #          start_arguments: "larger_data"
      #          requires:
      #            *quickstart_requirements
      #          <<: *run_always_org_context
      - integration_tests:
          matrix:
            parameters:
              pytest_selector: ["query_tests and ASyncConnection", "query_tests and not ASyncConnection", "not query_tests"]
          requires:
            - install_flowmachine_deps
            - build_flowdb_testdata
          <<: *run_always_org_context
      - retag_images:
          name: retag_master_branch
          requires: &retag_requirements
            - test_quickstart
            - test_quickstart_examples_with_smaller_data
            # - test_quickstart_with_larger_data
            - integration_tests
            - build_docs
            - run_flowkit_api_tests
            - run_flowauth_backend_tests
            - run_flowauth_end_to_end_tests
            - run_flowclient_tests
            - run_flowetl_unit_tests
            - run_flowetl_integration_tests
            - synth_data_python_generator_tests
            - synth_data_sql_generator_tests
            - build_flowmachine_wheel
            - build_flowclient_wheel
            - build_flowetl_wheel
            - run_flowmachine_tests
            - run_autoflow_tests
            - build_autoflow
            - build_flowdb_oracle
          <<: *master_only_org_context
      - retag_images:
          name: retag_tagged_build
          requires: *retag_requirements
          tag: CIRCLE_TAG
          <<: *tag_only_org_context
      - push_wheel:
          name: push_flowclient_wheel
          project_name: flowclient
          requires: *retag_requirements
          <<: *tag_and_master_only_org_context
      - push_wheel:
          name: push_flowetl_wheel
          project_name: flowetl/flowetl
          requires: *retag_requirements
          <<: *tag_and_master_only_org_context
      - push_wheel:
          name: push_flowmachine_wheel
          project_name: flowmachine
          requires: *retag_requirements
          <<: *tag_and_master_only_org_context
      - build_docs:
          name: Deploy docs
          deploy: true
          requires:
            - retag_tagged_build
          <<: *tag_only_org_context<|MERGE_RESOLUTION|>--- conflicted
+++ resolved
@@ -745,11 +745,7 @@
           key: flowetl-unit-deps-1-{{ checksum "Pipfile.lock"}}
       - run:
           name: Install pipenv
-<<<<<<< HEAD
-          command: pip install -U pip && pip install setuptools==58.0.1 wheel && pip install pipenv
-=======
           command: pip install -U pip setuptools==58.0.1 wheel && pip install pipenv
->>>>>>> 6cec29cf
       - run:
           name: Install python dependencies
           command: |
@@ -797,11 +793,7 @@
             pyenv global 3.8.2
       - run:
           name: Install pipenv
-<<<<<<< HEAD
-          command: pip install -U pip && pip install setuptools==58.0.1 wheel && pip install pipenv
-=======
           command: pip install -U pip setuptools==58.0.1 wheel && pip install pipenv
->>>>>>> 6cec29cf
       - run:
           name: Install python dependencies
           command: |
