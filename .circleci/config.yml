version: 2.1

defaults:
  - &base_docker
    - image: circleci/python:3.7
      environment:
        FLOWDB_PORT: 5432
        MPLBACKEND: "agg"
  - &flowdb_env
    FLOWDB_PORT: 9000
    ORACLE_DB_PORT: 9002
    SYNTHETIC_DATA_DB_PORT: 5432
    FLOWDB_DATA_DIR: /home/circleci/database_data
    FLOWDB_INGESTION_DIR: /home/circleci/project/flowdb/tests/data
    POSTGRES_PASSWORD: flowflow
    POSTGRES_USER: flowdb
    FLOWMACHINE_FLOWDB_USER: flowmachine
    FLOWAPI_FLOWDB_USER: flowapi
    FLOWMACHINE_FLOWDB_PASSWORD: foo
    FLOWAPI_FLOWDB_PASSWORD: foo
  - &wait_for_flowdb
    name: Wait for flowdb to start
    command: |
      dockerize -wait tcp://localhost:5432 -timeout 10m
  - &run_always_org_context
    context: org-global
    filters:
      tags:
        only: /.*/
      branches:
        ignore: gh-pages
  - &master_only_org_context
    context: org-global
    filters:
      branches:
        only: master
  - &tag_only_org_context
    context: org-global
    filters:
      branches:
        ignore: /.*/
      tags:
        only: /.*/

executors:
  python_with_flowdb: # Synthetic data generation execution environment
    parameters:
      flowdb_image:
        type: enum
        enum: ["synthetic-data", "testdata"]
        default: "testdata"
      synthetic_data_generator:
        type: enum
        enum: ["python", "sql"]
        default: "python"
      num_days:
        type: integer
        default: 3
      num_subscribers:
        type: integer
        default: 400
      num_cells:
        type: integer
        default: 100
      num_sites:
        type: integer
        default: 100
      num_sms:
        type: integer
        default: 0
      num_calls:
        type: integer
        default: 2000
      num_tacs:
        type: integer
        default: 1000
      num_mds:
        type: integer
        default: 0
      disaster_start_date:
        type: string
        default: "2015-01-01"
      disaster_end_date:
        type: string
        default: "2015-01-01"
    environment:
      POSTGRES_PASSWORD: flowflow
      MPLBACKEND: "agg"
      FLOWDB_PORT: 5432
      FLOWMACHINE_FLOWDB_PASSWORD: foo
      FLOWAPI_FLOWDB_PASSWORD: foo
      FLOWAPI_FLOWDB_USER: flowapi
      REDIS_PASSWORD: fm_redis
      SYNTHETIC_DATA_DB_PORT: 5432
      POSTGRES_USER: flowdb
      REDIS_HOST: "localhost"
      QUART_APP: "flowapi.main:create_app()"
      FLOWMACHINE_FLOWDB_USER: flowmachine
      LOG_DIRECTORY: "."
      FLOWMACHINE_HOST: localhost
      FLOWMACHINE_PORT: 5555
      FLOWDB_HOST: localhost
<<<<<<< HEAD
=======
      JWT_SECRET_KEY: secret
>>>>>>> e9be424b
      FLOWAPI_IDENTIFIER: TEST_SERVER
    docker:
      - image: circleci/python:3.7
      - image: flowminder/flowdb-<<parameters.flowdb_image>>:$CIRCLE_SHA1
        environment:
          N_DAYS: <<parameters.num_days>>
          DISASTER_START: <<parameters.disaster_start_date>>
          DISASTER_END: <<parameters.disaster_end_date>>
          N_SUBSCRIBERS: <<parameters.num_subscribers>>
          N_CELLS: <<parameters.num_cells>>
          N_SITES: <<parameters.num_sites>>
          N_SMS: <<parameters.num_sms>>
          N_MDS: <<parameters.num_mds>>
          N_CALLS: <<parameters.num_calls>>
          N_TACS: <<parameters.num_tacs>>
          SYNTHETIC_DATA_GENERATOR: <<parameters.synthetic_data_generator>>
          FLOWMACHINE_FLOWDB_PASSWORD: foo
          FLOWAPI_FLOWDB_PASSWORD: foo
          POSTGRES_PASSWORD: flowflow
          SUBSCRIBERS_SEED: 12345
          CALLS_SEED: 22222
          CELLS_SEED: 99999
          OUTPUT_ROOT_DIR: "/docker-entrypoint-initdb.d"
          MAX_CPUS: 2
          MAX_WORKERS: 2
          MAX_WORKERS_PER_GATHER: 2
          SHARED_BUFFERS_SIZE: "1GB"
          EFFECTIVE_CACHE_SIZE: "3GB"
      - image: bitnami/redis:latest
        environment:
          REDIS_PASSWORD: "fm_redis"

jobs:
  build_flowdb:
    machine:
      image: circleci/classic:201808-01
    working_directory: /home/circleci/project
    environment: *flowdb_env
    steps:
      - checkout
      - run:
          name: Set a common docker tag
          command: |
            echo "export SAFE_TAG=${CIRCLE_TAG:-$(echo -n $CIRCLE_BRANCH | md5sum | cut -d" " -f1)}"| tee -a $BASH_ENV /home/circleci/.env
      - attach_workspace:
          at: /home/circleci/
      - restore_cache:
          key: flowdb-deps-1-{{ checksum "flowdb/Pipfile.lock"}}
      - run:
          name: "Switch to Python v3.7"
          command: |
            pyenv versions
            pyenv global 3.7.0
      - run:
          name: Install pipenv
          command: pip install --upgrade pip pipenv
      - run:
          name: Install python dependencies
          command: |
            PIPENV_PIPFILE=flowdb/Pipfile pipenv install --deploy --dev
      - save_cache:
          key: flowdb-deps-1-{{ checksum "flowdb/Pipfile.lock" }}
          paths:
            - /home/circleci/.local/share/virtualenvs/flowdb-NgQ6vyXW
      - run:
          name: Set additional environment variables
          command: |
            cat /home/circleci/.env >> $BASH_ENV
            echo "export FLOWDB_VERSION=$(git describe --tags --always)" | tee -a $BASH_ENV /home/circleci/.env
            echo 'export TAG_PREFIXES=(""  "testdata-" "synthetic-data-")' | tee -a $BASH_ENV /home/circleci/.env
            echo "export FLOWDB_RELEASE_DATE=$(git show -s --date=short-local --pretty=format:%cd -n1)"| tee -a $BASH_ENV /home/circleci/.env
      - run:
          name: Log in to docker cloud
          command: echo $DOCKER_CLOUD_PASSWORD | docker login --username $DOCKER_CLOUD_USER --password-stdin
      - run:
          name: Build main image
          command: |
            echo Building version $FLOWDB_VERSION
            echo Tagging as $SAFE_TAG and $CIRCLE_SHA1
            docker pull flowminder/flowdb:latest && export BUILD_CACHE_TAG=latest || true
            docker pull flowminder/flowdb:$SAFE_TAG && export BUILD_CACHE_TAG=$SAFE_TAG || true
            echo Using cache from $BUILD_CACHE_TAG
            docker build --cache-from flowminder/flowdb:$BUILD_CACHE_TAG --build-arg FLOWDB_VERSION=$FLOWDB_VERSION \
              --build-arg FLOWDB_RELEASE_DATE=$FLOWDB_RELEASE_DATE -t flowminder/flowdb:$SAFE_TAG -t flowminder/flowdb:$CIRCLE_SHA1 flowdb
      - run:
          name: Build testdata image
          command: |
            echo Building testdata version $FLOWDB_VERSION
            echo Tagging as testdata-$SAFE_TAG and testdata-$CIRCLE_SHA1
            docker build --build-arg CODE_VERSION=$SAFE_TAG -t flowminder/flowdb-testdata:$SAFE_TAG -t flowminder/flowdb-testdata:$CIRCLE_SHA1 \
            flowdb/testdata
            touch .testdata-build-done
          background: true
      - run:
          name: Build image with Oracle
          command: |
            echo Building Oracle_fdw version $FLOWDB_VERSION
            echo Tagging as oracle-$SAFE_TAG
            docker build --build-arg CODE_VERSION=$SAFE_TAG --build-arg ORACLE_BINARY_SOURCE=https://raw.githubusercontent.com/bumpx/oracle-instantclient/master \
             -t flowminder/flowdb:oracle-$SAFE_TAG flowdb/oracle_fdw
            touch .oracle-build-done
          background: true
      - run:
          name: Build synthetic data image
          command: |
            echo Building synthetic testdata version $FLOWDB_VERSION.
            echo Tagging as synthetic-data-$SAFE_TAG synthetic-data-$CIRCLE_SHA1
            docker build --build-arg CODE_VERSION=$SAFE_TAG -t flowminder/flowdb-synthetic-data:$SAFE_TAG -t flowminder/flowdb-synthetic-data:$CIRCLE_SHA1 \
              -f flowdb/testdata/Dockerfile.synthetic_data flowdb/testdata
            touch .synthetic-data-build-done
          background: true
      - run:
          name: Test that not providing a superuser password causes the container to exit
          command: |
            if docker run -e FLOWMACHINE_FLOWDB_PASSWORD=foo -e FLOWAPI_FLOWDB_PASSWORD=foo flowminder/flowdb:$SAFE_TAG; then
                echo "Error: could run flowdb without superuser password."
                exit 1
            else
                echo "Correctly failed with no superuser password."
            fi
      - run:
          name: Create data dir
          command: |
            mkdir $FLOWDB_DATA_DIR
      - run:
          name: Wait for container builds to complete
          command: |
            while [ ! -f ".synthetic-data-build-done" ] || [ ! -f ".oracle-build-done" ] || [ ! -f ".testdata-build-done" ]; do
              echo "Waiting for docker image builds to complete"
              sleep 5
            done
      - run:
          name: Test that a data generator must be set for synth data
          command: |
            if docker run -e FLOWMACHINE_FLOWDB_PASSWORD=foo -e FLOWAPI_FLOWDB_PASSWORD=foo -e POSTGRES_PASSWORD=$POSTGRES_PASSWORD flowminder/flowdb-synthetic-data:$SAFE_TAG; then
                echo "Error: could run flowdb-synthetic-data with no data generator selected."
                exit 1
            else
                echo "Correctly failed with no data generator selected"
            fi
      - run:
          name: Launch flowdb
          command: |
            docker run --name flowdb --publish $FLOWDB_PORT:5432 --user $(id -u):$(id -g) --shm-size=1G --volume=${FLOWDB_DATA_DIR}:/var/lib/postgresql/data \
              --volume=${FLOWDB_INGESTION_DIR}:/ingestion:ro -e FLOWMACHINE_FLOWDB_PASSWORD=foo -e FLOWAPI_FLOWDB_PASSWORD=foo \
              -e MAX_CPUS=2 -e MAX_WORKERS=2 -e MAX_WORKERS_PER_GATHER=2 \
              -e POSTGRES_PASSWORD=$POSTGRES_PASSWORD \
              --detach flowminder/flowdb:$SAFE_TAG

            echo "Waiting for flowdb to be ready.."
            docker run --name flowdb_oracle --shm-size=1G --publish $ORACLE_DB_PORT:5432 -e FLOWMACHINE_FLOWDB_PASSWORD=foo -e FLOWAPI_FLOWDB_PASSWORD=foo \
            -e POSTGRES_PASSWORD=$POSTGRES_PASSWORD \
             --detach flowminder/flowdb:oracle-$SAFE_TAG
            docker exec flowdb bash -c 'i=0;until [ $i -ge 24 ] || (pg_isready -h 127.0.0.1 -p 5432 -U flowdb);do let i=i+1; echo Waiting 10s; sleep 10;done'
            echo "Waiting for flowdb with oracle_fdw to be ready.."
            docker exec flowdb_oracle bash -c 'i=0;until [ $i -ge 24 ] || (pg_isready -h 127.0.0.1 -p 5432);do let i=i+1; echo Waiting 10s; sleep 10;done'
            docker ps -a
            docker images -a
      - run:
          name: Run tests
          command: cd flowdb && pipenv run pytest --junit-xml=test_results/pytest/results.xml --ignore=tests/test_synthetic_data.py
      - store_test_results:
          path: flowdb/test_results
      - run:
          name: FlowDB Docker logs
          command: docker logs flowdb
          when: on_fail
      - run:
          name: FlowDB-oracle Docker logs
          command: docker logs flowdb_oracle
          when: on_fail
      - run:
          name: Push images to Docker cloud
          command: |
            docker push flowminder/flowdb:${SAFE_TAG}
            docker push flowminder/flowdb:${CIRCLE_SHA1}

            docker push flowminder/flowdb-testdata:${SAFE_TAG}
            docker push flowminder/flowdb-testdata:${CIRCLE_SHA1}

            docker push flowminder/flowdb-synthetic-data:${SAFE_TAG}
            docker push flowminder/flowdb-synthetic-data:${CIRCLE_SHA1}
      - persist_to_workspace:
          root: /home/circleci/
          paths:
            - .env

  install_flowmachine_deps:
    docker: *base_docker
    working_directory: /home/circleci/project
    steps:
      - checkout
      - restore_cache:
          key: flowmachine-deps-1-{{ checksum "flowmachine/Pipfile.lock" }}
      - run: cd flowmachine && pipenv install --dev --deploy && pipenv run pip install -e .
      - save_cache:
          key: flowmachine-deps-1-{{ checksum "flowmachine/Pipfile.lock" }}
          paths:
            - /home/circleci/.local/share/virtualenvs/flowmachine-caaCcVrN

  lint_python:
    docker: *base_docker
    working_directory: /home/circleci/project
    steps:
      - checkout
      - restore_cache:
          key: flowmachine-deps-1-{{ checksum "flowmachine/Pipfile.lock" }}
      - run:
          name: Linting files with black
          command: PIPENV_PIPFILE=flowmachine/Pipfile pipenv run black --check .

  lint_js:
    docker:
      - image: circleci/node
    working_directory: /home/circleci/project/flowauth/frontend
    steps:
      - checkout:
          path: /home/circleci/project/
      - restore_cache:
          keys:
            - flowauth-deps-1-{{ checksum "package.json" }}
      - run:
          name: Install deps
          command: npm ci
      - save_cache:
          key: flowauth-deps-1-{{ checksum "package.json" }}
          # cache NPM modules and the folder with the Cypress binary
          paths:
            - ~/.npm
            - ~/.cache
      - run:
          name: Linting JS with prettier
          command: $(npm bin)/prettier --check "**/*.js"

  run_flowmachine_tests:
    executor:
      name: python_with_flowdb
      flowdb_image: "testdata"
    working_directory: /home/circleci/project/flowmachine
    steps:
      - checkout:
          path: /home/circleci/project/
      - attach_workspace:
          at: /home/circleci/
      - restore_cache:
          key: flowmachine-deps-1-{{ checksum "Pipfile.lock" }}
      - run:
          name: Install graphviz
          command: sudo apt-get install -y xvfb graphviz
      - run: *wait_for_flowdb
      - run:
          name: Run tests
          command: |
            pipenv run pytest \
                      --junit-xml=test_results/pytest/results.xml \
                      --cov flowmachine/ \
                      --cov-report xml \
                      --cov-report term \
                      --durations=10
      - store_test_results:
          path: test_results
      - run:
          name: Upload coverage
          command: bash <(curl -s https://codecov.io/bash) -F flowmachine_unit_tests
          when: always

  run_flowdbsynth_tests:
    parameters:
      synthetic_data_generator:
        type: enum
        enum: ["python", "sql"]
        default: "python"
    executor:
      name: python_with_flowdb
      flowdb_image: "synthetic-data"
      synthetic_data_generator: <<parameters.synthetic_data_generator>>
    working_directory: /home/circleci/project/flowdb
    steps:
      - checkout:
          path: /home/circleci/project/
      - run:
          name: install deps
          command: pipenv install --dev --deploy
      - run: *wait_for_flowdb
      - run:
          name: Run tests
          command: pipenv run pytest --junit-xml=test_results/pytest/results.xml tests/test_synthetic_data.py
      - store_test_results:
          path: test_results

  run_token_generator_tests:
    docker:
      - image: circleci/python:3.7
    environment:
      FLOWAPI_IDENTIFIER: TEST_SERVER
    working_directory: /home/circleci/project/flowkit_jwt_generator
    steps:
      - checkout:
          path: /home/circleci/project/
      - run: pipenv install --deploy --dev
      - run:
          name: Run token generator unit tests
          command: |
            # Run tests twice in order to pick up coverage of pytest plugin
            pipenv run pytest --junitxml=test_results/pytest/results.xml \
                                    --cov=flowkit_jwt_generator/ \
                                    --cov-report term --cov-report xml --durations=10
            pipenv run pytest --junitxml=test_results/pytest/results.xml \
                        --cov=flowkit_jwt_generator/ \
                        --cov-report term --cov-report xml --durations=10 --cov-append
          environment:
            COV_CORE_SOURCE: flowkit_jwt_generator/
            COV_CORE_CONFIG: .coveragerc
            COV_CORE_DATAFILE: .coverage.eager
      - store_test_results:
          path: test_results
      - run: bash <(curl -s https://codecov.io/bash) -F flowkit_jwt_generator_unit_tests

  run_flowkit_api_tests:
    docker:
      - image: circleci/python:3.7
        environment:
          FLOWAPI_IDENTIFIER: TEST_SERVER
    working_directory: /home/circleci/project/flowapi
    steps:
      - checkout:
          path: /home/circleci/project/
      - run: pipenv install --deploy --dev
      - run:
          name: Run API unit tests
          command: |
            pipenv run python -m pytest --junitxml=test_results/pytest/results.xml --cov=flowapi/ \
             --cov-report term --cov-report xml --durations=10
      - store_test_results:
          path: test_results
      - run: bash <(curl -s https://codecov.io/bash) -F flowapi_unit_tests

  run_flowauth_backend_tests:
    docker:
      - image: circleci/python:3.6
    environment: &flowauth_env
      FLOWAUTH_FERNET_KEY: "XU-J5xNOtkaUKAoqWT7_VoT3zk2OTuoqKPBN3l0pOFg="
      FLASK_APP: flowauth
      FLOWAPI_IDENTIFIER: TEST_SERVER
      FLOWAUTH_ADMIN_PASSWORD: DUMMY_PASSWORD
      FLOWAUTH_ADMIN_USERNAME: TEST_ADMIN
      SECRET_KEY: secret
      FLOWAUTH_LOG_LEVEL: debug
    working_directory: /home/circleci/project/flowauth
    steps:
      - checkout:
          path: /home/circleci/project/
      - run: pipenv install --deploy --dev
      - run:
          name: Run backend unit tests
          command: |
            pipenv run pytest --junitxml=test_results/pytest/results.xml --cov=backend/flowauth/ \
             --cov-report term --cov-report xml --durations=10
      - store_test_results:
          path: test_results
      - run: bash <(curl -s https://codecov.io/bash) -F flowauth_unit_tests

  run_flowauth_end_to_end_tests:
    docker:
      - image: cypress/base:8
      - image: flowminder/flowauth:$CIRCLE_SHA1
        environment:
          DB_URI: postgres://flowauth:flowauth@localhost:5432/flowauth
          DEMO_MODE: true
          # The private key needs to be explicitly provided here where elsewhere it comes from the circle project config. Unfortunately, those settings don't get passed to secondary containers, and we can't interpolate in the config file
          PRIVATE_JWT_SIGNING_KEY: LS0tLS1CRUdJTiBSU0EgUFJJVkFURSBLRVktLS0tLQ0KTUlJSkp3SUJBQUtDQWdFQTJVS0ZGOHNObnNMc3g3cXRTUFBjTnFyRTVMd0pPeWlLZFI2emd3NlloMk9DVHU3SQ0KNGY4b2Fpdk5KWWNuNElGMzRlUnFSemRURldaeEJwS2VKQnJHa1UyKzVCbVNneERFbEJxVWxBQ1B2eHNVV2lheQ0Kd2l3REZRdHEvakd6K3BabitCU09DK3V0VmM4alpiUWhWRVFDRi9nckk3eTZpUHBWYk01Tjkva0FPQS9kYi9ESQ0KbHRpaG9sQ1cvU3pmRzMzckx4U3phS215dm9BREl6Q01iWnJCQVJ6Y21ibzVyT1dyWEdtUldTSXhlMTRscnl1bg0KeEZIVzZNZkQ0RmhsZHV0S2RKSFBrQWp5ZDJacU03U3dUL1NGeXc2L3paeEpyeUtNbmNwbm1GZ2JpMEtwdG5CUQ0KaVpCTm5CQzlpK24wNFlqUzBtaHZkT2VTTHRiS05nUktzM0dqWWkwVXhSdy9WTXRPcGJCVStSM0dDVVFlZWE1Vw0KR3l4NmJuQmM3V3RCL014TEVNVTlRMXI1TEtwTDlNZXd3cUdzV2FGOEw5NGMvQklFek9Vdkx2bS9XYTk0QWhQQw0KT2d4cXBBM0tyait5QmdNeGp2NVdmQU53eHcxYnVIQ09INTAyME51dmF4RjVjejJVaDlQSDZma0MzaUFCenNkVg0KbGY2cVJEK2pGY2N4S0lqWU5WeXJHcmFySzJHc1k1OEJKYmJuOFp6WCtWMmtsN2FmeDJPZHJCd1dacFMySnFFNw0KWGZCOXZhR0lELzhhQ0xXN2wzRDUvVHNYTDNSMnUwaHRUNjNmMk5sc0FwWnFiRDk5WnZpbVlBWVNYL2VCRUlVVw0KK2FtQkhNaG5jRytVckIvb2ZBUkpKOFlOWHlmRDM3UzdpWlU4M2grOVU3UzN1YzR3bFUwZDh1N2dQZTBDQXdFQQ0KQVFLQ0FnQmtiR2dDd0h2eU41MmxFTGZLY2RZSGV0WDUrS1Mzc0p5WFdIS1hrS2FXWmp1MGFwRjJUVEFNSzJUdg0KQk5NODVmdFk4ZkRpTEVOK0w5VHN1ZGJaVDNzYmJQbGdqQ1Y1NmNWRHhDbUxZOXNOOWVGcGJsdlFmdkdKeDdaVA0KK3Z0N1NBeVUwa042WlJ6QS9qY1phckxCTlpKV0xBTWN5TDdjVkFJcWdnM3VJaTJrdkVpWjFvMlJsRjdhSFRBOQ0KcElFWVB4TDN0elRhbXg0aENpRHBJaWEyL3dKWmxsS3R5RE9pcEtLWjI3NHdtaXFQSU15QWRNaGVhWW5TSFl4Lw0KNWJ3NHhMZXN2RDFhRVppcDhqQUM2SEZhOCtib0hsQXdKUjYyRWwwM0Ruam1KVXZPQ2lsU1NBWWlJQTZQcGZsSA0KZEFRYVA5bGJJcVRxUDZRRmZJa0pnT0JhbzV0bUN2RVB3N3luN1pmVEdUVG5sM3JFRFZmZWIvYXJYMHVyYU5VWA0KUEZHcm9LSThkZEY1Ti9uQlFaU0pLL0pkUkMxUDBaUlM4WGlLMGNPYjh0L2F5UGF2alRlT1NWQUVKMnI3UGlKMA0KMWJ6b21MZWtDTWdrSkxhU2VQQzJkYjRVQ1NVNkhzcnRPSVFaVEJKNVcwREI4a3NZamlUWUhBaWlUaVI4aXdjbg0KeXRpMTlVYmg4OEVsajZSRHA5b0RjbHJCN21QV0JoNG9vRVI1NVVzVENPd2NZQ2VVVW1zaHNzNGV3czJ6d0crcw0KTVU5R2t3aEphWk1KQkpQdWFJNThIOFgxZHc4eDI3emlZU3BaUGtFQkxLNXVCQzk3SjZMK05qUFRjZWdWaFFocw0KVmw4OTBIQ2NuN3VJM1ZaR3IwMHBIbklDRlJhV01qaUFURURYZVNXZGZwL2lQeVlBclFLQ0FRRUE3b1hORUpaYg0KdUIvbHJpQjhOVHQ1MG0zSExwVHg1VXVnd2JGUnIzSll1L1V1VmFyUnRxRW1pWEkza05GeHMxY3pSc3NVM085Sw0KQS9wT0Y1S3BUaTU3Y3V3MVZ6UnhTZDRKR3EzbHVkeWZGUnFGYzNiRGlTMnp4TFhTK3NFRjlhUnhsbWJFMVgvVA0KZWFZNnZzandYelMycUxGOUtjSjFuM05BcHJHV01mc2o4TTdabG9qTzBaanRtZWlSN3JpTTdLQmpVTHZsdFJ1bw0KbVhvV2FXWWF5VWR2dWlxbG5CdGZIUFZSVzdRVmJuSlBDR3RJTGxtYW1lZkRJOEVscnhNMHp3cFpqNFhEK0h2Rw0KdTRoNXR5dG5qQjJNL05RTzBONC9VMUx5YnVKV2lsc1Q3dnM3SHZRS3gwTTFqenZpNVdNNlh6UzRZTnd0MmlrTA0KWWFzeEt1NnBZOXFvcHdLQ0FRRUE2UzNmS3dqSVQ4MWg3eCtEeG82OUxjd1VaeWRDekwwbXN1SVFqL3h1T0tGSw0KU1lieEswMms5M2YvMGNlRVV2dzBpUjZKOVBSYzVNRlcxZFBHdml1cVc1NW5kcHFpU2N0dWJneDVPQWQrM2FqZA0KeDlwM0FJV3cveVplMDZBMkljSjJvT1BaSHdsdjVncExnekdFZlQzQnRUOExFYjNWZTV5QW1PZFZaWDVabDVUaA0KRkhTQytHNzZWV0xjVHVMc1FlY0xVOFhqcDNwSmxPTUhWZ3oyOVg3QTlGdTQ0VnpjbWVsVS9WbTFFd1dNQ2tQaw0KUWVlSERDRnBhOFVJL2hPSjdrQklQYUdKNDBQTlFTU0VudVB1bSs3THZHSThPNGtTbFFaQjFWM3BZN3FBV3FjNA0Kb01jOGViOWpOVjd3UHpjdGhuNmlPQk11UDFsTXlyejk4Y2luUjI0alN3S0NBUUJFNzV6RngzNzRweGRkalB2NA0KOHBpUnpiSjhid1crYkc0b3JOUGI3aU5oSjBwZDdnR3dVOERzaG5zeXVxV3UzR3Z3Y084MXIxN242V2E2ZjJPNQ0KT2N2cCtnU3NrSGFSajc5MzIzeUNqQlhhSnBFZFB0emlmN2Z1Q1ZMUnNBbkY1ZUlDUXU5dWVRUW9xM2RjL253aQ0KTi96Mm9sMTNQVUY3ZFBiaGRuL2ZNQ05DRExac1FGdnR6ZElWNGxhUzlQbWR4ZmtPTTAvL1dPQVFnMjJJeHI3Rg0KSDRWVis4OWpYN0hNajhZVXgrWk54bkc3RUM2TFh0QkUzT3ZVSUpXQWxQOTFPeHVKVkhMQUZSM3B3MWJTTHBROQ0KdGFpeXhhTUdrTVVpa3QySVdKZ0VZckJQS0lMOHZqR0RSNVJxTWpld2JrNUhoOWdsL2x5dUthQ2xlTEc4SThBSA0KSVFJUEFvSUJBRzVQd1MvK3E2VDFLTXVUUVNnQ0J3VlBjcWVLTDFQa2VCWlFWRDJKMGlzQVFzQ2VFaUhHVGJDMQ0KR0ZVSjZsUEg5S0taeS9JU1dJL3YxMEM1TzJCa0QrZmYvRnBqdFRyci9vWVphSTlWSEhPSW04TWNXd2ZvTjErOQ0KcTBhNm1HRklPZzdMTzhBdkdyemRTZlA2elE3aTFHMEdNaHBta0VRMk9iQWNZSTN2UkRzdHQzMlIwUlB1akljdw0KaWNEWUlhVGJ4TVFRN2k0ZzhBWjdrTkRvdVR4U2hyNFRWbGRuTXdXdEdRUHlHSE96UUJqckhXVUFQeWRCOXptQQ0Kc1V4aHVmTDRmalNKNDAyY21kR2prUW9LRXF1NlFMQVNXU1JoS0dWUDNIMHdQR1Z0cWFNNVVOVGU3SUU4UlpiTw0KSHlJSTNJU3dDOVl6WE1HallXellFOXI2YmdpZzFoa0NnZ0VBY09WbnpBRlJNQWhyc3JBTjVjTmdabS9VWUthVA0KVXozeFBKNStLVXp2b0w4a2t0VHgyVTVRempkenVlZmxiOVVDT1AveWp6TElnUlRhTnRKdjZVODRURUNWSVQyRA0KVUtIVkdlQ0hGUE5MZU9UbE5PTVVjOFo0SGw1Tzd4MjcwQXhXTTJndXBncUVNUGIxbnJnWGF2ekNDZ2lSU2lnZQ0KbUx6a0FpOElEYzduZkxPUXBjaGVNSG02TkNBcDRRZ1pFYkRaYmp6VUdrUTlRMGNlT0wwLy9JYzIwdmQ1a2pWbw0KTjI5dnJuYStCTW0rejJ3Q2FJSFZmNWlWbzhFdGxwN2E2OEJnQkpEUVVxTzh4M1hpMWhCWkxuWlNJSEFWYjZXLw0KaGd1UmVkRlJucXQ5QWhVdVN0ZlRzUExoUDlXNGN5bDd2QzcyZ3k4K0lkbTgwTkFCaGpaUE0zelF1QT09DQotLS0tLUVORCBSU0EgUFJJVkFURSBLRVktLS0tLQ==
          <<: *flowauth_env
      - image: postgres
        environment:
          POSTGRES_USER: flowauth
          POSTGRES_PASSWORD: flowauth
          POSTGRES_DB: flowauth
    environment:
      CYPRESS_baseUrl: http://localhost:80
      <<: *flowauth_env
    working_directory: /home/circleci/project/flowauth/frontend
    steps:
      - checkout:
          path: /home/circleci/project/
      - restore_cache:
          keys:
            - flowauth-deps-1-{{ checksum "package.json" }}
      - run:
          name: Cypress setup
          command: npm ci
      - save_cache:
          key: flowauth-deps-1-{{ checksum "package.json" }}
          # cache NPM modules and the folder with the Cypress binary
          paths:
            - ~/.npm
            - ~/.cache
      - run:
          name: Wait for backing db
          command: |
            npm install -g wait-on
            wait-on tcp:localhost:5432 -t 300000
      - run:
          name: Run Cypress end-to-end tests
          command: $(npm bin)/cypress run --record --reporter junit --reporter-options "mochaFile=results/flowauth-frontend.[hash].xml"
      - store_test_results:
          path: results
      - store_artifacts:
          path: frontend/cypress/videos
      - store_artifacts:
          path: frontend/cypress/screenshots

  run_flowclient_tests:
    docker:
      - image: circleci/python:3.7
    working_directory: /home/circleci/project/flowclient
    steps:
      - checkout:
          path: /home/circleci/project/
      - run: pipenv install --deploy --dev && pipenv run pip install -e .
      - run:
          name: Run API client unit tests
          command: |
            pipenv run pytest --junitxml=test_results/pytest/results.xml --cov=flowclient/ \
            --cov-report term --cov-report xml --durations=10
      - store_test_results:
          path: test_results
      - run: bash <(curl -s https://codecov.io/bash) -F flowclient_unit_tests

  build_docker_image:
    parameters:
      component:
        type: enum
        enum:
          ["flowmachine", "flowauth", "flowapi", "flowkit-examples", "flowetl"]
      component_path:
        type: string
    docker:
      - image: circleci/python:3.7
    working_directory: /home/circleci/project/
    steps:
      - checkout:
          path: /home/circleci/project/
      - attach_workspace:
          at: /home/circleci
      - setup_remote_docker
      - run:
          name: Log in to docker cloud
          command: docker login --username $DOCKER_CLOUD_USER --password $DOCKER_CLOUD_PASSWORD
      - run:
          name: Build <<parameters.component>> image
          command: |
            echo "Tagging as $CIRCLE_SHA1"
            docker build -t flowminder/<<parameters.component>>:$CIRCLE_SHA1 <<parameters.component_path>>
      - run:
          name: Push images to Docker cloud
          command: |
            docker push flowminder/<<parameters.component>>:$CIRCLE_SHA1

  run_flowetl_tests:
    machine:
      image: circleci/classic:201808-01
    environment:
      AIRFLOW_HOME: ./test_airflow_home
      TESTING: "true"
    working_directory: /home/circleci/project/flowetl
    steps:
      - checkout:
          path: /home/circleci/project/
      - restore_cache:
          key: flowetl-deps-1-{{ checksum "Pipfile.lock"}}
      - run:
          name: Install pipenv
          command: pip install --upgrade pip pipenv
      - run:
          name: Install python dependencies
          command: |
            pipenv install --deploy --dev
      - save_cache:
          key: flowetl-deps1-{{ checksum "Pipfile.lock" }}
          paths:
            - /home/circleci/.local/share/virtualenvs/
      - run:
          name: Set FLOWETL_TESTS_CONTAINER_TAG environment variable
          command: |
            echo "export FLOWETL_TESTS_CONTAINER_TAG=${CIRCLE_SHA1}" >> $BASH_ENV
      - run:
          name: run flowetl integration tests
          command: |
            pipenv run pytest --junit-xml=test_results/pytest/results_integration.xml ./tests
      - run:
          name: run etl module unit tests
          command: |
            pipenv run pytest --junit-xml=test_results/pytest/results_unit_etl_module.xml --cov=./etl/etl \
            --cov-report xml \
            --cov-report term-missing ./etl/tests
      - store_test_results:
          path: test_results
      - run: bash <(curl -s https://codecov.io/bash) -F flowetl_unit_tests

  integration_tests:
    executor:
      name: python_with_flowdb
      flowdb_image: "testdata"
    working_directory: /home/circleci/project/integration_tests
    steps:
      - checkout:
          path: /home/circleci/project/
      - attach_workspace:
          at: /home/circleci
      - run: *wait_for_flowdb
      - run:
          name: Run integration tests
          command: |
            PIPENV_DONT_LOAD_ENV=1 FLOWAPI_PORT=9090 pipenv run run-tests -sv --junitxml=test_results/pytest/results.xml --durations=10 \
            --cov=../flowmachine --cov=../flowclient --cov=../flowapi \
            --cov-report xml \
            --cov-report term
      - store_test_results:
          path: test_results
      - run: bash <(curl -s https://codecov.io/bash) -F integration_tests

  run_quickstart_tests:
    parameters:
      start_arguments:
        type: enum
        enum: ["", "examples smaller_data"]
        default: ""
    machine:
      image: circleci/classic:201808-01
    working_directory: /home/circleci/project
    steps:
      - checkout:
          path: /home/circleci/project/
      - run:
          name: Set GIT_REVISION environment variable
          command: |
            echo "export GIT_REVISION=${CIRCLE_SHA1}" >> $BASH_ENV
      - run: ./quick_start.sh <<parameters.start_arguments>>
      - run: ./quick_start.sh stop
      - run:
          name: Check all containers are down
          command: |
            RUNNING=`docker ps -q`
            if [[ "$RUNNING" != "" ]]
            then
              echo "Error: all containers should be down, but some are still running."
              exit 1
            fi

  build_docs:
    parameters:
      deploy:
        type: boolean
        default: false
    executor:
      name: python_with_flowdb
      flowdb_image: "synthetic-data"
      synthetic_data_generator: sql
      num_sites: 200
      num_cells: 1000
      num_subscribers: 50000
      num_days: 60
      num_calls: 20000
      num_sms: 20000
      num_tacs: 10000
      num_mds: 20000
      disaster_start_date: 2016-02-11
      disaster_end_date: 2016-03-01
    working_directory: /home/circleci/project/docs
    steps:
      - checkout:
          path: /home/circleci/project/
      - attach_workspace:
          at: /home/circleci/
      - restore_cache:
          key: flowkit-docs-deps1-{{ checksum "Pipfile.lock" }}
      - run:
          name: Install pandoc
          command: |
            wget https://github.com/jgm/pandoc/releases/download/1.19.2.1/pandoc-1.19.2.1-1-amd64.deb
            sudo dpkg -i pandoc-1.19.2.1-1-amd64.deb
      - run: pipenv install
      - run: *wait_for_flowdb
      - when:
          condition: << parameters.deploy >>
          steps:
            - run:
                name: Mkdocs Deploy
                # We set PIPENV_DONT_LOAD_ENV here to use env vars provided by circle, rather than in the
                # .env for local build usage
                command: |
                  PIPENV_DONT_LOAD_ENV=1 pipenv run deploy
      - unless:
          condition: << parameters.deploy >>
          steps:
            - run:
                name: Mkdocs Build
                # We set PIPENV_DONT_LOAD_ENV here to use env vars provided by circle, rather than in the
                # .env for local build usage
                command: |
                  PIPENV_DONT_LOAD_ENV=1 pipenv run build
                  zip -r flowkit-docs.zip flowkit-docs/*
            - store_artifacts:
                path: /home/circleci/project/docs/flowkit-docs.zip
                destination: docs
      - run:
          name: Copy postgres logs
          when: on_fail
          command: |
            sudo apt-get install postgresql-client
            psql postgresql://${POSTGRES_USER}:${POSTGRES_PASSWORD}@${FLOWDB_HOST}:${FLOWDB_PORT}/flowdb -c "CREATE TABLE postgres_log ( \
              log_time timestamp(3) with time zone, \
              user_name text, \
              database_name text, \
              process_id integer, \
              connection_from text, \
              session_id text, \
              session_line_num bigint, \
              command_tag text, \
              session_start_time timestamp with time zone, \
              virtual_transaction_id text, \
              transaction_id bigint, \
              error_severity text, \
              sql_state_code text, \
              message text, \
              detail text, \
              hint text, \
              internal_query text, \
              internal_query_pos integer, \
              context text, \
              query text, \
              query_pos integer, \
              location text, \
              application_name text, \
              PRIMARY KEY (session_id, session_line_num) \
            );"
            PG_LOGFILE=$(psql postgresql://${POSTGRES_USER}:${POSTGRES_PASSWORD}@${FLOWDB_HOST}:${FLOWDB_PORT}/flowdb -tc "SELECT pg_current_logfile();" | tr -d [:space:])
            psql postgresql://${POSTGRES_USER}:${POSTGRES_PASSWORD}@${FLOWDB_HOST}:${FLOWDB_PORT}/flowdb -c "COPY postgres_log FROM '$PG_LOGFILE' WITH csv;"
            psql postgresql://${POSTGRES_USER}:${POSTGRES_PASSWORD}@${FLOWDB_HOST}:${FLOWDB_PORT}/flowdb -c "COPY postgres_log TO STDOUT WITH csv;" > pg_log.csv
            zip pg_log.zip pg_log.csv
      - store_artifacts:
          path: /home/circleci/project/docs/pg_log.zip
          destination: pg_log
      - save_cache:
          key: flowkit-docs-deps1-{{ checksum "Pipfile.lock" }}
          paths:
            - /home/circleci/.local/share/virtualenvs/

  build_python_wheel:
    parameters:
      project_name:
        type: string
    docker: *base_docker
    working_directory: /home/circleci/project/<<parameters.project_name>>
    steps:
      - checkout:
          path: /home/circleci/project/
      - run:
          name: Building wheel for <<parameters.project_name>>
          command: python setup.py bdist_wheel
      - persist_to_workspace:
          root: /home/circleci/project
          paths:
            - <<parameters.project_name>>/dist
      - store_artifacts:
          path: /home/circleci/project/<<parameters.project_name>>/dist
          destination: wheel

  push_wheel:
    parameters:
      project_name:
        type: string
    docker: *base_docker
    steps:
      - attach_workspace:
          at: /home/circleci/
      - run:
          name: Upload <<parameters.project_name>> Wheel
          command: |
            pipenv install twine
            pipenv run twine upload /home/circleci/<<parameters.project_name>>/dist/*

  retag_images:
    parameters:
      tag:
        type: string
        default: "latest"
    docker:
      - image: circleci/python:3.7
    steps:
      - run:
          name: Install retagger
          command: wget -q https://github.com/joshdk/docker-retag/releases/download/0.0.2/docker-retag && sudo install docker-retag /usr/bin
      - run:
          name: Retag
          command: |
            export DOCKER_USER=$DOCKER_CLOUD_USER
            export DOCKER_PASS=$DOCKER_CLOUD_PASSWORD
            for IMAGE in flowapi flowmachine flowdb flowdb-synthetic-data flowdb-testdata flowauth flowkit-examples flowetl; do
              docker-retag flowminder/$IMAGE:$CIRCLE_SHA1 ${<< parameters.tag >>:-latest}
            done

workflows:
  run_build_pipeline:
    jobs:
      - run_token_generator_tests:
          <<: *run_always_org_context
      - build_flowdb:
          <<: *run_always_org_context
      - install_flowmachine_deps:
          <<: *run_always_org_context
      - run_flowkit_api_tests:
          <<: *run_always_org_context
      - run_flowclient_tests:
          <<: *run_always_org_context
      - run_flowauth_backend_tests:
          <<: *run_always_org_context
      - lint_python:
          requires:
            - install_flowmachine_deps
          <<: *run_always_org_context
      - lint_js:
          <<: *run_always_org_context
      - run_flowmachine_tests:
          requires:
            - build_flowdb
            - install_flowmachine_deps
          <<: *run_always_org_context
      - run_flowdbsynth_tests:
          name: synth_data_python_generator_tests
          synthetic_data_generator: python
          requires:
            - build_flowdb
          <<: *run_always_org_context
      - run_flowdbsynth_tests:
          name: synth_data_sql_generator_tests
          synthetic_data_generator: sql
          requires:
            - build_flowdb
          <<: *run_always_org_context
      - build_docker_image:
          name: build_examples
          component: flowkit-examples
          component_path: .
          <<: *run_always_org_context
      - build_docker_image:
          name: build_flowetl
          component: flowetl
          component_path: flowetl
          <<: *run_always_org_context
      - build_docker_image:
          name: build_flowmachine
          component: flowmachine
          component_path: flowmachine
          <<: *run_always_org_context
      - build_docs:
          name: build_docs
          requires:
            - install_flowmachine_deps
            - build_flowdb
          <<: *run_always_org_context
      - build_docker_image:
          name: build_flowauth
          component: flowauth
          component_path: flowauth
          <<: *run_always_org_context
      - build_docker_image:
          name: build_flowapi
          component: flowapi
          component_path: flowapi
          <<: *run_always_org_context
      - run_flowauth_end_to_end_tests:
          requires:
            - build_flowauth
          <<: *run_always_org_context
      - run_flowetl_tests:
          requires:
            - build_flowetl
            - build_flowdb
          <<: *run_always_org_context
      - build_python_wheel:
          name: build_flowclient_wheel
          project_name: flowclient
          requires:
            - install_flowmachine_deps
          <<: *run_always_org_context
      - build_python_wheel:
          name: build_flowmachine_wheel
          project_name: flowmachine
          requires:
            - install_flowmachine_deps
          <<: *run_always_org_context
      - run_quickstart_tests:
          name: test_quickstart
          requires: &quickstart_requirements
            - build_flowdb
            - build_flowapi
            - build_flowmachine
            - build_flowauth
            - build_flowetl
            - build_examples
          <<: *run_always_org_context
      - run_quickstart_tests:
          name: test_quickstart_examples_with_smaller_data
          start_arguments: "examples smaller_data"
          requires: *quickstart_requirements
          <<: *run_always_org_context
      #      # Synth data spinup with the 'large' data volume is very slow so not testing it right now on CI
      #      - run_quickstart_tests:
      #          name: test_quickstart_with_larger_data
      #          start_arguments: "larger_data"
      #          requires:
      #            *quickstart_requirements
      #          <<: *run_always_org_context
      - integration_tests:
          requires:
            - install_flowmachine_deps
            - build_flowdb
          <<: *run_always_org_context
      - retag_images:
          name: retag_master_branch
          requires: &retag_requirements
            - test_quickstart
            - test_quickstart_examples_with_smaller_data
<<<<<<< HEAD
            #            - test_quickstart_with_larger_data
=======
            # - test_quickstart_with_larger_data
>>>>>>> e9be424b
            - integration_tests
            - build_docs
            - run_flowkit_api_tests
            - run_flowauth_backend_tests
            - run_flowauth_end_to_end_tests
            - run_flowclient_tests
            - run_flowetl_tests
            - synth_data_python_generator_tests
            - synth_data_sql_generator_tests
            - build_flowmachine_wheel
            - build_flowclient_wheel
            - run_flowmachine_tests
          <<: *master_only_org_context
      - retag_images:
          name: retag_tagged_build
          requires: *retag_requirements
          tag: CIRCLE_TAG
          <<: *tag_only_org_context
      - push_wheel:
          name: push_flowclient_wheel
          project_name: flowclient
          requires:
            - retag_tagged_build
          <<: *tag_only_org_context
      - push_wheel:
          name: push_flowmachine_wheel
          project_name: flowmachine
          requires:
            - retag_tagged_build
          <<: *tag_only_org_context
      - build_docs:
          name: Deploy docs
          deploy: true
          requires:
            - retag_tagged_build
          <<: *tag_only_org_context<|MERGE_RESOLUTION|>--- conflicted
+++ resolved
@@ -100,10 +100,6 @@
       FLOWMACHINE_HOST: localhost
       FLOWMACHINE_PORT: 5555
       FLOWDB_HOST: localhost
-<<<<<<< HEAD
-=======
-      JWT_SECRET_KEY: secret
->>>>>>> e9be424b
       FLOWAPI_IDENTIFIER: TEST_SERVER
     docker:
       - image: circleci/python:3.7
@@ -928,11 +924,7 @@
           requires: &retag_requirements
             - test_quickstart
             - test_quickstart_examples_with_smaller_data
-<<<<<<< HEAD
-            #            - test_quickstart_with_larger_data
-=======
             # - test_quickstart_with_larger_data
->>>>>>> e9be424b
             - integration_tests
             - build_docs
             - run_flowkit_api_tests
