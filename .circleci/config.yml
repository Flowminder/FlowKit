version: 2.1

defaults:
  - &base_docker
    - image: cimg/python:3.8
      environment:
        FLOWDB_PORT: 5432
        MPLBACKEND: "agg"
  - &flowdb_env
    FLOWDB_PORT: 9000
    ORACLE_DB_PORT: 9002
    SYNTHETIC_DATA_DB_PORT: 5432
    FLOWDB_DATA_DIR: /home/circleci/database_data
    FLOWDB_INGESTION_DIR: /home/circleci/project/flowdb/tests/data
    POSTGRES_PASSWORD: flowflow
    POSTGRES_USER: flowdb
    FLOWMACHINE_FLOWDB_USER: flowmachine
    FLOWAPI_FLOWDB_USER: flowapi
    FLOWMACHINE_FLOWDB_PASSWORD: foo
    FLOWAPI_FLOWDB_PASSWORD: foo
  - &wait_for_flowdb
    name: Wait for flowdb to start
    command: |
      dockerize -wait tcp://localhost:5432 -timeout 10m
  - &run_always_org_context
    context: org-global
    filters:
      tags:
        only: /.*/
      branches:
        ignore: gh-pages
  - &master_only_org_context
    context: org-global
    filters:
      branches:
        only: master
  - &tag_only_org_context
    context: org-global
    filters:
      branches:
        ignore: /.*/
      tags:
        only: /.*/

  - &tag_and_master_only_org_context
    context: org-global
    filters:
      branches:
        only: master
      tags:
        only: /.*/

executors:
  python_with_flowdb: # Synthetic data generation execution environment
    parameters:
      python_version:
        type: enum
        enum: ["3.7", "3.8", "3.8.3", "3.8.5"]
        default: "3.8"
      flowdb_image:
        type: enum
        enum: ["synthetic-data", "testdata"]
        default: "testdata"
      synthetic_data_generator:
        type: enum
        enum: ["python", "sql"]
        default: "python"
      num_days:
        type: integer
        default: 3
      num_subscribers:
        type: integer
        default: 400
      num_cells:
        type: integer
        default: 100
      num_sites:
        type: integer
        default: 100
      num_sms:
        type: integer
        default: 0
      num_calls:
        type: integer
        default: 2000
      num_tacs:
        type: integer
        default: 1000
      num_mds:
        type: integer
        default: 0
      disaster_start_date:
        type: string
        default: "2015-01-01"
      disaster_end_date:
        type: string
        default: "2015-01-01"
    environment:
      POSTGRES_PASSWORD: flowflow
      MPLBACKEND: "agg"
      FLOWDB_PORT: 5432
      FLOWMACHINE_FLOWDB_PASSWORD: foo
      FLOWAPI_FLOWDB_PASSWORD: foo
      FLOWAPI_FLOWDB_USER: flowapi
      REDIS_PASSWORD: fm_redis
      SYNTHETIC_DATA_DB_PORT: 5432
      POSTGRES_USER: flowdb
      REDIS_HOST: "localhost"
      QUART_APP: "flowapi.main:create_app()"
      FLOWMACHINE_FLOWDB_USER: flowmachine
      LOG_DIRECTORY: "."
      FLOWMACHINE_HOST: localhost
      FLOWMACHINE_PORT: 5555
      FLOWDB_HOST: localhost
      FLOWAPI_IDENTIFIER: TEST_SERVER
    docker:
      - image: cimg/python:<<parameters.python_version>>
      - image: flowminder/flowdb-<<parameters.flowdb_image>>:$CIRCLE_SHA1
        environment:
          N_DAYS: <<parameters.num_days>>
          DISASTER_START: <<parameters.disaster_start_date>>
          DISASTER_END: <<parameters.disaster_end_date>>
          N_SUBSCRIBERS: <<parameters.num_subscribers>>
          N_CELLS: <<parameters.num_cells>>
          N_SITES: <<parameters.num_sites>>
          N_SMS: <<parameters.num_sms>>
          N_MDS: <<parameters.num_mds>>
          N_CALLS: <<parameters.num_calls>>
          N_TACS: <<parameters.num_tacs>>
          SYNTHETIC_DATA_GENERATOR: <<parameters.synthetic_data_generator>>
          FLOWMACHINE_FLOWDB_PASSWORD: foo
          FLOWAPI_FLOWDB_PASSWORD: foo
          POSTGRES_PASSWORD: flowflow
          SUBSCRIBERS_SEED: 12345
          CALLS_SEED: 22222
          CELLS_SEED: 99999
          OUTPUT_ROOT_DIR: "/docker-entrypoint-initdb.d"
          MAX_CPUS: 2
          MAX_WORKERS: 2
          MAX_WORKERS_PER_GATHER: 2
          SHARED_BUFFERS_SIZE: "1GB"
          EFFECTIVE_CACHE_SIZE: "1GB"
          STATS_TARGET: 100
      - image: bitnami/redis:latest
        environment:
          REDIS_PASSWORD: "fm_redis"

jobs:
  build_flowdb:
    machine:
      image: ubuntu-2004:202107-02
    working_directory: /home/circleci/project
    environment: *flowdb_env
    steps:
      - checkout
      - run:
          name: Set a common docker tag
          command: |
            echo "export SAFE_TAG=${CIRCLE_TAG:-$(echo -n $CIRCLE_BRANCH | md5sum | cut -d" " -f1)}"| tee -a $BASH_ENV /home/circleci/.env
      - attach_workspace:
          at: /home/circleci/

      - run:
          name: "Switch to Python v3.9.4"
          command: |
            pyenv versions
            pyenv global 3.9.4
      - run:
          name: Install pipenv
          command: pip install --upgrade pip pipenv virtualenv
      - run:
          name: Install python dependencies
          command: |
            PIPENV_PIPFILE=flowdb/tests/Pipfile pipenv install --deploy --dev
      - save_cache:
          key: flowdb-deps-1-{{ checksum "flowdb/tests/Pipfile.lock" }}
          paths:
            - /home/circleci/.local/share/virtualenvs/
      - run:
          name: Set additional environment variables
          command: |
            cat /home/circleci/.env >> $BASH_ENV
            echo "export FLOWDB_VERSION=$(git describe --tags --always)" | tee -a $BASH_ENV /home/circleci/.env
            echo 'export TAG_PREFIXES=(""  "testdata-" "synthetic-data-")' | tee -a $BASH_ENV /home/circleci/.env
            echo "export FLOWDB_RELEASE_DATE=$(git show -s --date=short-local --pretty=format:%cd -n1)"| tee -a $BASH_ENV /home/circleci/.env
      - run:
          name: Log in to docker cloud
          command: echo $DOCKER_CLOUD_PASSWORD | docker login --username $DOCKER_CLOUD_USER --password-stdin
      - run:
          name: Build main image
          command: |
            echo Building version $FLOWDB_VERSION
            echo Tagging as $SAFE_TAG and $CIRCLE_SHA1
            docker pull flowminder/flowdb:latest && export BUILD_CACHE_TAG=latest || true
            docker pull flowminder/flowdb:$SAFE_TAG && export BUILD_CACHE_TAG=$SAFE_TAG || true
            echo Using cache from $BUILD_CACHE_TAG
            DOCKER_BUILDKIT=1 docker build --progress plain --cache-from flowminder/flowdb:$BUILD_CACHE_TAG --build-arg FLOWDB_VERSION=$FLOWDB_VERSION \
              --build-arg FLOWDB_RELEASE_DATE=$FLOWDB_RELEASE_DATE -t flowminder/flowdb:$SAFE_TAG -t flowminder/flowdb:$CIRCLE_SHA1 -f flowdb.Dockerfile .
      - run:
          name: Test that not providing a superuser password causes the container to exit
          command: |
            if docker run -e FLOWMACHINE_FLOWDB_PASSWORD=foo -e FLOWAPI_FLOWDB_PASSWORD=foo flowminder/flowdb:$SAFE_TAG; then
                echo "Error: could run flowdb without superuser password."
                exit 1
            else
                echo "Correctly failed with no superuser password."
            fi
      - run:
          name: Create data dir
          command: |
            mkdir $FLOWDB_DATA_DIR
      - run:
          name: Launch flowdb
          command: |
            docker run --name flowdb --publish $FLOWDB_PORT:5432 --user $(id -u):$(id -g) --shm-size=1G --volume=${FLOWDB_DATA_DIR}:/var/lib/postgresql/data \
              --volume=${FLOWDB_INGESTION_DIR}:/ingestion:ro -e FLOWMACHINE_FLOWDB_PASSWORD=foo -e FLOWAPI_FLOWDB_PASSWORD=foo \
              -e MAX_CPUS=2 -e MAX_WORKERS=2 -e MAX_WORKERS_PER_GATHER=2 \
              -e POSTGRES_PASSWORD=$POSTGRES_PASSWORD \
              --detach flowminder/flowdb:$SAFE_TAG

            echo "Waiting for flowdb to be ready.."
            docker exec flowdb bash -c 'i=0;until [ $i -ge 24 ] || (pg_isready -h 127.0.0.1 -p 5432 -U flowdb);do let i=i+1; echo Waiting 10s; sleep 10;done'
            docker ps -a
            docker images -a
      - run:
          name: Run tests
          command: |
            cd flowdb/tests
            pipenv run pytest --junit-xml=../test_results/pytest/results.xml \
            --ignore=test_synthetic_data.py --ignore=test_oracle_fdw.py
      - store_test_results:
          path: flowdb/test_results
      - run:
          name: FlowDB Docker logs
          command: docker logs flowdb
          when: on_fail
      - run:
          name: Push images to Docker cloud
          command: |
            docker push flowminder/flowdb:${SAFE_TAG}
            docker push flowminder/flowdb:${CIRCLE_SHA1}
      - persist_to_workspace:
          root: /home/circleci/
          paths:
            - .env

  build_flowdb_oracle:
    machine: # Need to talk to the container, so must use machine per: https://circleci.com/docs/2.0/building-docker-images/#accessing-services
      image: ubuntu-2004:202107-02
    environment: *flowdb_env
    working_directory: /home/circleci/project
    steps:
      - checkout:
          path: /home/circleci/project/
      - run:
          name: "Switch to Python v3.9.4"
          command: |
            pyenv versions
            pyenv global 3.9.4
      - run:
          name: Install pipenv
          command: pip install --upgrade pip pipenv

      - attach_workspace:
          at: /home/circleci/
      - run:
          name: Build oracle_fdw image
          command: |
            echo Building oracle_fdw version $FLOWDB_VERSION
            echo Tagging as flowdb-oracle:$CIRCLE_SHA1
            DOCKER_BUILDKIT=1 docker build --build-arg ORACLE_BINARY_SOURCE=https://raw.githubusercontent.com/bumpx/oracle-instantclient/master \
              --build-arg CODE_VERSION=$CIRCLE_SHA1 -t flowminder/flowdb-oracle:$CIRCLE_SHA1 -f flowdb_oracle_fdw.Dockerfile .
      - run:
          name: Launch flowdb
          command: |
            docker run --name flowdb_oracle --shm-size=1G --publish $ORACLE_DB_PORT:5432 -e FLOWMACHINE_FLOWDB_PASSWORD=foo -e FLOWAPI_FLOWDB_PASSWORD=foo \
            -e POSTGRES_PASSWORD=$POSTGRES_PASSWORD \
             --detach flowminder/flowdb-oracle:$CIRCLE_SHA1
            echo "Waiting for flowdb with oracle_fdw to be ready.."
            docker exec flowdb_oracle bash -c 'i=0;until [ $i -ge 24 ] || (pg_isready -h 127.0.0.1 -p 5432);do let i=i+1; echo Waiting 10s; sleep 10;done'
            docker ps -a
            docker images -a
      - run:
          name: Run tests
          command: |
            cd flowdb/tests
            pipenv run pytest --junit-xml=../test_results/pytest/results.xml \
            test_oracle_fdw.py
      - store_test_results:
          path: flowdb/test_results
      - run:
          name: FlowDB-oracle Docker logs
          command: docker logs flowdb_oracle
          when: on_fail
      - run:
          name: Log in to docker cloud
          command: echo $DOCKER_CLOUD_PASSWORD | docker login --username $DOCKER_CLOUD_USER --password-stdin
      - run:
          name: Push images to Docker cloud
          command: |
            docker push flowminder/flowdb-oracle:${CIRCLE_SHA1}

  build_flowdb_testdata:
    docker:
      - image: cimg/python:3.7
    working_directory: /home/circleci/project
    steps:
      - checkout:
          path: /home/circleci/project/
      - setup_remote_docker:
          version: 20.10.7
      - attach_workspace:
          at: /home/circleci/
      - run:
          name: Log in to docker cloud
          command: echo $DOCKER_CLOUD_PASSWORD | docker login --username $DOCKER_CLOUD_USER --password-stdin
      - run:
          name: Build testdata image
          command: |
            echo Building testdata version $FLOWDB_VERSION
            echo Tagging as $CIRCLE_SHA1
            DOCKER_BUILDKIT=1 docker build --build-arg CODE_VERSION=$CIRCLE_SHA1 -t flowminder/flowdb-testdata:$CIRCLE_SHA1 -f flowdb_testdata.Dockerfile .
      - run:
          name: Push images to Docker cloud
          command: |
            docker push flowminder/flowdb-testdata:${CIRCLE_SHA1}

  build_flowdb_synthdata:
    docker:
      - image: cimg/python:3.7
    working_directory: /home/circleci/project
    steps:
      - checkout:
          path: /home/circleci/project/
      - setup_remote_docker:
          version: 20.10.7
      - attach_workspace:
          at: /home/circleci/
      - run:
          name: Log in to docker cloud
          command: echo $DOCKER_CLOUD_PASSWORD | docker login --username $DOCKER_CLOUD_USER --password-stdin
      - run:
          name: Build synth data image
          command: |
            echo Building flowdb-synthetic-data version $FLOWDB_VERSION
            echo Tagging as $CIRCLE_SHA1
            DOCKER_BUILDKIT=1 docker build --build-arg CODE_VERSION=$CIRCLE_SHA1 -t flowminder/flowdb-synthetic-data:$CIRCLE_SHA1 \
                -f flowdb_synthetic_data.Dockerfile .
      - run:
          name: Test that a data generator must be set for synth data
          command: |
            if docker run -e FLOWMACHINE_FLOWDB_PASSWORD=foo -e FLOWAPI_FLOWDB_PASSWORD=foo -e POSTGRES_PASSWORD=$POSTGRES_PASSWORD flowminder/flowdb-synthetic-data:$CIRCLE_SHA1; then
                echo "Error: could run flowdb-synthetic-data with no data generator selected."
                exit 1
            else
                echo "Correctly failed with no data generator selected"
            fi
      - run:
          name: Push images to Docker cloud
          command: |
            docker push flowminder/flowdb-synthetic-data:${CIRCLE_SHA1}


  install_flowmachine_deps:
    docker: *base_docker
    working_directory: /home/circleci/project
    steps:
      - checkout

      # Need to install graphviz and pygraphviz manually because it was removed from the Pipfile
      # (see https://github.com/Flowminder/FlowKit/issues/952)
      - run: cd flowmachine && sudo apt-get update && sudo apt-get install -y libgraphviz-dev graphviz && pipenv run pip install pygraphviz
      - run: cd flowmachine && pipenv install --dev --deploy && pipenv run pip install -e .
      - save_cache:
          key: flowmachine-deps-2-{{ checksum "flowmachine/Pipfile.lock" }}
          paths:
            - /home/circleci/.local/share/virtualenvs/flowmachine-caaCcVrN

  lint_python:
    docker: *base_docker
    working_directory: /home/circleci/project
    steps:
      - checkout

      - run:
          name: Linting files with black
          command: PIPENV_PIPFILE=flowmachine/Pipfile pipenv run black --check .

  lint_js:
    docker:
<<<<<<< HEAD
            - image: cimg/node:lts
=======
      - image: cimg/node:lts
>>>>>>> 13d057ad
    working_directory: /home/circleci/project/flowauth/frontend
    steps:
      - checkout:
          path: /home/circleci/project/

      - run:
          name: Install deps
          command: npm ci
      - save_cache:
          key: flowauth-deps-1-{{ checksum "package.json" }}
          # cache NPM modules and the folder with the Cypress binary
          paths:
            - ~/.npm
            - ~/.cache
      - run:
          name: Linting JS with prettier
          command: $(npm bin)/prettier --check "**/*.*(js|jsx|json)"

  run_flowmachine_tests:
    executor:
      name: python_with_flowdb
      flowdb_image: "testdata"
      num_days: 7
    working_directory: /home/circleci/project/flowmachine
    steps:
      - checkout:
          path: /home/circleci/project/
      - attach_workspace:
          at: /home/circleci/

      - run:
          name: Install graphviz
          command: sudo apt-get install -y xvfb libgraphviz-dev graphviz
      - run: *wait_for_flowdb
      - run:
          name: Run tests
          command: |
            pipenv run pytest \
                      --junit-xml=test_results/pytest/results.xml \
                      --cov flowmachine/ \
                      --cov-report xml \
                      --cov-report term \
                      --durations=50
      - store_test_results:
          path: test_results
      - run:
          name: Upload coverage
          command: |
                curl -s https://codecov.io/bash > codecov;
                VERSION=$(grep -o 'VERSION=\"[0-9\.]*\"' codecov | cut -d'"' -f2);
                for i in 1 256 512
                do
                  shasum -a $i -c --ignore-missing <(curl -s "https://raw.githubusercontent.com/codecov/codecov-bash/${VERSION}/SHA${i}SUM") ||
                  shasum -a $i -c <(curl -s "https://raw.githubusercontent.com/codecov/codecov-bash/${VERSION}/SHA${i}SUM")
                done
                bash codecov -F flowmachine_unit_tests
          when: always

  run_flowdbsynth_tests:
    parameters:
      synthetic_data_generator:
        type: enum
        enum: ["python", "sql"]
        default: "python"
    executor:
      name: python_with_flowdb
      flowdb_image: "synthetic-data"
      synthetic_data_generator: <<parameters.synthetic_data_generator>>
      python_version: "3.8"
    working_directory: /home/circleci/project/flowdb/tests
    steps:
      - checkout:
          path: /home/circleci/project/
      - run:
          name: install deps
          command: pipenv install --dev --deploy
      - run: *wait_for_flowdb
      - run:
          name: Run tests
          command: pipenv run pytest --junit-xml=../../test_results/pytest/results.xml test_synthetic_data.py
      - store_test_results:
          path: test_results

  run_token_generator_tests:
    docker:
      - image: cimg/python:3.8
    environment:
      FLOWAPI_IDENTIFIER: TEST_SERVER
    working_directory: /home/circleci/project/flowkit_jwt_generator
    steps:
      - checkout:
          path: /home/circleci/project/
      - run: pipenv install --deploy --dev
      - run:
          name: Run token generator unit tests
          command: |
            # Run tests twice in order to pick up coverage of pytest plugin
            pipenv run pytest --junitxml=test_results/pytest/results.xml \
                                    --cov=flowkit_jwt_generator/ \
                                    --cov-report term --cov-report xml --durations=10
            pipenv run pytest --junitxml=test_results/pytest/results.xml \
                        --cov=flowkit_jwt_generator/ \
                        --cov-report term --cov-report xml --durations=10 --cov-append
          environment:
            COV_CORE_SOURCE: flowkit_jwt_generator/
            COV_CORE_CONFIG: .coveragerc
            COV_CORE_DATAFILE: .coverage.eager
      - store_test_results:
          path: test_results
      - run: 
            name: Upload coverage
            command: |
                curl -s https://codecov.io/bash > codecov;
                VERSION=$(grep -o 'VERSION=\"[0-9\.]*\"' codecov | cut -d'"' -f2);
                for i in 1 256 512
                do
                  shasum -a $i -c --ignore-missing <(curl -s "https://raw.githubusercontent.com/codecov/codecov-bash/${VERSION}/SHA${i}SUM") ||
                  shasum -a $i -c <(curl -s "https://raw.githubusercontent.com/codecov/codecov-bash/${VERSION}/SHA${i}SUM")
                done
                bash codecov -F flowkit_jwt_generator_unit_tests

  run_flowkit_api_tests:
    docker:
      - image: cimg/python:3.8
        environment:
          FLOWAPI_IDENTIFIER: TEST_SERVER
    working_directory: /home/circleci/project/flowapi
    steps:
      - checkout:
          path: /home/circleci/project/
      - run: pipenv install --deploy --dev
      - run:
          name: Run API unit tests
          command: |
            pipenv run python -m pytest --junitxml=test_results/pytest/results.xml --cov=flowapi/ \
             --cov-report term --cov-report xml --durations=10
      - store_test_results:
          path: test_results
      - run: 
            name: Upload coverage
            command: |
                curl -s https://codecov.io/bash > codecov;
                VERSION=$(grep -o 'VERSION=\"[0-9\.]*\"' codecov | cut -d'"' -f2);
                for i in 1 256 512
                do
                  shasum -a $i -c --ignore-missing <(curl -s "https://raw.githubusercontent.com/codecov/codecov-bash/${VERSION}/SHA${i}SUM") ||
                  shasum -a $i -c <(curl -s "https://raw.githubusercontent.com/codecov/codecov-bash/${VERSION}/SHA${i}SUM")
                done
                bash codecov -F flowapi_unit_tests

  run_flowauth_backend_tests:
    docker:
      - image: cimg/python:3.8
    environment: &flowauth_env
      FLOWAUTH_FERNET_KEY: "XU-J5xNOtkaUKAoqWT7_VoT3zk2OTuoqKPBN3l0pOFg="
      FLASK_APP: flowauth
      FLOWAUTH_DB_PASSWORD: flowauth
      FLOWAPI_IDENTIFIER: TEST_SERVER
      FLOWAUTH_ADMIN_PASSWORD: DUMMY_PASSWORD
      FLOWAUTH_ADMIN_USERNAME: TEST_ADMIN
      SECRET_KEY: secret
      FLOWAUTH_LOG_LEVEL: debug
      FLOWAUTH_CACHE_BACKEND: memory
    working_directory: /home/circleci/project/flowauth
    steps:
      - checkout:
          path: /home/circleci/project/
      - run: pipenv install --deploy --dev
      - run:
          name: Run backend unit tests
          command: |
            pipenv run pytest --junitxml=test_results/pytest/results.xml --cov=backend/flowauth/ \
             --cov-report term --cov-report xml --durations=10
      - store_test_results:
          path: test_results
      - run: 
            name: Upload coverage
            command: |
                curl -s https://codecov.io/bash > codecov;
                VERSION=$(grep -o 'VERSION=\"[0-9\.]*\"' codecov | cut -d'"' -f2);
                for i in 1 256 512
                do
                  shasum -a $i -c --ignore-missing <(curl -s "https://raw.githubusercontent.com/codecov/codecov-bash/${VERSION}/SHA${i}SUM") ||
                  shasum -a $i -c <(curl -s "https://raw.githubusercontent.com/codecov/codecov-bash/${VERSION}/SHA${i}SUM")
                done
                bash codecov -F flowauth_unit_tests

  run_flowauth_end_to_end_tests:
    docker:
      - image: cypress/base:14
      - image: flowminder/flowauth:$CIRCLE_SHA1
        environment:
          DB_URI: postgresql://flowauth:{}@localhost:5432/flowauth
          DEMO_MODE: true
          # The private key needs to be explicitly provided here where elsewhere it comes from the circle project config. Unfortunately, those settings don't get passed to secondary containers, and we can't interpolate in the config file
          PRIVATE_JWT_SIGNING_KEY: LS0tLS1CRUdJTiBSU0EgUFJJVkFURSBLRVktLS0tLQ0KTUlJSkp3SUJBQUtDQWdFQTJVS0ZGOHNObnNMc3g3cXRTUFBjTnFyRTVMd0pPeWlLZFI2emd3NlloMk9DVHU3SQ0KNGY4b2Fpdk5KWWNuNElGMzRlUnFSemRURldaeEJwS2VKQnJHa1UyKzVCbVNneERFbEJxVWxBQ1B2eHNVV2lheQ0Kd2l3REZRdHEvakd6K3BabitCU09DK3V0VmM4alpiUWhWRVFDRi9nckk3eTZpUHBWYk01Tjkva0FPQS9kYi9ESQ0KbHRpaG9sQ1cvU3pmRzMzckx4U3phS215dm9BREl6Q01iWnJCQVJ6Y21ibzVyT1dyWEdtUldTSXhlMTRscnl1bg0KeEZIVzZNZkQ0RmhsZHV0S2RKSFBrQWp5ZDJacU03U3dUL1NGeXc2L3paeEpyeUtNbmNwbm1GZ2JpMEtwdG5CUQ0KaVpCTm5CQzlpK24wNFlqUzBtaHZkT2VTTHRiS05nUktzM0dqWWkwVXhSdy9WTXRPcGJCVStSM0dDVVFlZWE1Vw0KR3l4NmJuQmM3V3RCL014TEVNVTlRMXI1TEtwTDlNZXd3cUdzV2FGOEw5NGMvQklFek9Vdkx2bS9XYTk0QWhQQw0KT2d4cXBBM0tyait5QmdNeGp2NVdmQU53eHcxYnVIQ09INTAyME51dmF4RjVjejJVaDlQSDZma0MzaUFCenNkVg0KbGY2cVJEK2pGY2N4S0lqWU5WeXJHcmFySzJHc1k1OEJKYmJuOFp6WCtWMmtsN2FmeDJPZHJCd1dacFMySnFFNw0KWGZCOXZhR0lELzhhQ0xXN2wzRDUvVHNYTDNSMnUwaHRUNjNmMk5sc0FwWnFiRDk5WnZpbVlBWVNYL2VCRUlVVw0KK2FtQkhNaG5jRytVckIvb2ZBUkpKOFlOWHlmRDM3UzdpWlU4M2grOVU3UzN1YzR3bFUwZDh1N2dQZTBDQXdFQQ0KQVFLQ0FnQmtiR2dDd0h2eU41MmxFTGZLY2RZSGV0WDUrS1Mzc0p5WFdIS1hrS2FXWmp1MGFwRjJUVEFNSzJUdg0KQk5NODVmdFk4ZkRpTEVOK0w5VHN1ZGJaVDNzYmJQbGdqQ1Y1NmNWRHhDbUxZOXNOOWVGcGJsdlFmdkdKeDdaVA0KK3Z0N1NBeVUwa042WlJ6QS9qY1phckxCTlpKV0xBTWN5TDdjVkFJcWdnM3VJaTJrdkVpWjFvMlJsRjdhSFRBOQ0KcElFWVB4TDN0elRhbXg0aENpRHBJaWEyL3dKWmxsS3R5RE9pcEtLWjI3NHdtaXFQSU15QWRNaGVhWW5TSFl4Lw0KNWJ3NHhMZXN2RDFhRVppcDhqQUM2SEZhOCtib0hsQXdKUjYyRWwwM0Ruam1KVXZPQ2lsU1NBWWlJQTZQcGZsSA0KZEFRYVA5bGJJcVRxUDZRRmZJa0pnT0JhbzV0bUN2RVB3N3luN1pmVEdUVG5sM3JFRFZmZWIvYXJYMHVyYU5VWA0KUEZHcm9LSThkZEY1Ti9uQlFaU0pLL0pkUkMxUDBaUlM4WGlLMGNPYjh0L2F5UGF2alRlT1NWQUVKMnI3UGlKMA0KMWJ6b21MZWtDTWdrSkxhU2VQQzJkYjRVQ1NVNkhzcnRPSVFaVEJKNVcwREI4a3NZamlUWUhBaWlUaVI4aXdjbg0KeXRpMTlVYmg4OEVsajZSRHA5b0RjbHJCN21QV0JoNG9vRVI1NVVzVENPd2NZQ2VVVW1zaHNzNGV3czJ6d0crcw0KTVU5R2t3aEphWk1KQkpQdWFJNThIOFgxZHc4eDI3emlZU3BaUGtFQkxLNXVCQzk3SjZMK05qUFRjZWdWaFFocw0KVmw4OTBIQ2NuN3VJM1ZaR3IwMHBIbklDRlJhV01qaUFURURYZVNXZGZwL2lQeVlBclFLQ0FRRUE3b1hORUpaYg0KdUIvbHJpQjhOVHQ1MG0zSExwVHg1VXVnd2JGUnIzSll1L1V1VmFyUnRxRW1pWEkza05GeHMxY3pSc3NVM085Sw0KQS9wT0Y1S3BUaTU3Y3V3MVZ6UnhTZDRKR3EzbHVkeWZGUnFGYzNiRGlTMnp4TFhTK3NFRjlhUnhsbWJFMVgvVA0KZWFZNnZzandYelMycUxGOUtjSjFuM05BcHJHV01mc2o4TTdabG9qTzBaanRtZWlSN3JpTTdLQmpVTHZsdFJ1bw0KbVhvV2FXWWF5VWR2dWlxbG5CdGZIUFZSVzdRVmJuSlBDR3RJTGxtYW1lZkRJOEVscnhNMHp3cFpqNFhEK0h2Rw0KdTRoNXR5dG5qQjJNL05RTzBONC9VMUx5YnVKV2lsc1Q3dnM3SHZRS3gwTTFqenZpNVdNNlh6UzRZTnd0MmlrTA0KWWFzeEt1NnBZOXFvcHdLQ0FRRUE2UzNmS3dqSVQ4MWg3eCtEeG82OUxjd1VaeWRDekwwbXN1SVFqL3h1T0tGSw0KU1lieEswMms5M2YvMGNlRVV2dzBpUjZKOVBSYzVNRlcxZFBHdml1cVc1NW5kcHFpU2N0dWJneDVPQWQrM2FqZA0KeDlwM0FJV3cveVplMDZBMkljSjJvT1BaSHdsdjVncExnekdFZlQzQnRUOExFYjNWZTV5QW1PZFZaWDVabDVUaA0KRkhTQytHNzZWV0xjVHVMc1FlY0xVOFhqcDNwSmxPTUhWZ3oyOVg3QTlGdTQ0VnpjbWVsVS9WbTFFd1dNQ2tQaw0KUWVlSERDRnBhOFVJL2hPSjdrQklQYUdKNDBQTlFTU0VudVB1bSs3THZHSThPNGtTbFFaQjFWM3BZN3FBV3FjNA0Kb01jOGViOWpOVjd3UHpjdGhuNmlPQk11UDFsTXlyejk4Y2luUjI0alN3S0NBUUJFNzV6RngzNzRweGRkalB2NA0KOHBpUnpiSjhid1crYkc0b3JOUGI3aU5oSjBwZDdnR3dVOERzaG5zeXVxV3UzR3Z3Y084MXIxN242V2E2ZjJPNQ0KT2N2cCtnU3NrSGFSajc5MzIzeUNqQlhhSnBFZFB0emlmN2Z1Q1ZMUnNBbkY1ZUlDUXU5dWVRUW9xM2RjL253aQ0KTi96Mm9sMTNQVUY3ZFBiaGRuL2ZNQ05DRExac1FGdnR6ZElWNGxhUzlQbWR4ZmtPTTAvL1dPQVFnMjJJeHI3Rg0KSDRWVis4OWpYN0hNajhZVXgrWk54bkc3RUM2TFh0QkUzT3ZVSUpXQWxQOTFPeHVKVkhMQUZSM3B3MWJTTHBROQ0KdGFpeXhhTUdrTVVpa3QySVdKZ0VZckJQS0lMOHZqR0RSNVJxTWpld2JrNUhoOWdsL2x5dUthQ2xlTEc4SThBSA0KSVFJUEFvSUJBRzVQd1MvK3E2VDFLTXVUUVNnQ0J3VlBjcWVLTDFQa2VCWlFWRDJKMGlzQVFzQ2VFaUhHVGJDMQ0KR0ZVSjZsUEg5S0taeS9JU1dJL3YxMEM1TzJCa0QrZmYvRnBqdFRyci9vWVphSTlWSEhPSW04TWNXd2ZvTjErOQ0KcTBhNm1HRklPZzdMTzhBdkdyemRTZlA2elE3aTFHMEdNaHBta0VRMk9iQWNZSTN2UkRzdHQzMlIwUlB1akljdw0KaWNEWUlhVGJ4TVFRN2k0ZzhBWjdrTkRvdVR4U2hyNFRWbGRuTXdXdEdRUHlHSE96UUJqckhXVUFQeWRCOXptQQ0Kc1V4aHVmTDRmalNKNDAyY21kR2prUW9LRXF1NlFMQVNXU1JoS0dWUDNIMHdQR1Z0cWFNNVVOVGU3SUU4UlpiTw0KSHlJSTNJU3dDOVl6WE1HallXellFOXI2YmdpZzFoa0NnZ0VBY09WbnpBRlJNQWhyc3JBTjVjTmdabS9VWUthVA0KVXozeFBKNStLVXp2b0w4a2t0VHgyVTVRempkenVlZmxiOVVDT1AveWp6TElnUlRhTnRKdjZVODRURUNWSVQyRA0KVUtIVkdlQ0hGUE5MZU9UbE5PTVVjOFo0SGw1Tzd4MjcwQXhXTTJndXBncUVNUGIxbnJnWGF2ekNDZ2lSU2lnZQ0KbUx6a0FpOElEYzduZkxPUXBjaGVNSG02TkNBcDRRZ1pFYkRaYmp6VUdrUTlRMGNlT0wwLy9JYzIwdmQ1a2pWbw0KTjI5dnJuYStCTW0rejJ3Q2FJSFZmNWlWbzhFdGxwN2E2OEJnQkpEUVVxTzh4M1hpMWhCWkxuWlNJSEFWYjZXLw0KaGd1UmVkRlJucXQ5QWhVdVN0ZlRzUExoUDlXNGN5bDd2QzcyZ3k4K0lkbTgwTkFCaGpaUE0zelF1QT09DQotLS0tLUVORCBSU0EgUFJJVkFURSBLRVktLS0tLQ==
          <<: *flowauth_env
          FLOWAUTH_CACHE_BACKEND: FILE
      - image: postgres
        environment:
          POSTGRES_USER: flowauth
          POSTGRES_PASSWORD: flowauth
          POSTGRES_DB: flowauth
    environment:
      CYPRESS_baseUrl: http://localhost:80
      <<: *flowauth_env
    working_directory: /home/circleci/project/flowauth/frontend
    steps:
      - checkout:
          path: /home/circleci/project/

      - run:
          name: Cypress setup
          command: npm ci
      - save_cache:
          key: flowauth-deps-1-{{ checksum "package.json" }}
          # cache NPM modules and the folder with the Cypress binary
          paths:
            - ~/.npm
            - ~/.cache
      - run:
          name: Wait for backing db
          command: |
            npm install -g wait-on
            wait-on tcp:localhost:5432 -t 300000
      - run:
          name: Run Cypress end-to-end tests
          command: DEBUG="cypress:*" $(npm bin)/cypress run --record --reporter junit --reporter-options "mochaFile=results/flowauth-frontend.[hash].xml"
      - store_test_results:
          path: results
      - store_artifacts:
          path: frontend/cypress/videos
      - store_artifacts:
          path: frontend/cypress/screenshots

  run_flowclient_tests:
    docker:
      - image: cimg/python:3.8
    working_directory: /home/circleci/project/flowclient
    steps:
      - checkout:
          path: /home/circleci/project/
      - run: pipenv install --deploy --dev && pipenv run pip install -e .
      - run:
          name: Run API client unit tests
          command: |
            pipenv run pytest --junitxml=test_results/pytest/results.xml --cov=flowclient/ \
            --cov-report term --cov-report xml --durations=10
      - store_test_results:
          path: test_results
      - run: 
            name: Upload coverage
            command: |
                curl -s https://codecov.io/bash > codecov;
                VERSION=$(grep -o 'VERSION=\"[0-9\.]*\"' codecov | cut -d'"' -f2);
                for i in 1 256 512
                do
                  shasum -a $i -c --ignore-missing <(curl -s "https://raw.githubusercontent.com/codecov/codecov-bash/${VERSION}/SHA${i}SUM") ||
                  shasum -a $i -c <(curl -s "https://raw.githubusercontent.com/codecov/codecov-bash/${VERSION}/SHA${i}SUM")
                done
                bash codecov -F flowclient_unit_tests

  run_autoflow_tests:
    docker:
      - image: cimg/python:3.8.5
    working_directory: /home/circleci/project/autoflow
    steps:
      - checkout:
          path: /home/circleci/project/

      - run: &install_autoflow_deps
          name: Install non-python autoflow dependencies
          command: |
            sudo apt-get update --allow-releaseinfo-change && sudo apt-get install -y postgresql pandoc ruby
            sudo gem install bundler
            bundle install
      - run:
          name: Install python dependencies
          command: |
            pipenv install --deploy --dev
      - save_cache:
          key: autoflow-deps-1-{{ checksum "Pipfile.lock" }}
          paths:
            - /home/circleci/.local/share/virtualenvs/
      - run:
          name: Run autoflow unit tests
          command: |
            pipenv run python -m pytest --junitxml=test_results/pytest/results.xml --cov=./ \
             --cov-report term --cov-report xml --durations=10
      - store_test_results:
          path: test_results
      - run: 
            name: Upload coverage
            command: |
                curl -s https://codecov.io/bash > codecov;
                VERSION=$(grep -o 'VERSION=\"[0-9\.]*\"' codecov | cut -d'"' -f2);
                for i in 1 256 512
                do
                  shasum -a $i -c --ignore-missing <(curl -s "https://raw.githubusercontent.com/codecov/codecov-bash/${VERSION}/SHA${i}SUM") ||
                  shasum -a $i -c <(curl -s "https://raw.githubusercontent.com/codecov/codecov-bash/${VERSION}/SHA${i}SUM")
                done
                bash codecov -F autoflow_unit_tests

  build_docker_image:
    parameters:
      component:
        type: enum
        enum:
          ["flowmachine", "flowauth", "flowapi", "flowkit-examples", "flowetl", "autoflow"]
      component_path:
        type: string
    machine:
      image: ubuntu-2004:202107-02
    working_directory: /home/circleci/project/
    steps:
      - checkout:
          path: /home/circleci/project/
      - attach_workspace:
          at: /home/circleci
      - run: sudo apt update && sudo apt install docker-ce
      - run:
          name: Log in to docker cloud
          command: docker login --username $DOCKER_CLOUD_USER --password $DOCKER_CLOUD_PASSWORD
      - run:
          name: Build <<parameters.component>> image
          command: |
            echo "Tagging as $CIRCLE_SHA1"
            export SOURCE_VERSION=$(git describe --tags --dirty --always | sed s/"-"/"+"/ | sed s/"-"/"."/g)
            DOCKER_BUILDKIT=1 docker build --build-arg SOURCE_VERSION=$SOURCE_VERSION -t flowminder/<<parameters.component>>:$CIRCLE_SHA1 -f <<parameters.component_path>>.Dockerfile .
      - run:
          name: Push images to Docker cloud
          command: |
            docker push flowminder/<<parameters.component>>:$CIRCLE_SHA1

  run_flowetl_unit_tests:
    docker:
      - image: cimg/python:3.8
    working_directory: /home/circleci/project/flowetl
    steps:
      - checkout:
          path: /home/circleci/project/

      - run:
          name: Install pipenv
          command: pip install --upgrade pipenv
      - run:
          name: Install python dependencies
          command: |
            pipenv install --deploy --dev
      - save_cache:
          key: flowetl-unit-deps-1-{{ checksum "Pipfile.lock" }}
          paths:
            - /home/circleci/.local/share/virtualenvs/
      - run:
          name: run flowetl module unit tests
          command: |
            pipenv run pytest --junit-xml=test_results/pytest/results_unit_etl_module.xml --cov=flowetl \
            --cov-report xml \
            --cov-report term-missing ./tests/unit
      - store_test_results:
          path: test_results
      - run: 
            name: Upload coverage
            command: |
                curl -s https://codecov.io/bash > codecov;
                VERSION=$(grep -o 'VERSION=\"[0-9\.]*\"' codecov | cut -d'"' -f2);
                for i in 1 256 512
                do
                  shasum -a $i -c --ignore-missing <(curl -s "https://raw.githubusercontent.com/codecov/codecov-bash/${VERSION}/SHA${i}SUM") ||
                  shasum -a $i -c <(curl -s "https://raw.githubusercontent.com/codecov/codecov-bash/${VERSION}/SHA${i}SUM")
                done
                bash codecov -F flowetl_unit_tests

  run_flowetl_integration_tests:
    machine:
      image: ubuntu-2004:202107-02
    environment:
      AIRFLOW_HOME: ./test_airflow_home
      FLOWETL_RUNTIME_CONFIG: "testing"
    working_directory: /home/circleci/project/flowetl
    steps:
      - checkout:
          path: /home/circleci/project/

      - run:
          name: Set python version
          command: |
            pyenv versions
            pyenv global 3.9.4
      - run:
          name: Install pipenv
          command: pip install --upgrade pip pipenv
      - run:
          name: Install python dependencies
          command: |
            pipenv install --deploy --dev
      - run:
          name: Install postgresql
          command: |
            sudo apt-get update && sudo apt-get install -y postgresql
      - save_cache:
          key: flowetl-deps-1-{{ checksum "Pipfile.lock" }}
          paths:
            - /home/circleci/.local/share/virtualenvs/
      - run:
          name: Set FLOWETL_TESTS_CONTAINER_TAG environment variable
          command: |
            echo "export FLOWETL_TESTS_CONTAINER_TAG=${CIRCLE_SHA1}" >> $BASH_ENV
      - run:
          name: run flowetl integration tests
          command: |
            pipenv run pytest --junit-xml=test_results/pytest/results_integration.xml --durations=10 ./tests/integration
      - store_test_results:
          path: test_results

  integration_tests:
    parameters:
      pytest_selector:
        type: string
    executor:
      name: python_with_flowdb
      flowdb_image: "testdata"
      python_version: "3.8.5"
    working_directory: /home/circleci/project/integration_tests
    steps:
      - checkout:
          path: /home/circleci/project/
      - attach_workspace:
          at: /home/circleci

      - run: *install_autoflow_deps
      - run: pipenv install --deploy --dev
      - save_cache:
          key: integration-test-deps-1-{{ checksum "Pipfile.lock" }}
          paths:
            - /home/circleci/.local/share/virtualenvs/
      - run: *wait_for_flowdb
      - run:
          name: Run integration tests
          command: |
            PIPENV_DONT_LOAD_ENV=1 FLOWAPI_PORT=9090 pipenv run pytest -sv --junitxml=test_results/pytest/results.xml --durations=10 \
            --cov=../flowmachine --cov=../flowclient --cov=../flowapi --cov=../autoflow \
            --cov-report xml \
            --cov-report term \
            -k "<<parameters.pytest_selector>>"
      - store_test_results:
          path: test_results
      - run: 
            name: Upload coverage
            command: |
                curl -s https://codecov.io/bash > codecov;
                VERSION=$(grep -o 'VERSION=\"[0-9\.]*\"' codecov | cut -d'"' -f2);
                for i in 1 256 512
                do
                  shasum -a $i -c --ignore-missing <(curl -s "https://raw.githubusercontent.com/codecov/codecov-bash/${VERSION}/SHA${i}SUM") ||
                  shasum -a $i -c <(curl -s "https://raw.githubusercontent.com/codecov/codecov-bash/${VERSION}/SHA${i}SUM")
                done
                bash codecov -F integration_tests

  run_quickstart_tests:
    parameters:
      start_arguments:
        type: enum
        enum: ["", "examples smaller_data"]
        default: ""
    machine:
      image: ubuntu-2004:202107-02
    working_directory: /home/circleci/project
    steps:
      - checkout:
          path: /home/circleci/project/
      - run:
          name: Set GIT_REVISION environment variable
          command: |
            echo "export GIT_REVISION=${CIRCLE_SHA1}" >> $BASH_ENV
      - run: ./quick_start.sh <<parameters.start_arguments>>
      - run: ./quick_start.sh stop
      - run:
          name: Check all containers are down
          command: |
            RUNNING=`docker ps -q`
            if [[ "$RUNNING" != "" ]]
            then
              echo "Error: all containers should be down, but some are still running."
              exit 1
            fi

  build_docs:
    parameters:
      deploy:
        type: boolean
        default: false
    executor:
      name: python_with_flowdb
      flowdb_image: "synthetic-data"
      synthetic_data_generator: sql
      num_sites: 200
      num_cells: 1000
      num_subscribers: 50000
      num_days: 60
      num_calls: 20000
      num_sms: 20000
      num_tacs: 10000
      num_mds: 20000
      disaster_start_date: 2016-02-11
      disaster_end_date: 2016-03-01
    working_directory: /home/circleci/project/docs
    steps:
      - checkout:
          path: /home/circleci/project/
      - attach_workspace:
          at: /home/circleci/

      - run:
          name: Install pandoc
          command: |
            wget https://github.com/jgm/pandoc/releases/download/1.19.2.1/pandoc-1.19.2.1-1-amd64.deb
            sudo dpkg -i pandoc-1.19.2.1-1-amd64.deb
      - run: pipenv install --dev
      - run: *wait_for_flowdb
      - run:
          name: Start flowmachine
          command: FLOWMACHINE_LOG_LEVEL=debug pipenv run flowmachine
          background: true
      - run:
          name: Start flowapi
          command: FLOWAPI_LOG_LEVEL=debug pipenv run hypercorn --bind 0.0.0.0:9090 "flowapi.main:create_app()"
          background: true
      - run:
          name: Wait for FlowMachine and FlowAPI
          command: |
            (i=0; until { [ $i -ge 60 ] && exit_status=1; } || { (netstat -an | grep -q $FLOWMACHINE_PORT) && exit_status=0; } ; do let i=i+1; echo Waiting 1s; sleep 1; done; exit $exit_status) || (>&2 echo "FlowMachine failed to start" && exit 1)
            echo "FlowMachine ready"
            (i=0; until { [ $i -ge 60 ] && exit_status=1; } || { (curl -s http://localhost:9090/api/0/spec/openapi.json > /dev/null) && exit_status=0; } ; do let i=i+1; echo Waiting 1s; sleep 1; done; exit $exit_status) || (>&2 echo "FlowAPI failed to start" && exit 1)
            echo "FlowAPI ready"
      - when:
          condition: << parameters.deploy >>
          steps:
            - run:
                name: Mkdocs Deploy
                # We set PIPENV_DONT_LOAD_ENV here to use env vars provided by circle, rather than in the
                # .env for local build usage
                command: |
                  PIPENV_DONT_LOAD_ENV=1 pipenv run deploy
      - unless:
          condition: << parameters.deploy >>
          steps:
            - run:
                name: Mkdocs Build
                # We set PIPENV_DONT_LOAD_ENV here to use env vars provided by circle, rather than in the
                # .env for local build usage
                command: |
                  PIPENV_DONT_LOAD_ENV=1 pipenv run build
                  zip -r flowkit-docs.zip flowkit-docs/*
            - store_artifacts:
                path: /home/circleci/project/docs/flowkit-docs.zip
                destination: docs
      - run:
          name: Copy postgres logs
          when: on_fail
          command: |
            sudo apt-get install postgresql-client
            psql postgresql://${POSTGRES_USER}:${POSTGRES_PASSWORD}@${FLOWDB_HOST}:${FLOWDB_PORT}/flowdb -c "CREATE TABLE postgres_log ( \
              log_time timestamp(3) with time zone, \
              user_name text, \
              database_name text, \
              process_id integer, \
              connection_from text, \
              session_id text, \
              session_line_num bigint, \
              command_tag text, \
              session_start_time timestamp with time zone, \
              virtual_transaction_id text, \
              transaction_id bigint, \
              error_severity text, \
              sql_state_code text, \
              message text, \
              detail text, \
              hint text, \
              internal_query text, \
              internal_query_pos integer, \
              context text, \
              query text, \
              query_pos integer, \
              location text, \
              application_name text, \
              PRIMARY KEY (session_id, session_line_num) \
            );"
            PG_LOGFILE=$(psql postgresql://${POSTGRES_USER}:${POSTGRES_PASSWORD}@${FLOWDB_HOST}:${FLOWDB_PORT}/flowdb -tc "SELECT pg_current_logfile();" | tr -d [:space:])
            psql postgresql://${POSTGRES_USER}:${POSTGRES_PASSWORD}@${FLOWDB_HOST}:${FLOWDB_PORT}/flowdb -c "COPY postgres_log FROM '$PG_LOGFILE' WITH csv;"
            psql postgresql://${POSTGRES_USER}:${POSTGRES_PASSWORD}@${FLOWDB_HOST}:${FLOWDB_PORT}/flowdb -c "COPY postgres_log TO STDOUT WITH csv;" > pg_log.csv
            zip pg_log.zip pg_log.csv
      - store_artifacts:
          path: /home/circleci/project/docs/pg_log.zip
          destination: pg_log
      - save_cache:
          key: flowkit-docs-deps1-{{ checksum "Pipfile.lock" }}
          paths:
            - /home/circleci/.local/share/virtualenvs/

  build_python_wheel:
    parameters:
      project_name:
        type: string
    docker: *base_docker
    working_directory: /home/circleci/project/<<parameters.project_name>>
    steps:
      - checkout:
          path: /home/circleci/project/
      - run:
          name: Building wheel for <<parameters.project_name>>
          command: python setup.py bdist_wheel
      - persist_to_workspace:
          root: /home/circleci/project
          paths:
            - <<parameters.project_name>>/dist
      - store_artifacts:
          path: /home/circleci/project/<<parameters.project_name>>/dist
          destination: wheel

  push_wheel:
    parameters:
      project_name:
        type: string
    docker: *base_docker
    steps:
      - attach_workspace:
          at: /home/circleci/
      - run:
          name: Upload <<parameters.project_name>> Wheel
          command: |
            pipenv install twine
            pipenv run twine upload /home/circleci/<<parameters.project_name>>/dist/*

  retag_images:
    parameters:
      tag:
        type: string
        default: "latest"
    docker:
      - image: cimg/python:3.7
    steps:
      - run:
          name: Install retagger
          command: wget -q https://github.com/joshdk/docker-retag/releases/download/0.0.2/docker-retag && sudo install docker-retag /usr/bin
      - run:
          name: Retag
          command: |
            export DOCKER_USER=$DOCKER_CLOUD_USER
            export DOCKER_PASS=$DOCKER_CLOUD_PASSWORD
            for IMAGE in flowapi flowmachine flowdb flowdb-oracle flowdb-synthetic-data flowdb-testdata flowauth flowkit-examples flowetl autoflow; do
              docker-retag flowminder/$IMAGE:$CIRCLE_SHA1 ${<< parameters.tag >>:-latest}
            done

workflows:
  run_build_pipeline:
    jobs:
      - run_token_generator_tests:
          <<: *run_always_org_context
      - build_flowdb:
          <<: *run_always_org_context
      - build_flowdb_testdata:
          requires:
            - build_flowdb
          <<: *run_always_org_context
      - build_flowdb_oracle:
          requires:
            - build_flowdb
          <<: *run_always_org_context
      - build_flowdb_synthdata:
          requires:
            - build_flowdb
          <<: *run_always_org_context
      - install_flowmachine_deps:
          <<: *run_always_org_context
      - run_flowkit_api_tests:
          <<: *run_always_org_context
      - run_flowclient_tests:
          <<: *run_always_org_context
      - run_flowauth_backend_tests:
          <<: *run_always_org_context
      - lint_python:
          requires:
            - install_flowmachine_deps
          <<: *run_always_org_context
      - lint_js:
          <<: *run_always_org_context
      - run_flowmachine_tests:
          requires:
            - build_flowdb_testdata
            - install_flowmachine_deps
          <<: *run_always_org_context
      - run_flowdbsynth_tests:
          name: synth_data_python_generator_tests
          synthetic_data_generator: python
          requires:
            - build_flowdb_synthdata
          <<: *run_always_org_context
      - run_flowdbsynth_tests:
          name: synth_data_sql_generator_tests
          synthetic_data_generator: sql
          requires:
            - build_flowdb_synthdata
          <<: *run_always_org_context
      - run_autoflow_tests:
          <<: *run_always_org_context
      - build_docker_image:
          name: build_examples
          component: flowkit-examples
          component_path: examples
          <<: *run_always_org_context
      - build_docker_image:
          name: build_flowetl
          component: flowetl
          component_path: flowetl
          <<: *run_always_org_context
      - build_docker_image:
          name: build_flowmachine
          component: flowmachine
          component_path: flowmachine
          <<: *run_always_org_context
      - build_docs:
          name: build_docs
          requires:
            - install_flowmachine_deps
            - build_flowdb_synthdata
          <<: *run_always_org_context
      - build_docker_image:
          name: build_flowauth
          component: flowauth
          component_path: flowauth
          <<: *run_always_org_context
      - build_docker_image:
          name: build_flowapi
          component: flowapi
          component_path: flowapi
          <<: *run_always_org_context
      - build_docker_image:
          name: build_autoflow
          component: autoflow
          component_path: autoflow
          <<: *run_always_org_context
      - run_flowauth_end_to_end_tests:
          requires:
            - build_flowauth
          <<: *run_always_org_context
      - run_flowetl_unit_tests:
          <<: *run_always_org_context
      - run_flowetl_integration_tests:
          requires:
            - build_flowetl
            - build_flowdb
          <<: *run_always_org_context
      - build_python_wheel:
          name: build_flowclient_wheel
          project_name: flowclient
          requires:
            - install_flowmachine_deps
          <<: *run_always_org_context
      - build_python_wheel:
          name: build_flowetl_wheel
          project_name: flowetl/flowetl
          requires:
            - install_flowmachine_deps
          <<: *run_always_org_context
      - build_python_wheel:
          name: build_flowmachine_wheel
          project_name: flowmachine
          requires:
            - install_flowmachine_deps
          <<: *run_always_org_context
      - run_quickstart_tests:
          name: test_quickstart
          requires: &quickstart_requirements
            - build_flowdb_testdata
            - build_flowdb_synthdata
            - build_flowapi
            - build_flowmachine
            - build_flowauth
            - build_flowetl
            - build_examples
          <<: *run_always_org_context
      - run_quickstart_tests:
          name: test_quickstart_examples_with_smaller_data
          start_arguments: "examples smaller_data"
          requires: *quickstart_requirements
          <<: *run_always_org_context
      #      # Synth data spinup with the 'large' data volume is very slow so not testing it right now on CI
      #      - run_quickstart_tests:
      #          name: test_quickstart_with_larger_data
      #          start_arguments: "larger_data"
      #          requires:
      #            *quickstart_requirements
      #          <<: *run_always_org_context
      - integration_tests:
          matrix:
            parameters:
              pytest_selector: ["query_tests and ASyncConnection", "query_tests and not ASyncConnection", "not query_tests"]
          requires:
            - install_flowmachine_deps
            - build_flowdb_testdata
          <<: *run_always_org_context
      - retag_images:
          name: retag_master_branch
          requires: &retag_requirements
            - test_quickstart
            - test_quickstart_examples_with_smaller_data
            # - test_quickstart_with_larger_data
            - integration_tests
            - build_docs
            - run_flowkit_api_tests
            - run_flowauth_backend_tests
            - run_flowauth_end_to_end_tests
            - run_flowclient_tests
            - run_flowetl_unit_tests
            - run_flowetl_integration_tests
            - synth_data_python_generator_tests
            - synth_data_sql_generator_tests
            - build_flowmachine_wheel
            - build_flowclient_wheel
            - build_flowetl_wheel
            - run_flowmachine_tests
            - run_autoflow_tests
            - build_autoflow
            - build_flowdb_oracle
          <<: *master_only_org_context
      - retag_images:
          name: retag_tagged_build
          requires: *retag_requirements
          tag: CIRCLE_TAG
          <<: *tag_only_org_context
      - push_wheel:
          name: push_flowclient_wheel
          project_name: flowclient
          requires: *retag_requirements
          <<: *tag_and_master_only_org_context
      - push_wheel:
          name: push_flowetl_wheel
          project_name: flowetl/flowetl
          requires: *retag_requirements
          <<: *tag_and_master_only_org_context
      - push_wheel:
          name: push_flowmachine_wheel
          project_name: flowmachine
          requires: *retag_requirements
          <<: *tag_and_master_only_org_context
      - build_docs:
          name: Deploy docs
          deploy: true
          requires:
            - retag_tagged_build
          <<: *tag_only_org_context<|MERGE_RESOLUTION|>--- conflicted
+++ resolved
@@ -388,11 +388,7 @@
 
   lint_js:
     docker:
-<<<<<<< HEAD
-            - image: cimg/node:lts
-=======
       - image: cimg/node:lts
->>>>>>> 13d057ad
     working_directory: /home/circleci/project/flowauth/frontend
     steps:
       - checkout:
