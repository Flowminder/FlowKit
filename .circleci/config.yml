version: 2.1

defaults:
  - &base_docker
    - image: circleci/python:3.7
      environment:
        FLOWDB_PORT: 5432
        MPLBACKEND: "agg"
  - &flowdb_env
    FLOWDB_PORT: 9000
    ORACLE_DB_PORT: 9002
    SYNTHETIC_DATA_DB_PORT: 5432
    FLOWDB_DATA_DIR: /home/circleci/database_data
    FLOWDB_INGESTION_DIR: /home/circleci/project/flowdb/tests/data
    POSTGRES_PASSWORD: flowflow
    POSTGRES_USER: flowdb
    FLOWMACHINE_FLOWDB_USER: flowmachine
    FLOWAPI_FLOWDB_USER: flowapi
    FLOWMACHINE_FLOWDB_PASSWORD: foo
    FLOWAPI_FLOWDB_PASSWORD: foo
  - &wait_for_flowdb
    name: Wait for flowdb to start
    command: |
      dockerize -wait tcp://localhost:5432 -timeout 10m
  - &run_always_org_context
    context: org-global
    filters:
      tags:
        only: /.*/
      branches:
        ignore: gh-pages
  - &master_only_org_context
    context: org-global
    filters:
      branches:
        only: master
  - &tag_only_org_context
    context: org-global
    filters:
      branches:
        ignore: /.*/
      tags:
        only: /.*/


executors:
  python_with_flowdb: # Synthetic data generation execution environment
    parameters:
      flowdb_image:
        type: enum
        enum: ["synthetic-data", "testdata"]
        default: "testdata"
      synthetic_data_generator:
        type: enum
        enum: ["python", "sql"]
        default: "python"
      num_days:
        type: integer
        default: 3
      num_subscribers:
        type: integer
        default: 400
      num_cells:
        type: integer
        default: 100
      num_sites:
        type: integer
        default: 100
      num_sms:
        type: integer
        default: 0
      num_calls:
        type: integer
        default: 2000
      num_tacs:
        type: integer
        default: 1000
      num_mds:
        type: integer
        default: 0
      disaster_start_date:
        type: string
        default: "2015-01-01"
      disaster_end_date:
        type: string
        default: "2015-01-01"
    environment:
        POSTGRES_PASSWORD: flowflow
        MPLBACKEND: "agg"
        FLOWDB_PORT: 5432
        FLOWMACHINE_FLOWDB_PASSWORD: foo
        FLOWAPI_FLOWDB_PASSWORD: foo
        FLOWAPI_FLOWDB_USER: flowapi
        REDIS_PASSWORD: fm_redis
        SYNTHETIC_DATA_DB_PORT: 5432
        POSTGRES_USER: flowdb
        REDIS_HOST: "localhost"
        QUART_APP: "flowapi.main:create_app()"
        FLOWMACHINE_FLOWDB_USER: flowmachine
        LOG_DIRECTORY: "."
        FLOWMACHINE_HOST: localhost
        FLOWMACHINE_PORT: 5555
        FLOWDB_HOST: localhost
        JWT_SECRET_KEY: secret
        FLOWAPI_IDENTIFIER: TEST_SERVER
    docker:
      - image: circleci/python:3.7
      - image: flowminder/flowdb-<<parameters.flowdb_image>>:$CIRCLE_SHA1
        environment:
          N_DAYS: <<parameters.num_days>>
          DISASTER_START_DATE: <<parameters.disaster_start_date>>
          DISASTER_END_DATE: <<parameters.disaster_end_date>>
          N_SUBSCRIBERS: <<parameters.num_subscribers>>
          N_CELLS: <<parameters.num_cells>>
          N_SITES: <<parameters.num_sites>>
          N_SMS: <<parameters.num_sms>>
          N_MDS: <<parameters.num_mds>>
          N_CALLS: <<parameters.num_calls>>
          N_TACS: <<parameters.num_tacs>>
          SYNTHETIC_DATA_GENERATOR: <<parameters.synthetic_data_generator>>
          FLOWMACHINE_FLOWDB_PASSWORD: foo
          FLOWAPI_FLOWDB_PASSWORD: foo
          POSTGRES_PASSWORD: flowflow
          SUBSCRIBERS_SEED: 12345
          CALLS_SEED: 22222
          CELLS_SEED: 99999
          OUTPUT_ROOT_DIR: "/docker-entrypoint-initdb.d"
      - image: bitnami/redis:latest
        environment:
          REDIS_PASSWORD: "fm_redis"

jobs:
  build_flowdb:
    machine:
      image: circleci/classic:201808-01
    working_directory: /home/circleci/project
    environment: *flowdb_env
    steps:
      - checkout
      - run:
          name: Set a common docker tag
          command: |
            echo "export SAFE_TAG=${CIRCLE_TAG:-$(echo -n $CIRCLE_BRANCH | md5sum | cut -d" " -f1)}"| tee -a $BASH_ENV /home/circleci/.env
      - attach_workspace:
          at: /home/circleci/
      - restore_cache:
          key: flowdb-deps-1-{{ checksum "flowdb/Pipfile.lock"}}
      - run:
          name: "Switch to Python v3.7"
          command: |
            pyenv versions
            pyenv global 3.7.0
      - run:
          name: Install pipenv
          command: pip install --upgrade pip pipenv
      - run:
          name: Install python dependencies
          command: |
            PIPENV_PIPFILE=flowdb/Pipfile pipenv install --deploy --dev
      - save_cache:
          key: flowdb-deps-1-{{ checksum "flowdb/Pipfile.lock" }}
          paths:
            - /home/circleci/.local/share/virtualenvs/flowdb-NgQ6vyXW
      - run:
          name: Set additional environment variables
          command: |
            cat /home/circleci/.env >> $BASH_ENV
            echo "export FLOWDB_VERSION=$(git describe --tags --always)" | tee -a $BASH_ENV /home/circleci/.env
            echo 'export TAG_PREFIXES=(""  "testdata-" "synthetic-data-")' | tee -a $BASH_ENV /home/circleci/.env
            echo "export FLOWDB_RELEASE_DATE=$(git show -s --date=short-local --pretty=format:%cd -n1)"| tee -a $BASH_ENV /home/circleci/.env
      - run:
          name: Log in to docker cloud
          command: echo $DOCKER_CLOUD_PASSWORD | docker login --username $DOCKER_CLOUD_USER --password-stdin
      - run:
          name: Build main image
          command: |
            echo Building version $FLOWDB_VERSION
            echo Tagging as $SAFE_TAG and $CIRCLE_SHA1
            docker pull flowminder/flowdb:latest && export BUILD_CACHE_TAG=latest || true
            docker pull flowminder/flowdb:$SAFE_TAG && export BUILD_CACHE_TAG=$SAFE_TAG || true
            echo Using cache from $BUILD_CACHE_TAG
            docker build --cache-from flowminder/flowdb:$BUILD_CACHE_TAG --build-arg FLOWDB_VERSION=$FLOWDB_VERSION \
              --build-arg FLOWDB_RELEASE_DATE=$FLOWDB_RELEASE_DATE -t flowminder/flowdb:$SAFE_TAG -t flowminder/flowdb:$CIRCLE_SHA1 flowdb
      - run:
          name: Build testdata image
          command: |
            echo Building testdata version $FLOWDB_VERSION
            echo Tagging as testdata-$SAFE_TAG and testdata-$CIRCLE_SHA1
            docker build --build-arg CODE_VERSION=$SAFE_TAG -t flowminder/flowdb-testdata:$SAFE_TAG -t flowminder/flowdb-testdata:$CIRCLE_SHA1 \
            flowdb/testdata
            touch .testdata-build-done
          background: true
      - run:
          name: Build image with Oracle
          command: |
            echo Building Oracle_fdw version $FLOWDB_VERSION
            echo Tagging as oracle-$SAFE_TAG
            docker build --build-arg CODE_VERSION=$SAFE_TAG --build-arg ORACLE_BINARY_SOURCE=https://raw.githubusercontent.com/bumpx/oracle-instantclient/master \
             -t flowminder/flowdb:oracle-$SAFE_TAG flowdb/oracle_fdw
            touch .oracle-build-done
          background: true
      - run:
          name: Build synthetic data image
          command: |
            echo Building synthetic testdata version $FLOWDB_VERSION.
            echo Tagging as synthetic-data-$SAFE_TAG synthetic-data-$CIRCLE_SHA1
            docker build --build-arg CODE_VERSION=$SAFE_TAG -t flowminder/flowdb-synthetic-data:$SAFE_TAG -t flowminder/flowdb-synthetic-data:$CIRCLE_SHA1 \
              -f flowdb/testdata/Dockerfile.synthetic_data flowdb/testdata
            touch .synthetic-data-build-done
          background: true
      - run:
         name: Test that not providing a superuser password causes the container to exit
         command: |
           if docker run -e FLOWMACHINE_FLOWDB_PASSWORD=foo -e FLOWAPI_FLOWDB_PASSWORD=foo flowminder/flowdb:$SAFE_TAG; then
               echo "Error: could run flowdb without superuser password."
               exit 1
           else
               echo "Correctly failed with no superuser password."
           fi
      - run:
          name: Create data dir
          command: |
            mkdir $FLOWDB_DATA_DIR
      - run:
          name: Wait for container builds to complete
          command: |
            while [ ! -f ".synthetic-data-build-done" ] || [ ! -f ".oracle-build-done" ] || [ ! -f ".testdata-build-done" ]; do
              echo "Waiting for docker image builds to complete"
            done
      - run:
          name: Test that a data generator must be set for synth data
          command: |
            if docker run -e FLOWMACHINE_FLOWDB_PASSWORD=foo -e FLOWAPI_FLOWDB_PASSWORD=foo -e POSTGRES_PASSWORD=$POSTGRES_PASSWORD flowminder/flowdb-synthetic-data:$SAFE_TAG; then
                echo "Error: could run flowdb-synthetic-data with no data generator selected."
                exit 1
            else
                echo "Correctly failed with no data generator selected"
            fi
      - run:
          name: Launch flowdb
          command: |
            docker run --name flowdb --publish $FLOWDB_PORT:5432 --user $(id -u):$(id -g) --shm-size=1G --volume=${FLOWDB_DATA_DIR}:/var/lib/postgresql/data \
              --volume=${FLOWDB_INGESTION_DIR}:/ingestion:ro -e FLOWMACHINE_FLOWDB_PASSWORD=foo -e FLOWAPI_FLOWDB_PASSWORD=foo \
              -e MAX_CPUS=2 -e MAX_WORKERS=2 -e MAX_WORKERS_PER_GATHER=2 \
              -e POSTGRES_PASSWORD=$POSTGRES_PASSWORD \
              --detach flowminder/flowdb:$SAFE_TAG

            echo "Waiting for flowdb to be ready.."
            docker run --name flowdb_oracle --shm-size=1G --publish $ORACLE_DB_PORT:5432 -e FLOWMACHINE_FLOWDB_PASSWORD=foo -e FLOWAPI_FLOWDB_PASSWORD=foo \
            -e POSTGRES_PASSWORD=$POSTGRES_PASSWORD \
             --detach flowminder/flowdb:oracle-$SAFE_TAG
            docker exec flowdb bash -c 'i=0;until [ $i -ge 24 ] || (pg_isready -h 127.0.0.1 -p 5432 -U flowdb);do let i=i+1; echo Waiting 10s; sleep 10;done'
            echo "Waiting for flowdb with oracle_fdw to be ready.."
            docker exec flowdb_oracle bash -c 'i=0;until [ $i -ge 24 ] || (pg_isready -h 127.0.0.1 -p 5432);do let i=i+1; echo Waiting 10s; sleep 10;done'
            docker ps -a
            docker images -a
      - run:
          name: Run tests
          command: cd flowdb && pipenv run pytest --junit-xml=test_results/pytest/results.xml --ignore=tests/test_synthetic_data.py
      - store_test_results:
          path: flowdb/test_results
      - run:
          name: FlowDB Docker logs
          command: docker logs flowdb
          when: on_fail
      - run:
          name: FlowDB-oracle Docker logs
          command: docker logs flowdb_oracle
          when: on_fail
      - run:
          name: Push images to Docker cloud
          command: |
            docker push flowminder/flowdb:${SAFE_TAG}
            docker push flowminder/flowdb:${CIRCLE_SHA1}

            docker push flowminder/flowdb-testdata:${SAFE_TAG}
            docker push flowminder/flowdb-testdata:${CIRCLE_SHA1}

            docker push flowminder/flowdb-synthetic-data:${SAFE_TAG}
            docker push flowminder/flowdb-synthetic-data:${CIRCLE_SHA1}
      - persist_to_workspace:
          root: /home/circleci/
          paths:
            - .env

  install_flowmachine_deps:
    docker: *base_docker
    working_directory: /home/circleci/project
    steps:
      - checkout
      - restore_cache:
          key: flowmachine-deps-1-{{ checksum "flowmachine/Pipfile.lock" }}
      - run: cd flowmachine && pipenv install --dev --deploy && pipenv run pip install -e .
      - save_cache:
          key: flowmachine-deps-1-{{ checksum "flowmachine/Pipfile.lock" }}
          paths:
            - /home/circleci/.local/share/virtualenvs/flowmachine-caaCcVrN

  lint:
    docker: *base_docker
    working_directory: /home/circleci/project
    steps:
      - checkout
      - restore_cache:
          key: flowmachine-deps-1-{{ checksum "flowmachine/Pipfile.lock" }}
      - run:
          name: Linting files with black
          command: PIPENV_PIPFILE=flowmachine/Pipfile pipenv run black --check .

  run_flowmachine_tests:
    executor:
      name: python_with_flowdb
      flowdb_image: "testdata"
    working_directory: /home/circleci/project/flowmachine
    steps:
      - checkout:
          path: /home/circleci/project/
      - attach_workspace:
          at: /home/circleci/
      - restore_cache:
          key: flowmachine-deps-1-{{ checksum "Pipfile.lock" }}
      - run: *wait_for_flowdb
      - run:
          name: Run tests
          command: |
            pipenv run pytest \
                      --junit-xml=test_results/pytest/results.xml \
                      --cov flowmachine/ \
                      --cov-report xml \
                      --cov-report term \
                      --durations=10
      - store_test_results:
          path: test_results
      - run:
          name: Upload coverage
          command: bash <(curl -s https://codecov.io/bash)
          when: always

  run_flowdbsynth_tests:
    parameters:
      synthetic_data_generator:
        type: enum
        enum: ["python", "sql"]
        default: "python"
    executor:
      name: python_with_flowdb
      flowdb_image: "synthetic-data"
      synthetic_data_generator: <<parameters.synthetic_data_generator>>
    working_directory: /home/circleci/project/flowdb
    steps:
      - checkout:
          path: /home/circleci/project/
      - run:
          name: install deps
          command: pipenv install --dev --deploy
      - run: *wait_for_flowdb
      - run:
          name: Run tests
          command: pipenv run pytest --junit-xml=test_results/pytest/results.xml tests/test_synthetic_data.py
      - store_test_results:
          path: test_results

  run_token_generator_tests:
    docker:
      - image: circleci/python:3.7
    environment:
      JWT_SECRET_KEY: secret
      FLOWAPI_IDENTIFIER: TEST_SERVER
    working_directory: /home/circleci/project/flowkit_jwt_generator
    steps:
      - checkout:
          path: /home/circleci/project/
      - run: pipenv install --deploy --dev
      - run:
          name: Run token generator unit tests
          command: |
            # Run tests twice in order to pick up coverage of pytest plugin
            pipenv run pytest --junitxml=test_results/pytest/results.xml \
                                    --cov=flowkit_jwt_generator/ \
                                    --cov-report term --cov-report xml --durations=10
            pipenv run pytest --junitxml=test_results/pytest/results.xml \
                        --cov=flowkit_jwt_generator/ \
                        --cov-report term --cov-report xml --durations=10 --cov-append
          environment:
            COV_CORE_SOURCE:  flowkit_jwt_generator/
            COV_CORE_CONFIG: .coveragerc
            COV_CORE_DATAFILE: .coverage.eager
      - store_test_results:
          path: test_results
      - run: bash <(curl -s https://codecov.io/bash)

  run_flowkit_api_tests:
    docker:
      - image: circleci/python:3.7
        environment:
          FLOWAPI_IDENTIFIER: TEST_SERVER
    working_directory: /home/circleci/project/flowapi
    steps:
      - checkout:
          path: /home/circleci/project/
      - run: pipenv install --deploy --dev
      - run:
          name: Run API unit tests
          command: |
            pipenv run python -m pytest --junitxml=test_results/pytest/results.xml --cov=flowapi/ \
             --cov-report term --cov-report xml --durations=10
      - store_test_results:
          path: test_results
      - run: bash <(curl -s https://codecov.io/bash)

  run_flowauth_backend_tests:
    docker:
      - image: circleci/python:3.6
    environment:
      &flowauth_env
      FLOWAUTH_FERNET_KEY: "XU-J5xNOtkaUKAoqWT7_VoT3zk2OTuoqKPBN3l0pOFg="
      FLASK_APP: flowauth
      FLOWAPI_IDENTIFIER: TEST_SERVER
    working_directory: /home/circleci/project/flowauth
    steps:
      - checkout:
          path: /home/circleci/project/
      - run: pipenv install --deploy --dev
      - run:
          name: Run backend unit tests
          command: |
            pipenv run pytest --junitxml=test_results/pytest/results.xml --cov=backend/flowauth/ \
             --cov-report term --cov-report xml --durations=10
      - store_test_results:
          path: test_results
      - run: bash <(curl -s https://codecov.io/bash)

  run_flowauth_frontend_tests:
    docker:
      - image: circleci/python:3.6
    environment:
      *flowauth_env
    working_directory: /home/circleci/project/flowauth
    steps:
      - checkout:
          path: /home/circleci/project/
      - run:
          name: Install cypress dependencies
          command: sudo apt-get install -y xvfb libgtk2.0-0 libnotify-dev libgconf-2-4 libnss3 libxss1 libasound2
      - restore_cache:
          key: flowkit-flowauth-frontend-deps2-{{ checksum "Pipfile.lock" }}-{{ checksum "frontend/package-lock.json" }}
      - run:
          name: Install NPM
          command: |
            curl -sL https://deb.nodesource.com/setup_11.x | sudo -E bash -
            sudo apt-get install -y nodejs
      - run:
          name: Cypress setup
          command: |
            cd frontend
            npm ci
            npm run cy:verify
      - run: pipenv install --deploy --dev
      - save_cache:
          key: flowkit-flowauth-frontend-deps2-{{ checksum "Pipfile.lock" }}-{{ checksum "frontend/package-lock.json" }}
          paths:
            - /home/circleci/.local/share/virtualenvs/
            - /home/circleci/project/flowauth/frontend/node_modules
      - run:
          name: Run Cypress end-to-end tests
          command: pipenv run test-frontend-with-record --reporter junit --reporter-options "mochaFile=../results/flowauth-frontend.[hash].xml"
      - store_test_results:
          path: results
      - store_artifacts:
          path: frontend/cypress/videos
      - store_artifacts:
          path: frontend/cypress/screenshots

  run_flowclient_tests:
    docker:
      - image: circleci/python:3.7
    working_directory: /home/circleci/project/flowclient
    steps:
      - checkout:
          path: /home/circleci/project/
      - run: pipenv install --deploy --dev && pipenv run pip install -e .
      - run:
          name: Run API client unit tests
          command: |
            pipenv run pytest --junitxml=test_results/pytest/results.xml --cov=flowclient/ \
            --cov-report term --cov-report xml --durations=10
      - store_test_results:
          path: test_results
      - run: bash <(curl -s https://codecov.io/bash)

  build_docker_image:
    parameters:
      component:
        type: enum
        enum: ["flowmachine", "flowauth", "flowapi", "flowkit-examples", "flowetl"]
      component_path:
        type: string
    docker:
      - image: circleci/python:3.7
    working_directory: /home/circleci/project/
    steps:
      - checkout:
          path: /home/circleci/project/
      - attach_workspace:
          at: /home/circleci
      - setup_remote_docker
      - run:
          name: Log in to docker cloud
          command: docker login --username $DOCKER_CLOUD_USER --password $DOCKER_CLOUD_PASSWORD
      - run:
          name: Build <<parameters.component>> image
          command: |
            echo "Tagging as $CIRCLE_SHA1"
            docker build -t flowminder/<<parameters.component>>:$CIRCLE_SHA1 <<parameters.component_path>>
      - run:
          name: Push images to Docker cloud
          command: |
            docker push flowminder/<<parameters.component>>:$CIRCLE_SHA1

  run_flowetl_tests:
    docker:
      - image: circleci/python:3.7
    working_directory: /home/circleci/project/
    steps:
      - checkout:
          path: /home/circleci/project/
      - setup_remote_docker
      - restore_cache:
          key: flowetl-deps-1-{{ checksum "flowetl/Pipfile.lock"}}
      - run:
          name: Install pipenv
          command: pip install --upgrade pip pipenv
      - run:
          name: Install python dependencies
          command: |
<<<<<<< HEAD
            PIPENV_PIPFILE=flowetl/Pipfile pipenv install --deploy --dev
      - run:
          name: run flowetl tests
          command: |
            export FLOWETL_TAG=$CIRCLE_SHA1
            cd flowetl && AIRFLOW_HOME=./test_airflow_home pipenv run pytest --junit-xml=test_results/pytest/results.xml ./tests
      - store_test_results:
          path: flowetl/test_results
=======
            expecteduser=1003
            expectedgroup=1002
            gotuser=`docker run --user ${expecteduser}:${expectedgroup} flowminder/flowetl:${CIRCLE_SHA1} bash -c 'id -u'`
            gotgroup=`docker run --user ${expecteduser}:${expectedgroup} flowminder/flowetl:${CIRCLE_SHA1} bash -c 'id -g'`
            if [ $gotuser -ne $expecteduser -a  $gotgroup -ne $expectedgroup ]; then
              echo "Error: not running as correct user and group."
              exit 1
            else
              echo "Running as correct user and group."
            fi
      - run: 
          name: test that airflow picks up dag
          command: |
            # temporary test to make sure dags getting picked up by airflow
            # this will be tested via a pytest integration test eventually 
            docker run --name flowetl -d flowminder/flowetl:$CIRCLE_SHA1
            sleep 5
            expecteddag=sampledag
            gotdag=`docker exec -it flowetl airflow list_dags | tail -2 | head -1 | tr -d '[:space:]'`
            if [ $gotdag != $expecteddag ]; then
              echo "Error: expected DAG not present."
              exit 1
            else
              echo "Expected DAG present."
            fi
            docker stop flowetl
>>>>>>> a24b9d92

  integration_tests:
    executor:
      name: python_with_flowdb
      flowdb_image: "testdata"
    working_directory: /home/circleci/project/integration_tests
    steps:
      - checkout:
          path: /home/circleci/project/
      - attach_workspace:
          at: /home/circleci
      - run: *wait_for_flowdb
      - run:
          name: Run integration tests
          command: |
            PIPENV_DONT_LOAD_ENV=1 FLOWAPI_PORT=9090 pipenv run run-tests -sv --junitxml=test_results/pytest/results.xml --durations=10 \
            --cov=../flowmachine --cov=../flowclient --cov=../flowapi \
            --cov-report xml \
            --cov-report term
      - store_test_results:
          path: test_results
      - run: bash <(curl -s https://codecov.io/bash)

  test_quickstart:
    machine:
      image: circleci/classic:201808-01
    working_directory: /home/circleci/project
    environment:
      BRANCH: $CIRCLE_BRANCH
    steps:
      - checkout:
          path: /home/circleci/project/
      - run: ./quick_start.sh
      - run: ./quick_start.sh stop
      - run: ./quick_start.sh examples smaller_data
      - run: ./quick_start.sh stop
      #- run: ./quick_start.sh larger_data # Synth data spinup with this data volume is very slow so not testing it right now on CI
      #- run: ./quick_start.sh stop
      - run:
          name: Check all containers are down
          command: |
            RUNNING=`docker ps -q`
            if [[ "$RUNNING" != "" ]]
            then
              echo "Error: all containers should be down, but some are still running."
              exit 1
            fi

  build_docs:
    parameters:
      deploy:
        type: boolean
        default: false
    executor:
      name: python_with_flowdb
      flowdb_image: "synthetic-data"
      synthetic_data_generator: sql
      num_sites: 200
      num_cells: 1000
      num_subscribers: 50000
      num_days: 60
      num_calls: 20000
      num_sms: 20000
      num_tacs: 10000
      num_mds: 20000
      disaster_start_date: 2016-02-11
      disaster_end_date: 2016-03-01
    working_directory: /home/circleci/project/docs
    steps:
      - checkout:
          path: /home/circleci/project/
      - attach_workspace:
          at: /home/circleci/
      - restore_cache:
          key: flowkit-docs-deps1-{{ checksum "Pipfile.lock" }}
      - run:
          name: Install pandoc
          command: |
            wget https://github.com/jgm/pandoc/releases/download/1.19.2.1/pandoc-1.19.2.1-1-amd64.deb
            sudo dpkg -i pandoc-1.19.2.1-1-amd64.deb
      - run: pipenv install
      - run: *wait_for_flowdb
      - when:
          condition: << parameters.deploy >>
          steps:
            - run:
                name: Mkdocs Deploy
                # We set PIPENV_DONT_LOAD_ENV here to use env vars provided by circle, rather than in the
                # .env for local build usage
                command: |
                  PIPENV_DONT_LOAD_ENV=1 pipenv run deploy
      - unless:
          condition: << parameters.deploy >>
          steps:
            - run:
                name: Mkdocs Build
                # We set PIPENV_DONT_LOAD_ENV here to use env vars provided by circle, rather than in the
                # .env for local build usage
                command: |
                  PIPENV_DONT_LOAD_ENV=1 pipenv run build
                  zip -r flowkit-docs.zip flowkit-docs/*
            - store_artifacts:
                path: /home/circleci/project/docs/flowkit-docs.zip
                destination: docs
      - save_cache:
          key: flowkit-docs-deps1-{{ checksum "Pipfile.lock" }}
          paths:
            - /home/circleci/.local/share/virtualenvs/


  build_python_wheel:
    parameters:
      project_name:
        type: string
    docker: *base_docker
    working_directory: /home/circleci/project/<<parameters.project_name>>
    steps:
      - checkout:
          path: /home/circleci/project/
      - run:
          name: Building wheel for <<parameters.project_name>>
          command: python setup.py bdist_wheel
      - persist_to_workspace:
          root: /home/circleci/project
          paths:
            - <<parameters.project_name>>/dist
      - store_artifacts:
          path: /home/circleci/project/<<parameters.project_name>>/dist
          destination: wheel

  push_wheel:
    parameters:
      project_name:
        type: string
    docker: *base_docker
    steps:
      - attach_workspace:
          at: /home/circleci/
      - run:
          name: Upload <<parameters.project_name>> Wheel
          command: |
            pipenv install twine
            pipenv run twine upload /home/circleci/<<parameters.project_name>>/dist/*

  retag_images:
    parameters:
      tag:
        type: string
        default: "latest"
    docker:
      - image: circleci/python:3.7
    steps:
      - run:
          name: Install retagger
          command: wget -q https://github.com/joshdk/docker-retag/releases/download/0.0.2/docker-retag && sudo install docker-retag /usr/bin
      - run:
          name: Retag
          command: |
            export DOCKER_USER=$DOCKER_CLOUD_USER
            export DOCKER_PASS=$DOCKER_CLOUD_PASSWORD
            for IMAGE in flowapi flowmachine flowdb flowdb-synthetic-data flowdb-testdata flowauth flowkit-examples flowetl; do
              docker-retag flowminder/$IMAGE:$CIRCLE_SHA1 ${<< parameters.tag >>:-latest}
            done





workflows:
  run_build_pipeline:
    jobs:
      - run_token_generator_tests:
          <<: *run_always_org_context
      - build_flowdb:
          <<: *run_always_org_context
      - install_flowmachine_deps:
          <<: *run_always_org_context
      - run_flowkit_api_tests:
          <<: *run_always_org_context
      - run_flowclient_tests:
          <<: *run_always_org_context
      - run_flowauth_backend_tests:
          <<: *run_always_org_context
      - run_flowauth_frontend_tests:
          <<: *run_always_org_context
      - lint:
          requires:
            - install_flowmachine_deps
          <<: *run_always_org_context
      - run_flowmachine_tests:
          requires:
            - build_flowdb
            - install_flowmachine_deps
          <<: *run_always_org_context
      - run_flowdbsynth_tests:
          name: synth_data_python_generator_tests
          synthetic_data_generator: python
          requires:
            - build_flowdb
          <<: *run_always_org_context
      - run_flowdbsynth_tests:
          name: synth_data_sql_generator_tests
          synthetic_data_generator: sql
          requires:
            - build_flowdb
          <<: *run_always_org_context
      - build_docker_image:
          name: build_examples
          component: flowkit-examples
          component_path: .
          <<: *run_always_org_context
      - build_docker_image:
          name: build_flowetl
          component: flowetl
          component_path: flowetl
          <<: *run_always_org_context
      - build_docker_image:
          name: build_flowmachine
          component: flowmachine
          component_path: flowmachine
          <<: *run_always_org_context
      - build_docs:
          name: build_docs
          requires:
            - install_flowmachine_deps
            - build_flowdb
          <<: *run_always_org_context
      - build_docker_image:
          name: build_flowauth
          component: flowauth
          component_path: flowauth
          <<: *run_always_org_context
      - build_docker_image:
          name: build_flowapi
          component: flowapi
          component_path: flowapi
          <<: *run_always_org_context
      - run_flowetl_tests:
          requires:
            - build_flowetl
          <<: *run_always_org_context
      - build_python_wheel:
          name: build_flowclient_wheel
          project_name: flowclient
          requires:
            - install_flowmachine_deps
          <<: *run_always_org_context
      - build_python_wheel:
          name: build_flowmachine_wheel
          project_name: flowmachine
          requires:
            - install_flowmachine_deps
          <<: *run_always_org_context
      - test_quickstart:
          requires:
            - build_flowdb
            - build_flowapi
            - build_flowmachine
            - build_flowauth
            - build_flowetl
            - build_examples
          <<: *run_always_org_context
      - integration_tests:
          requires:
            - install_flowmachine_deps
            - build_flowdb
          <<: *run_always_org_context
      - retag_images:
          name: retag_master_branch
          requires:
            &retag_requirements
            - test_quickstart
            - integration_tests
            - build_docs
            - run_flowkit_api_tests
            - run_flowauth_backend_tests
            - run_flowauth_frontend_tests
            - run_flowclient_tests
            - run_flowetl_tests
            - synth_data_python_generator_tests
            - synth_data_sql_generator_tests
            - build_flowmachine_wheel
            - build_flowclient_wheel
            - run_flowmachine_tests
          <<: *master_only_org_context
      - retag_images:
          name: retag_tagged_build
          requires:
            *retag_requirements
          tag: CIRCLE_TAG
          <<: *tag_only_org_context
      - push_wheel:
          name: push_flowclient_wheel
          project_name: flowclient
          requires:
            - retag_tagged_build
          <<: *tag_only_org_context
      - push_wheel:
          name: push_flowmachine_wheel
          project_name: flowmachine
          requires:
            - retag_tagged_build
          <<: *tag_only_org_context
      - build_docs:
          name: Deploy docs
          deploy: true
          requires:
            - retag_tagged_build
          <<: *tag_only_org_context<|MERGE_RESOLUTION|>--- conflicted
+++ resolved
@@ -533,7 +533,6 @@
       - run:
           name: Install python dependencies
           command: |
-<<<<<<< HEAD
             PIPENV_PIPFILE=flowetl/Pipfile pipenv install --deploy --dev
       - run:
           name: run flowetl tests
@@ -542,34 +541,6 @@
             cd flowetl && AIRFLOW_HOME=./test_airflow_home pipenv run pytest --junit-xml=test_results/pytest/results.xml ./tests
       - store_test_results:
           path: flowetl/test_results
-=======
-            expecteduser=1003
-            expectedgroup=1002
-            gotuser=`docker run --user ${expecteduser}:${expectedgroup} flowminder/flowetl:${CIRCLE_SHA1} bash -c 'id -u'`
-            gotgroup=`docker run --user ${expecteduser}:${expectedgroup} flowminder/flowetl:${CIRCLE_SHA1} bash -c 'id -g'`
-            if [ $gotuser -ne $expecteduser -a  $gotgroup -ne $expectedgroup ]; then
-              echo "Error: not running as correct user and group."
-              exit 1
-            else
-              echo "Running as correct user and group."
-            fi
-      - run: 
-          name: test that airflow picks up dag
-          command: |
-            # temporary test to make sure dags getting picked up by airflow
-            # this will be tested via a pytest integration test eventually 
-            docker run --name flowetl -d flowminder/flowetl:$CIRCLE_SHA1
-            sleep 5
-            expecteddag=sampledag
-            gotdag=`docker exec -it flowetl airflow list_dags | tail -2 | head -1 | tr -d '[:space:]'`
-            if [ $gotdag != $expecteddag ]; then
-              echo "Error: expected DAG not present."
-              exit 1
-            else
-              echo "Expected DAG present."
-            fi
-            docker stop flowetl
->>>>>>> a24b9d92
 
   integration_tests:
     executor:
