--- conflicted
+++ resolved
@@ -49,14 +49,10 @@
       environment:
         FM_PASSWORD: foo
         API_PASSWORD: foo
-<<<<<<< HEAD
         POSTGRES_PASSWORD: flowflow
-    - image: redis
-=======
     - image: bitnami/redis:latest
       environment:
         - REDIS_PASSWORD: "fm_redis"
->>>>>>> 2ece3e59
   - &flowdbsynth_docker
     - image: circleci/python:3.7
       environment:
