version: 2.1

defaults:
  - &base_docker
    - image: circleci/python:3.7
      environment:
        FLOWDB_PORT: 5432
        MPLBACKEND: "agg"
  - &flowdb_env
    FLOWDB_PORT: 9000
    ORACLE_DB_PORT: 9002
    SYNTHETIC_DATA_DB_PORT: 5432
    FLOWDB_DATA_DIR: /home/circleci/database_data
    FLOWDB_INGESTION_DIR: /home/circleci/project/flowdb/tests/data
    POSTGRES_PASSWORD: flowflow
    POSTGRES_USER: flowdb
    FLOWMACHINE_FLOWDB_USER: flowmachine
    FLOWAPI_FLOWDB_USER: flowapi
    FLOWMACHINE_FLOWDB_PASSWORD: foo
    FLOWAPI_FLOWDB_PASSWORD: foo
  - &wait_for_flowdb
    name: Wait for flowdb to start
    command: |
      dockerize -wait tcp://localhost:5432 -timeout 10m
  - &run_always_org_context
    context: org-global
    filters:
      tags:
        only: /.*/
      branches:
        ignore: gh-pages
  - &master_only_org_context
    context: org-global
    filters:
      branches:
        only: master
  - &tag_only_org_context
    context: org-global
    filters:
      branches:
        ignore: /.*/
      tags:
        only: /.*/

executors:
  python_with_flowdb: # Synthetic data generation execution environment
    parameters:
      flowdb_image:
        type: enum
        enum: ["synthetic-data", "testdata"]
        default: "testdata"
      synthetic_data_generator:
        type: enum
        enum: ["python", "sql"]
        default: "python"
      num_days:
        type: integer
        default: 3
      num_subscribers:
        type: integer
        default: 400
      num_cells:
        type: integer
        default: 100
      num_sites:
        type: integer
        default: 100
      num_sms:
        type: integer
        default: 0
      num_calls:
        type: integer
        default: 2000
      num_tacs:
        type: integer
        default: 1000
      num_mds:
        type: integer
        default: 0
      disaster_start_date:
        type: string
        default: "2015-01-01"
      disaster_end_date:
        type: string
        default: "2015-01-01"
    environment:
      POSTGRES_PASSWORD: flowflow
      MPLBACKEND: "agg"
      FLOWDB_PORT: 5432
      FLOWMACHINE_FLOWDB_PASSWORD: foo
      FLOWAPI_FLOWDB_PASSWORD: foo
      FLOWAPI_FLOWDB_USER: flowapi
      REDIS_PASSWORD: fm_redis
      SYNTHETIC_DATA_DB_PORT: 5432
      POSTGRES_USER: flowdb
      REDIS_HOST: "localhost"
      QUART_APP: "flowapi.main:create_app()"
      FLOWMACHINE_FLOWDB_USER: flowmachine
      LOG_DIRECTORY: "."
      FLOWMACHINE_HOST: localhost
      FLOWMACHINE_PORT: 5555
      FLOWDB_HOST: localhost
      JWT_SECRET_KEY: secret
      FLOWAPI_IDENTIFIER: TEST_SERVER
    docker:
      - image: circleci/python:3.7
      - image: flowminder/flowdb-<<parameters.flowdb_image>>:$CIRCLE_SHA1
        environment:
          N_DAYS: <<parameters.num_days>>
          DISASTER_START: <<parameters.disaster_start_date>>
          DISASTER_END: <<parameters.disaster_end_date>>
          N_SUBSCRIBERS: <<parameters.num_subscribers>>
          N_CELLS: <<parameters.num_cells>>
          N_SITES: <<parameters.num_sites>>
          N_SMS: <<parameters.num_sms>>
          N_MDS: <<parameters.num_mds>>
          N_CALLS: <<parameters.num_calls>>
          N_TACS: <<parameters.num_tacs>>
          SYNTHETIC_DATA_GENERATOR: <<parameters.synthetic_data_generator>>
          FLOWMACHINE_FLOWDB_PASSWORD: foo
          FLOWAPI_FLOWDB_PASSWORD: foo
          POSTGRES_PASSWORD: flowflow
          SUBSCRIBERS_SEED: 12345
          CALLS_SEED: 22222
          CELLS_SEED: 99999
          OUTPUT_ROOT_DIR: "/docker-entrypoint-initdb.d"
          MAX_CPUS: 2
          MAX_WORKERS: 2
          MAX_WORKERS_PER_GATHER: 2
          SHARED_BUFFERS_SIZE: "1GB"
          EFFECTIVE_CACHE_SIZE: "3GB"
      - image: bitnami/redis:latest
        environment:
          REDIS_PASSWORD: "fm_redis"

jobs:
  build_flowdb:
    machine:
      image: circleci/classic:201808-01
    working_directory: /home/circleci/project
    environment: *flowdb_env
    steps:
      - checkout
      - run:
          name: Set a common docker tag
          command: |
            echo "export SAFE_TAG=${CIRCLE_TAG:-$(echo -n $CIRCLE_BRANCH | md5sum | cut -d" " -f1)}"| tee -a $BASH_ENV /home/circleci/.env
      - attach_workspace:
          at: /home/circleci/
      - restore_cache:
          key: flowdb-deps-1-{{ checksum "flowdb/Pipfile.lock"}}
      - run:
          name: "Switch to Python v3.7"
          command: |
            pyenv versions
            pyenv global 3.7.0
      - run:
          name: Install pipenv
          command: pip install --upgrade pip pipenv
      - run:
          name: Install python dependencies
          command: |
            PIPENV_PIPFILE=flowdb/Pipfile pipenv install --deploy --dev
      - save_cache:
          key: flowdb-deps-1-{{ checksum "flowdb/Pipfile.lock" }}
          paths:
            - /home/circleci/.local/share/virtualenvs/flowdb-NgQ6vyXW
      - run:
          name: Set additional environment variables
          command: |
            cat /home/circleci/.env >> $BASH_ENV
            echo "export FLOWDB_VERSION=$(git describe --tags --always)" | tee -a $BASH_ENV /home/circleci/.env
            echo 'export TAG_PREFIXES=(""  "testdata-" "synthetic-data-")' | tee -a $BASH_ENV /home/circleci/.env
            echo "export FLOWDB_RELEASE_DATE=$(git show -s --date=short-local --pretty=format:%cd -n1)"| tee -a $BASH_ENV /home/circleci/.env
      - run:
          name: Log in to docker cloud
          command: echo $DOCKER_CLOUD_PASSWORD | docker login --username $DOCKER_CLOUD_USER --password-stdin
      - run:
          name: Build main image
          command: |
            echo Building version $FLOWDB_VERSION
            echo Tagging as $SAFE_TAG and $CIRCLE_SHA1
            docker pull flowminder/flowdb:latest && export BUILD_CACHE_TAG=latest || true
            docker pull flowminder/flowdb:$SAFE_TAG && export BUILD_CACHE_TAG=$SAFE_TAG || true
            echo Using cache from $BUILD_CACHE_TAG
            docker build --cache-from flowminder/flowdb:$BUILD_CACHE_TAG --build-arg FLOWDB_VERSION=$FLOWDB_VERSION \
              --build-arg FLOWDB_RELEASE_DATE=$FLOWDB_RELEASE_DATE -t flowminder/flowdb:$SAFE_TAG -t flowminder/flowdb:$CIRCLE_SHA1 flowdb
      - run:
          name: Build testdata image
          command: |
            echo Building testdata version $FLOWDB_VERSION
            echo Tagging as testdata-$SAFE_TAG and testdata-$CIRCLE_SHA1
            docker build --build-arg CODE_VERSION=$SAFE_TAG -t flowminder/flowdb-testdata:$SAFE_TAG -t flowminder/flowdb-testdata:$CIRCLE_SHA1 \
            flowdb/testdata
            touch .testdata-build-done
          background: true
      - run:
          name: Build image with Oracle
          command: |
            echo Building Oracle_fdw version $FLOWDB_VERSION
            echo Tagging as oracle-$SAFE_TAG
            docker build --build-arg CODE_VERSION=$SAFE_TAG --build-arg ORACLE_BINARY_SOURCE=https://raw.githubusercontent.com/bumpx/oracle-instantclient/master \
             -t flowminder/flowdb:oracle-$SAFE_TAG flowdb/oracle_fdw
            touch .oracle-build-done
          background: true
      - run:
          name: Build synthetic data image
          command: |
            echo Building synthetic testdata version $FLOWDB_VERSION.
            echo Tagging as synthetic-data-$SAFE_TAG synthetic-data-$CIRCLE_SHA1
            docker build --build-arg CODE_VERSION=$SAFE_TAG -t flowminder/flowdb-synthetic-data:$SAFE_TAG -t flowminder/flowdb-synthetic-data:$CIRCLE_SHA1 \
              -f flowdb/testdata/Dockerfile.synthetic_data flowdb/testdata
            touch .synthetic-data-build-done
          background: true
      - run:
          name: Test that not providing a superuser password causes the container to exit
          command: |
            if docker run -e FLOWMACHINE_FLOWDB_PASSWORD=foo -e FLOWAPI_FLOWDB_PASSWORD=foo flowminder/flowdb:$SAFE_TAG; then
                echo "Error: could run flowdb without superuser password."
                exit 1
            else
                echo "Correctly failed with no superuser password."
            fi
      - run:
          name: Create data dir
          command: |
            mkdir $FLOWDB_DATA_DIR
      - run:
          name: Wait for container builds to complete
          command: |
            while [ ! -f ".synthetic-data-build-done" ] || [ ! -f ".oracle-build-done" ] || [ ! -f ".testdata-build-done" ]; do
              echo "Waiting for docker image builds to complete"
              sleep 5
            done
      - run:
          name: Test that a data generator must be set for synth data
          command: |
            if docker run -e FLOWMACHINE_FLOWDB_PASSWORD=foo -e FLOWAPI_FLOWDB_PASSWORD=foo -e POSTGRES_PASSWORD=$POSTGRES_PASSWORD flowminder/flowdb-synthetic-data:$SAFE_TAG; then
                echo "Error: could run flowdb-synthetic-data with no data generator selected."
                exit 1
            else
                echo "Correctly failed with no data generator selected"
            fi
      - run:
          name: Launch flowdb
          command: |
            docker run --name flowdb --publish $FLOWDB_PORT:5432 --user $(id -u):$(id -g) --shm-size=1G --volume=${FLOWDB_DATA_DIR}:/var/lib/postgresql/data \
              --volume=${FLOWDB_INGESTION_DIR}:/ingestion:ro -e FLOWMACHINE_FLOWDB_PASSWORD=foo -e FLOWAPI_FLOWDB_PASSWORD=foo \
              -e MAX_CPUS=2 -e MAX_WORKERS=2 -e MAX_WORKERS_PER_GATHER=2 \
              -e POSTGRES_PASSWORD=$POSTGRES_PASSWORD \
              --detach flowminder/flowdb:$SAFE_TAG

            echo "Waiting for flowdb to be ready.."
            docker run --name flowdb_oracle --shm-size=1G --publish $ORACLE_DB_PORT:5432 -e FLOWMACHINE_FLOWDB_PASSWORD=foo -e FLOWAPI_FLOWDB_PASSWORD=foo \
            -e POSTGRES_PASSWORD=$POSTGRES_PASSWORD \
             --detach flowminder/flowdb:oracle-$SAFE_TAG
            docker exec flowdb bash -c 'i=0;until [ $i -ge 24 ] || (pg_isready -h 127.0.0.1 -p 5432 -U flowdb);do let i=i+1; echo Waiting 10s; sleep 10;done'
            echo "Waiting for flowdb with oracle_fdw to be ready.."
            docker exec flowdb_oracle bash -c 'i=0;until [ $i -ge 24 ] || (pg_isready -h 127.0.0.1 -p 5432);do let i=i+1; echo Waiting 10s; sleep 10;done'
            docker ps -a
            docker images -a
      - run:
          name: Run tests
          command: cd flowdb && pipenv run pytest --junit-xml=test_results/pytest/results.xml --ignore=tests/test_synthetic_data.py
      - store_test_results:
          path: flowdb/test_results
      - run:
          name: FlowDB Docker logs
          command: docker logs flowdb
          when: on_fail
      - run:
          name: FlowDB-oracle Docker logs
          command: docker logs flowdb_oracle
          when: on_fail
      - run:
          name: Push images to Docker cloud
          command: |
            docker push flowminder/flowdb:${SAFE_TAG}
            docker push flowminder/flowdb:${CIRCLE_SHA1}

            docker push flowminder/flowdb-testdata:${SAFE_TAG}
            docker push flowminder/flowdb-testdata:${CIRCLE_SHA1}

            docker push flowminder/flowdb-synthetic-data:${SAFE_TAG}
            docker push flowminder/flowdb-synthetic-data:${CIRCLE_SHA1}
      - persist_to_workspace:
          root: /home/circleci/
          paths:
            - .env

  install_flowmachine_deps:
    docker: *base_docker
    working_directory: /home/circleci/project
    steps:
      - checkout
      - restore_cache:
          key: flowmachine-deps-1-{{ checksum "flowmachine/Pipfile.lock" }}
      - run: cd flowmachine && pipenv install --dev --deploy && pipenv run pip install -e .
      - save_cache:
          key: flowmachine-deps-1-{{ checksum "flowmachine/Pipfile.lock" }}
          paths:
            - /home/circleci/.local/share/virtualenvs/flowmachine-caaCcVrN

  lint_python:
    docker: *base_docker
    working_directory: /home/circleci/project
    steps:
      - checkout
      - restore_cache:
          key: flowmachine-deps-1-{{ checksum "flowmachine/Pipfile.lock" }}
      - run:
          name: Linting files with black
          command: PIPENV_PIPFILE=flowmachine/Pipfile pipenv run black --check .

  lint_js:
    docker:
      - image: circleci/node
    working_directory: /home/circleci/project/flowauth/frontend
    steps:
      - checkout:
          path: /home/circleci/project/
      - restore_cache:
          keys:
            - flowauth-deps-1-{{ checksum "package.json" }}
      - run:
          name: Install deps
          command: npm ci
      - save_cache:
          key: flowauth-deps-1-{{ checksum "package.json" }}
          # cache NPM modules and the folder with the Cypress binary
          paths:
            - ~/.npm
            - ~/.cache
      - run:
          name: Linting JS with prettier
          command: $(npm bin)/prettier --check "**/*.js"

  run_flowmachine_tests:
    executor:
      name: python_with_flowdb
      flowdb_image: "testdata"
    working_directory: /home/circleci/project/flowmachine
    steps:
      - checkout:
          path: /home/circleci/project/
      - attach_workspace:
          at: /home/circleci/
      - restore_cache:
          key: flowmachine-deps-1-{{ checksum "Pipfile.lock" }}
      - run:
          name: Install graphviz
          command: sudo apt-get install -y xvfb graphviz
      - run: *wait_for_flowdb
      - run:
          name: Run tests
          command: |
            pipenv run pytest \
                      --junit-xml=test_results/pytest/results.xml \
                      --cov flowmachine/ \
                      --cov-report xml \
                      --cov-report term \
                      --durations=10
      - store_test_results:
          path: test_results
      - run:
          name: Upload coverage
          command: bash <(curl -s https://codecov.io/bash) -F flowmachine_unit_tests
          when: always

  run_flowdbsynth_tests:
    parameters:
      synthetic_data_generator:
        type: enum
        enum: ["python", "sql"]
        default: "python"
    executor:
      name: python_with_flowdb
      flowdb_image: "synthetic-data"
      synthetic_data_generator: <<parameters.synthetic_data_generator>>
    working_directory: /home/circleci/project/flowdb
    steps:
      - checkout:
          path: /home/circleci/project/
      - run:
          name: install deps
          command: pipenv install --dev --deploy
      - run: *wait_for_flowdb
      - run:
          name: Run tests
          command: pipenv run pytest --junit-xml=test_results/pytest/results.xml tests/test_synthetic_data.py
      - store_test_results:
          path: test_results

  run_token_generator_tests:
    docker:
      - image: circleci/python:3.7
    environment:
      JWT_SECRET_KEY: secret
      FLOWAPI_IDENTIFIER: TEST_SERVER
    working_directory: /home/circleci/project/flowkit_jwt_generator
    steps:
      - checkout:
          path: /home/circleci/project/
      - run: pipenv install --deploy --dev
      - run:
          name: Run token generator unit tests
          command: |
            # Run tests twice in order to pick up coverage of pytest plugin
            pipenv run pytest --junitxml=test_results/pytest/results.xml \
                                    --cov=flowkit_jwt_generator/ \
                                    --cov-report term --cov-report xml --durations=10
            pipenv run pytest --junitxml=test_results/pytest/results.xml \
                        --cov=flowkit_jwt_generator/ \
                        --cov-report term --cov-report xml --durations=10 --cov-append
          environment:
            COV_CORE_SOURCE: flowkit_jwt_generator/
            COV_CORE_CONFIG: .coveragerc
            COV_CORE_DATAFILE: .coverage.eager
      - store_test_results:
          path: test_results
      - run: bash <(curl -s https://codecov.io/bash) -F flowkit_jwt_generator_unit_tests

  run_flowkit_api_tests:
    docker:
      - image: circleci/python:3.7
        environment:
          FLOWAPI_IDENTIFIER: TEST_SERVER
    working_directory: /home/circleci/project/flowapi
    steps:
      - checkout:
          path: /home/circleci/project/
      - run: pipenv install --deploy --dev
      - run:
          name: Run API unit tests
          command: |
            pipenv run python -m pytest --junitxml=test_results/pytest/results.xml --cov=flowapi/ \
             --cov-report term --cov-report xml --durations=10
      - store_test_results:
          path: test_results
      - run: bash <(curl -s https://codecov.io/bash) -F flowapi_unit_tests

  run_flowauth_backend_tests:
    docker:
      - image: circleci/python:3.6
    environment: &flowauth_env
      FLOWAUTH_FERNET_KEY: "XU-J5xNOtkaUKAoqWT7_VoT3zk2OTuoqKPBN3l0pOFg="
      FLASK_APP: flowauth
      FLOWAPI_IDENTIFIER: TEST_SERVER
      FLOWAUTH_ADMIN_PASSWORD: DUMMY_PASSWORD
      FLOWAUTH_ADMIN_USERNAME: TEST_ADMIN
      SECRET_KEY: secret
      FLOWAUTH_LOG_LEVEL: debug
    working_directory: /home/circleci/project/flowauth
    steps:
      - checkout:
          path: /home/circleci/project/
      - run: pipenv install --deploy --dev
      - run:
          name: Run backend unit tests
          command: |
            pipenv run pytest --junitxml=test_results/pytest/results.xml --cov=backend/flowauth/ \
             --cov-report term --cov-report xml --durations=10
      - store_test_results:
          path: test_results
      - run: bash <(curl -s https://codecov.io/bash) -F flowauth_unit_tests

  run_flowauth_end_to_end_tests:
    docker:
      - image: cypress/base:8
      - image: flowminder/flowauth:$CIRCLE_SHA1
        environment:
          DB_URI: postgres://flowauth:flowauth@localhost:5432/flowauth
          DEMO_MODE: true
          <<: *flowauth_env
      - image: postgres
        environment:
          POSTGRES_USER: flowauth
          POSTGRES_PASSWORD: flowauth
          POSTGRES_DB: flowauth
    environment:
      CYPRESS_baseUrl: http://localhost:80
      <<: *flowauth_env
    working_directory: /home/circleci/project/flowauth/frontend
    steps:
      - checkout:
          path: /home/circleci/project/
      - restore_cache:
          keys:
            - flowauth-deps-1-{{ checksum "package.json" }}
      - run:
          name: Cypress setup
          command: npm ci
      - save_cache:
          key: flowauth-deps-1-{{ checksum "package.json" }}
          # cache NPM modules and the folder with the Cypress binary
          paths:
            - ~/.npm
            - ~/.cache
      - run:
          name: Wait for backing db
          command: |
            npm install -g wait-on
            wait-on tcp:localhost:5432 -t 300000
      - run:
          name: Run Cypress end-to-end tests
          command: $(npm bin)/cypress run --record --reporter junit --reporter-options "mochaFile=results/flowauth-frontend.[hash].xml"
      - store_test_results:
          path: results
      - store_artifacts:
          path: frontend/cypress/videos
      - store_artifacts:
          path: frontend/cypress/screenshots

  run_flowclient_tests:
    docker:
      - image: circleci/python:3.7
    working_directory: /home/circleci/project/flowclient
    steps:
      - checkout:
          path: /home/circleci/project/
      - run: pipenv install --deploy --dev && pipenv run pip install -e .
      - run:
          name: Run API client unit tests
          command: |
            pipenv run pytest --junitxml=test_results/pytest/results.xml --cov=flowclient/ \
            --cov-report term --cov-report xml --durations=10
      - store_test_results:
          path: test_results
      - run: bash <(curl -s https://codecov.io/bash) -F flowclient_unit_tests

  build_docker_image:
    parameters:
      component:
        type: enum
        enum:
          ["flowmachine", "flowauth", "flowapi", "flowkit-examples", "flowetl"]
      component_path:
        type: string
    docker:
      - image: circleci/python:3.7
    working_directory: /home/circleci/project/
    steps:
      - checkout:
          path: /home/circleci/project/
      - attach_workspace:
          at: /home/circleci
      - setup_remote_docker
      - run:
          name: Log in to docker cloud
          command: docker login --username $DOCKER_CLOUD_USER --password $DOCKER_CLOUD_PASSWORD
      - run:
          name: Build <<parameters.component>> image
          command: |
            echo "Tagging as $CIRCLE_SHA1"
            docker build -t flowminder/<<parameters.component>>:$CIRCLE_SHA1 <<parameters.component_path>>
      - run:
          name: Push images to Docker cloud
          command: |
            docker push flowminder/<<parameters.component>>:$CIRCLE_SHA1

  run_flowetl_tests:
    machine:
      image: circleci/classic:201808-01
    environment:
      AIRFLOW_HOME: ./test_airflow_home
      TESTING: "true"
    working_directory: /home/circleci/project/flowetl
    steps:
      - checkout:
          path: /home/circleci/project/
      - restore_cache:
          key: flowetl-deps-1-{{ checksum "Pipfile.lock"}}
      - run:
          name: Install pipenv
          command: pip install --upgrade pip pipenv
      - run:
          name: Install python dependencies
          command: |
            pipenv install --deploy --dev
      - save_cache:
          key: flowetl-deps1-{{ checksum "Pipfile.lock" }}
          paths:
            - /home/circleci/.local/share/virtualenvs/
      - run:
          name: run flowetl integration tests
          command: |
<<<<<<< HEAD
            pipenv run pytest --junit-xml=test_results/pytest/results_integration.xml ./tests
          environment:
            TAG: $CIRCLE_SHA1
=======
            cd flowetl
            FLOWETL_TESTS_CONTAINERS_TAG=$CIRCLE_SHA1 pipenv run pytest --junit-xml=test_results/pytest/results_integration.xml ./tests
>>>>>>> 6ee09e58
      - run:
          name: run etl module unit tests
          command: |
            pipenv run pytest --junit-xml=test_results/pytest/results_unit_etl_module.xml ./etl/tests
      - store_test_results:
          path: test_results

  integration_tests:
    executor:
      name: python_with_flowdb
      flowdb_image: "testdata"
    working_directory: /home/circleci/project/integration_tests
    steps:
      - checkout:
          path: /home/circleci/project/
      - attach_workspace:
          at: /home/circleci
      - run: *wait_for_flowdb
      - run:
          name: Run integration tests
          command: |
            PIPENV_DONT_LOAD_ENV=1 FLOWAPI_PORT=9090 pipenv run run-tests -sv --junitxml=test_results/pytest/results.xml --durations=10 \
            --cov=../flowmachine --cov=../flowclient --cov=../flowapi \
            --cov-report xml \
            --cov-report term
      - store_test_results:
          path: test_results
      - run: bash <(curl -s https://codecov.io/bash) -F integration_tests

  run_quickstart_tests:
    parameters:
      start_arguments:
        type: enum
        enum: ["", "examples smaller_data"]
        default: ""
    machine:
      image: circleci/classic:201808-01
    working_directory: /home/circleci/project
    environment:
      GIT_REVISION: $CIRCLE_SHA1
    steps:
      - checkout:
          path: /home/circleci/project/
      - run: ./quick_start.sh <<parameters.start_arguments>>
      - run: ./quick_start.sh stop
      - run:
          name: Check all containers are down
          command: |
            RUNNING=`docker ps -q`
            if [[ "$RUNNING" != "" ]]
            then
              echo "Error: all containers should be down, but some are still running."
              exit 1
            fi

  build_docs:
    parameters:
      deploy:
        type: boolean
        default: false
    executor:
      name: python_with_flowdb
      flowdb_image: "synthetic-data"
      synthetic_data_generator: sql
      num_sites: 200
      num_cells: 1000
      num_subscribers: 50000
      num_days: 60
      num_calls: 20000
      num_sms: 20000
      num_tacs: 10000
      num_mds: 20000
      disaster_start_date: 2016-02-11
      disaster_end_date: 2016-03-01
    working_directory: /home/circleci/project/docs
    steps:
      - checkout:
          path: /home/circleci/project/
      - attach_workspace:
          at: /home/circleci/
      - restore_cache:
          key: flowkit-docs-deps1-{{ checksum "Pipfile.lock" }}
      - run:
          name: Install pandoc
          command: |
            wget https://github.com/jgm/pandoc/releases/download/1.19.2.1/pandoc-1.19.2.1-1-amd64.deb
            sudo dpkg -i pandoc-1.19.2.1-1-amd64.deb
      - run: pipenv install
      - run: *wait_for_flowdb
      - when:
          condition: << parameters.deploy >>
          steps:
            - run:
                name: Mkdocs Deploy
                # We set PIPENV_DONT_LOAD_ENV here to use env vars provided by circle, rather than in the
                # .env for local build usage
                command: |
                  PIPENV_DONT_LOAD_ENV=1 pipenv run deploy
      - unless:
          condition: << parameters.deploy >>
          steps:
            - run:
                name: Mkdocs Build
                # We set PIPENV_DONT_LOAD_ENV here to use env vars provided by circle, rather than in the
                # .env for local build usage
                command: |
                  PIPENV_DONT_LOAD_ENV=1 pipenv run build
                  zip -r flowkit-docs.zip flowkit-docs/*
            - store_artifacts:
                path: /home/circleci/project/docs/flowkit-docs.zip
                destination: docs
      - run:
          name: Copy postgres logs
          when: on_fail
          command: |
            sudo apt-get install postgresql-client
            psql postgresql://${POSTGRES_USER}:${POSTGRES_PASSWORD}@${FLOWDB_HOST}:${FLOWDB_PORT}/flowdb -c "CREATE TABLE postgres_log ( \
              log_time timestamp(3) with time zone, \
              user_name text, \
              database_name text, \
              process_id integer, \
              connection_from text, \
              session_id text, \
              session_line_num bigint, \
              command_tag text, \
              session_start_time timestamp with time zone, \
              virtual_transaction_id text, \
              transaction_id bigint, \
              error_severity text, \
              sql_state_code text, \
              message text, \
              detail text, \
              hint text, \
              internal_query text, \
              internal_query_pos integer, \
              context text, \
              query text, \
              query_pos integer, \
              location text, \
              application_name text, \
              PRIMARY KEY (session_id, session_line_num) \
            );"
            PG_LOGFILE=$(psql postgresql://${POSTGRES_USER}:${POSTGRES_PASSWORD}@${FLOWDB_HOST}:${FLOWDB_PORT}/flowdb -tc "SELECT pg_current_logfile();" | tr -d [:space:])
            psql postgresql://${POSTGRES_USER}:${POSTGRES_PASSWORD}@${FLOWDB_HOST}:${FLOWDB_PORT}/flowdb -c "COPY postgres_log FROM '$PG_LOGFILE' WITH csv;"
            psql postgresql://${POSTGRES_USER}:${POSTGRES_PASSWORD}@${FLOWDB_HOST}:${FLOWDB_PORT}/flowdb -c "COPY postgres_log TO STDOUT WITH csv;" > pg_log.csv
            zip pg_log.zip pg_log.csv
      - store_artifacts:
          path: /home/circleci/project/docs/pg_log.zip
          destination: pg_log
      - save_cache:
          key: flowkit-docs-deps1-{{ checksum "Pipfile.lock" }}
          paths:
            - /home/circleci/.local/share/virtualenvs/

  build_python_wheel:
    parameters:
      project_name:
        type: string
    docker: *base_docker
    working_directory: /home/circleci/project/<<parameters.project_name>>
    steps:
      - checkout:
          path: /home/circleci/project/
      - run:
          name: Building wheel for <<parameters.project_name>>
          command: python setup.py bdist_wheel
      - persist_to_workspace:
          root: /home/circleci/project
          paths:
            - <<parameters.project_name>>/dist
      - store_artifacts:
          path: /home/circleci/project/<<parameters.project_name>>/dist
          destination: wheel

  push_wheel:
    parameters:
      project_name:
        type: string
    docker: *base_docker
    steps:
      - attach_workspace:
          at: /home/circleci/
      - run:
          name: Upload <<parameters.project_name>> Wheel
          command: |
            pipenv install twine
            pipenv run twine upload /home/circleci/<<parameters.project_name>>/dist/*

  retag_images:
    parameters:
      tag:
        type: string
        default: "latest"
    docker:
      - image: circleci/python:3.7
    steps:
      - run:
          name: Install retagger
          command: wget -q https://github.com/joshdk/docker-retag/releases/download/0.0.2/docker-retag && sudo install docker-retag /usr/bin
      - run:
          name: Retag
          command: |
            export DOCKER_USER=$DOCKER_CLOUD_USER
            export DOCKER_PASS=$DOCKER_CLOUD_PASSWORD
            for IMAGE in flowapi flowmachine flowdb flowdb-synthetic-data flowdb-testdata flowauth flowkit-examples flowetl; do
              docker-retag flowminder/$IMAGE:$CIRCLE_SHA1 ${<< parameters.tag >>:-latest}
            done

workflows:
  run_build_pipeline:
    jobs:
      - run_token_generator_tests:
          <<: *run_always_org_context
      - build_flowdb:
          <<: *run_always_org_context
      - install_flowmachine_deps:
          <<: *run_always_org_context
      - run_flowkit_api_tests:
          <<: *run_always_org_context
      - run_flowclient_tests:
          <<: *run_always_org_context
      - run_flowauth_backend_tests:
          <<: *run_always_org_context
      - lint_python:
          requires:
            - install_flowmachine_deps
          <<: *run_always_org_context
      - lint_js:
          <<: *run_always_org_context
      - run_flowmachine_tests:
          requires:
            - build_flowdb
            - install_flowmachine_deps
          <<: *run_always_org_context
      - run_flowdbsynth_tests:
          name: synth_data_python_generator_tests
          synthetic_data_generator: python
          requires:
            - build_flowdb
          <<: *run_always_org_context
      - run_flowdbsynth_tests:
          name: synth_data_sql_generator_tests
          synthetic_data_generator: sql
          requires:
            - build_flowdb
          <<: *run_always_org_context
      - build_docker_image:
          name: build_examples
          component: flowkit-examples
          component_path: .
          <<: *run_always_org_context
      - build_docker_image:
          name: build_flowetl
          component: flowetl
          component_path: flowetl
          <<: *run_always_org_context
      - build_docker_image:
          name: build_flowmachine
          component: flowmachine
          component_path: flowmachine
          <<: *run_always_org_context
      - build_docs:
          name: build_docs
          requires:
            - install_flowmachine_deps
            - build_flowdb
          <<: *run_always_org_context
      - build_docker_image:
          name: build_flowauth
          component: flowauth
          component_path: flowauth
          <<: *run_always_org_context
      - build_docker_image:
          name: build_flowapi
          component: flowapi
          component_path: flowapi
          <<: *run_always_org_context
      - run_flowauth_end_to_end_tests:
          requires:
            - build_flowauth
          <<: *run_always_org_context
      - run_flowetl_tests:
          requires:
            - build_flowetl
            - build_flowdb
          <<: *run_always_org_context
      - build_python_wheel:
          name: build_flowclient_wheel
          project_name: flowclient
          requires:
            - install_flowmachine_deps
          <<: *run_always_org_context
      - build_python_wheel:
          name: build_flowmachine_wheel
          project_name: flowmachine
          requires:
            - install_flowmachine_deps
          <<: *run_always_org_context
      - run_quickstart_tests:
          name: test_quickstart
          requires: &quickstart_requirements
            - build_flowdb
            - build_flowapi
            - build_flowmachine
            - build_flowauth
            - build_flowetl
            - build_examples
          <<: *run_always_org_context
      - run_quickstart_tests:
          name: test_quickstart_examples_with_smaller_data
          start_arguments: "examples smaller_data"
          requires: *quickstart_requirements
          <<: *run_always_org_context
      #      # Synth data spinup with the 'large' data volume is very slow so not testing it right now on CI
      #      - run_quickstart_tests:
      #          name: test_quickstart_with_larger_data
      #          start_arguments: "larger_data"
      #          requires:
      #            *quickstart_requirements
      #          <<: *run_always_org_context
      - integration_tests:
          requires:
            - install_flowmachine_deps
            - build_flowdb
          <<: *run_always_org_context
      - retag_images:
          name: retag_master_branch
          requires: &retag_requirements
            - test_quickstart
            - test_quickstart_examples_with_smaller_data
            #            - test_quickstart_with_larger_data
            - integration_tests
            - build_docs
            - run_flowkit_api_tests
            - run_flowauth_backend_tests
            - run_flowauth_end_to_end_tests
            - run_flowclient_tests
            - run_flowetl_tests
            - synth_data_python_generator_tests
            - synth_data_sql_generator_tests
            - build_flowmachine_wheel
            - build_flowclient_wheel
            - run_flowmachine_tests
          <<: *master_only_org_context
      - retag_images:
          name: retag_tagged_build
          requires: *retag_requirements
          tag: CIRCLE_TAG
          <<: *tag_only_org_context
      - push_wheel:
          name: push_flowclient_wheel
          project_name: flowclient
          requires:
            - retag_tagged_build
          <<: *tag_only_org_context
      - push_wheel:
          name: push_flowmachine_wheel
          project_name: flowmachine
          requires:
            - retag_tagged_build
          <<: *tag_only_org_context
      - build_docs:
          name: Deploy docs
          deploy: true
          requires:
            - retag_tagged_build
          <<: *tag_only_org_context<|MERGE_RESOLUTION|>--- conflicted
+++ resolved
@@ -584,14 +584,9 @@
       - run:
           name: run flowetl integration tests
           command: |
-<<<<<<< HEAD
             pipenv run pytest --junit-xml=test_results/pytest/results_integration.xml ./tests
           environment:
-            TAG: $CIRCLE_SHA1
-=======
-            cd flowetl
-            FLOWETL_TESTS_CONTAINERS_TAG=$CIRCLE_SHA1 pipenv run pytest --junit-xml=test_results/pytest/results_integration.xml ./tests
->>>>>>> 6ee09e58
+            FLOWETL_TESTS_CONTAINERS_TAG: $CIRCLE_SHA1
       - run:
           name: run etl module unit tests
           command: |
