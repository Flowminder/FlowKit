version: 2.1

commands:
  upload_codecov:
    parameters:
      test:
        type: string
    steps:
      - run:
          name: Upload codecov
          command: |
            curl https://keybase.io/codecovsecurity/pgp_keys.asc | gpg --no-default-keyring --keyring trustedkeys.gpg --import # One-time step
            curl -Os https://uploader.codecov.io/latest/linux/codecov
            curl -Os https://uploader.codecov.io/latest/linux/codecov.SHA256SUM
            curl -Os https://uploader.codecov.io/latest/linux/codecov.SHA256SUM.sig
            gpgv codecov.SHA256SUM.sig codecov.SHA256SUM
            shasum -a 256 -c codecov.SHA256SUM
            chmod +x codecov
            ./codecov <<parameters.test>>

defaults:
  - &base_docker
    - image: cimg/python:3.8
      environment:
        FLOWDB_PORT: 5432
        MPLBACKEND: "agg"
  - &flowdb_env
    FLOWDB_PORT: 9000
    ORACLE_DB_PORT: 9002
    SYNTHETIC_DATA_DB_PORT: 5432
    FLOWDB_DATA_DIR: /home/circleci/database_data
    FLOWDB_INGESTION_DIR: /home/circleci/project/flowdb/tests/data
    POSTGRES_PASSWORD: flowflow
    POSTGRES_USER: flowdb
    FLOWAPI_FLOWDB_USER: flowapi
    FLOWMACHINE_FLOWDB_PASSWORD: foo
    FLOWAPI_FLOWDB_PASSWORD: foo
  - &wait_for_flowdb
    name: Wait for flowdb to start
    command: |
      dockerize -wait tcp://localhost:5432 -timeout 10m
  - &run_always_org_context
    context: org-global
    filters:
      tags:
        only: /.*/
      branches:
        ignore: gh-pages
  - &master_only_org_context
    context: org-global
    filters:
      branches:
        only: master
  - &tag_only_org_context
    context: org-global
    filters:
      branches:
        ignore: /.*/
      tags:
        only: /.*/

  - &tag_and_master_only_org_context
    context: org-global
    filters:
      branches:
        only: master
      tags:
        only: /.*/

executors:
  python_with_flowdb: # Synthetic data generation execution environment
    parameters:
      python_version:
        type: enum
        enum: ["3.7", "3.8", "3.9", "3.11"]
        default: "3.8"
      flowdb_image:
        type: enum
        enum: ["synthetic-data", "testdata"]
        default: "testdata"
      synthetic_data_generator:
        type: enum
        enum: ["python", "sql"]
        default: "python"
      num_days:
        type: integer
        default: 3
      num_subscribers:
        type: integer
        default: 400
      num_cells:
        type: integer
        default: 100
      num_sites:
        type: integer
        default: 100
      num_sms:
        type: integer
        default: 0
      num_calls:
        type: integer
        default: 2000
      num_tacs:
        type: integer
        default: 1000
      num_mds:
        type: integer
        default: 0
      disaster_start_date:
        type: string
        default: "2015-01-01"
      disaster_end_date:
        type: string
        default: "2015-01-01"
    environment:
      POSTGRES_PASSWORD: flowflow
      MPLBACKEND: "agg"
      FLOWDB_PORT: 5432
      FLOWMACHINE_FLOWDB_PASSWORD: foo
      FLOWAPI_FLOWDB_PASSWORD: foo
      FLOWAPI_FLOWDB_USER: flowapi
      REDIS_PASSWORD: fm_redis
      SYNTHETIC_DATA_DB_PORT: 5432
      POSTGRES_USER: flowdb
      REDIS_HOST: "localhost"
      QUART_APP: "flowapi.main:create_app()"
      FLOWMACHINE_FLOWDB_USER: flowmachine
      LOG_DIRECTORY: "."
      FLOWMACHINE_HOST: localhost
      FLOWMACHINE_PORT: 5555
      FLOWDB_HOST: localhost
      FLOWAPI_IDENTIFIER: TEST_SERVER
    docker:
      - image: cimg/python:<<parameters.python_version>>
      - image: flowminder/flowdb-<<parameters.flowdb_image>>:$CIRCLE_SHA1
        environment:
          N_DAYS: <<parameters.num_days>>
          DISASTER_START: <<parameters.disaster_start_date>>
          DISASTER_END: <<parameters.disaster_end_date>>
          N_SUBSCRIBERS: <<parameters.num_subscribers>>
          N_CELLS: <<parameters.num_cells>>
          N_SITES: <<parameters.num_sites>>
          N_SMS: <<parameters.num_sms>>
          N_MDS: <<parameters.num_mds>>
          N_CALLS: <<parameters.num_calls>>
          N_TACS: <<parameters.num_tacs>>
          SYNTHETIC_DATA_GENERATOR: <<parameters.synthetic_data_generator>>
          FLOWMACHINE_FLOWDB_PASSWORD: foo
          FLOWAPI_FLOWDB_PASSWORD: foo
          POSTGRES_PASSWORD: flowflow
          SUBSCRIBERS_SEED: 12345
          CALLS_SEED: 22222
          CELLS_SEED: 99999
          OUTPUT_ROOT_DIR: "/docker-entrypoint-initdb.d"
          MAX_CPUS: 2
          MAX_WORKERS: 2
          MAX_WORKERS_PER_GATHER: 2
          SHARED_BUFFERS_SIZE: "1GB"
          EFFECTIVE_CACHE_SIZE: "1GB"
          STATS_TARGET: 100
      - image: bitnami/redis:latest
        environment:
          REDIS_PASSWORD: "fm_redis"

jobs:
  build_flowdb:
    machine:
      image: ubuntu-2004:2023.10.1
    working_directory: /home/circleci/project
    environment: *flowdb_env
    steps:
      - checkout
      - run:
          name: Set a common docker tag
          command: |
            echo "export SAFE_TAG=${CIRCLE_TAG:-$(echo -n $CIRCLE_BRANCH | md5sum | cut -d" " -f1)}"| tee -a $BASH_ENV /home/circleci/.env
      - attach_workspace:
          at: /home/circleci/
      - restore_cache:
          key: flowdb-deps-6-{{ checksum "flowdb/tests/Pipfile.lock"}}
      - run:
          name: "Switch to Python v3.11.5"
          command: |
            pyenv versions
            pyenv global 3.11.5
      - run:
          name: Install pipenv
          command: pip install --upgrade pip pipenv virtualenv
      - run:
          name: Install python dependencies
          command: |
            PIPENV_PIPFILE=flowdb/tests/Pipfile pipenv install --deploy --dev
      - save_cache:
          key: flowdb-deps-6-{{ checksum "flowdb/tests/Pipfile.lock" }}
          paths:
            - /home/circleci/.local/share/virtualenvs/
      - run:
          name: Set additional environment variables
          command: |
            cat /home/circleci/.env >> $BASH_ENV
            echo "export FLOWDB_VERSION=$(git describe --tags --always)" | tee -a $BASH_ENV /home/circleci/.env
            echo 'export TAG_PREFIXES=(""  "testdata-" "synthetic-data-")' | tee -a $BASH_ENV /home/circleci/.env
            echo "export FLOWDB_RELEASE_DATE=$(git show -s --date=short-local --pretty=format:%cd -n1)"| tee -a $BASH_ENV /home/circleci/.env
      - run:
          name: Log in to docker cloud
          command: echo $DOCKER_CLOUD_PASSWORD | docker login --username $DOCKER_CLOUD_USER --password-stdin
      - run:
          name: Build main image
          command: |
            echo Building version $FLOWDB_VERSION
            echo Tagging as $SAFE_TAG and $CIRCLE_SHA1
            docker pull flowminder/flowdb:latest && export BUILD_CACHE_TAG=latest || true
            docker pull flowminder/flowdb:$SAFE_TAG && export BUILD_CACHE_TAG=$SAFE_TAG || true
            echo Using cache from $BUILD_CACHE_TAG
            DOCKER_BUILDKIT=1 docker build --progress plain --cache-from flowminder/flowdb:$BUILD_CACHE_TAG --build-arg FLOWDB_VERSION=$FLOWDB_VERSION \
              --build-arg FLOWDB_RELEASE_DATE=$FLOWDB_RELEASE_DATE -t flowminder/flowdb:$SAFE_TAG -t flowminder/flowdb:$CIRCLE_SHA1 -f flowdb.Dockerfile .
      - run:
          name: Test that not providing a superuser password causes the container to exit
          command: |
            if docker run -e FLOWMACHINE_FLOWDB_PASSWORD=foo -e FLOWAPI_FLOWDB_PASSWORD=foo flowminder/flowdb:$SAFE_TAG; then
                echo "Error: could run flowdb without superuser password."
                exit 1
            else
                echo "Correctly failed with no superuser password."
            fi
      - run:
          name: Create data dir
          command: |
            mkdir $FLOWDB_DATA_DIR
      - run:
          name: Launch flowdb
          command: |
            docker run --name flowdb --publish $FLOWDB_PORT:5432 --user $(id -u):$(id -g) --shm-size=1G --volume=${FLOWDB_DATA_DIR}:/var/lib/postgresql/data \
              --volume=${FLOWDB_INGESTION_DIR}:/ingestion:ro -e FLOWMACHINE_FLOWDB_PASSWORD=foo -e FLOWAPI_FLOWDB_PASSWORD=foo \
              -e MAX_CPUS=2 -e MAX_WORKERS=2 -e MAX_WORKERS_PER_GATHER=2 \
              -e POSTGRES_PASSWORD=$POSTGRES_PASSWORD \
              --detach flowminder/flowdb:$SAFE_TAG

            echo "Waiting for flowdb to be ready.."
            docker exec flowdb bash -c 'i=0;until [ $i -ge 24 ] || (pg_isready -h 127.0.0.1 -p 5432 -U flowdb);do let i=i+1; echo Waiting 10s; sleep 10;done'
            docker ps -a
            docker images -a
      - run:
          name: Run tests
          command: |
            cd flowdb/tests
            pipenv run pytest --junit-xml=../test_results/pytest/results.xml \
            --ignore=test_synthetic_data.py --ignore=test_oracle_fdw.py
      - store_test_results:
          path: flowdb/test_results
      - run:
          name: FlowDB Docker logs
          command: docker logs flowdb
          when: on_fail
      - run:
          name: Push images to Docker cloud
          command: |
            docker push flowminder/flowdb:${SAFE_TAG}
            docker push flowminder/flowdb:${CIRCLE_SHA1}
      - persist_to_workspace:
          root: /home/circleci/
          paths:
            - .env

  build_flowdb_oracle:
    machine: # Need to talk to the container, so must use machine per: https://circleci.com/docs/2.0/building-docker-images/#accessing-services
      image: ubuntu-2004:2023.10.1
    environment: *flowdb_env
    working_directory: /home/circleci/project
    steps:
      - checkout:
          path: /home/circleci/project/
      - run:
          name: "Switch to Python v3.11.5"
          command: |
            pyenv versions
            pyenv global 3.11.5
      - run:
          name: Install pipenv
          command: pip install --upgrade pip pipenv
      - restore_cache:
          key: flowdb-deps-6-{{ checksum "flowdb/tests/Pipfile.lock"}}
      - attach_workspace:
          at: /home/circleci/
      - run:
          name: Build oracle_fdw image
          command: |
            echo Building oracle_fdw version $FLOWDB_VERSION
            echo Tagging as flowdb-oracle:$CIRCLE_SHA1
            DOCKER_BUILDKIT=1 docker build --build-arg ORACLE_BINARY_SOURCE=https://raw.githubusercontent.com/bumpx/oracle-instantclient/master \
              --build-arg CODE_VERSION=$CIRCLE_SHA1 -t flowminder/flowdb-oracle:$CIRCLE_SHA1 -f flowdb_oracle_fdw.Dockerfile .
      - run:
          name: Launch flowdb
          command: |
            docker run --name flowdb_oracle --shm-size=1G --publish $ORACLE_DB_PORT:5432 -e FLOWMACHINE_FLOWDB_PASSWORD=foo -e FLOWAPI_FLOWDB_PASSWORD=foo \
            -e POSTGRES_PASSWORD=$POSTGRES_PASSWORD \
             --detach flowminder/flowdb-oracle:$CIRCLE_SHA1
            echo "Waiting for flowdb with oracle_fdw to be ready.."
            docker exec flowdb_oracle bash -c 'i=0;until [ $i -ge 24 ] || (pg_isready -h 127.0.0.1 -p 5432);do let i=i+1; echo Waiting 10s; sleep 10;done'
            docker ps -a
            docker images -a
      - run:
          name: Run tests
          command: |
            cd flowdb/tests
            pipenv install --dev --deploy
            pipenv run pytest --junit-xml=../test_results/pytest/results.xml \
            test_oracle_fdw.py
      - store_test_results:
          path: flowdb/test_results
      - run:
          name: FlowDB-oracle Docker logs
          command: docker logs flowdb_oracle
          when: on_fail
      - run:
          name: Log in to docker cloud
          command: echo $DOCKER_CLOUD_PASSWORD | docker login --username $DOCKER_CLOUD_USER --password-stdin
      - run:
          name: Push images to Docker cloud
          command: |
            docker push flowminder/flowdb-oracle:${CIRCLE_SHA1}

  build_flowdb_testdata:
    docker:
      - image: cimg/python:3.7
    working_directory: /home/circleci/project
    steps:
      - checkout:
          path: /home/circleci/project/
      - setup_remote_docker:
          version: 20.10.7
      - attach_workspace:
          at: /home/circleci/
      - run:
          name: Log in to docker cloud
          command: echo $DOCKER_CLOUD_PASSWORD | docker login --username $DOCKER_CLOUD_USER --password-stdin
      - run:
          name: Build testdata image
          command: |
            echo Building testdata version $FLOWDB_VERSION
            echo Tagging as $CIRCLE_SHA1
            DOCKER_BUILDKIT=1 docker build --build-arg CODE_VERSION=$CIRCLE_SHA1 -t flowminder/flowdb-testdata:$CIRCLE_SHA1 -f flowdb_testdata.Dockerfile .
      - run:
          name: Push images to Docker cloud
          command: |
            docker push flowminder/flowdb-testdata:${CIRCLE_SHA1}

  build_flowdb_synthdata:
    docker:
      - image: cimg/python:3.7
    working_directory: /home/circleci/project
    steps:
      - checkout:
          path: /home/circleci/project/
      - setup_remote_docker:
          version: 20.10.7
      - attach_workspace:
          at: /home/circleci/
      - run:
          name: Log in to docker cloud
          command: echo $DOCKER_CLOUD_PASSWORD | docker login --username $DOCKER_CLOUD_USER --password-stdin
      - run:
          name: Build synth data image
          command: |
            echo Building flowdb-synthetic-data version $FLOWDB_VERSION
            echo Tagging as $CIRCLE_SHA1
            DOCKER_BUILDKIT=1 docker build --build-arg CODE_VERSION=$CIRCLE_SHA1 -t flowminder/flowdb-synthetic-data:$CIRCLE_SHA1 \
                -f flowdb_synthetic_data.Dockerfile .
      - run:
          name: Test that a data generator must be set for synth data
          command: |
            if docker run -e FLOWMACHINE_FLOWDB_PASSWORD=foo -e FLOWAPI_FLOWDB_PASSWORD=foo -e POSTGRES_PASSWORD=$POSTGRES_PASSWORD flowminder/flowdb-synthetic-data:$CIRCLE_SHA1; then
                echo "Error: could run flowdb-synthetic-data with no data generator selected."
                exit 1
            else
                echo "Correctly failed with no data generator selected"
            fi
      - run:
          name: Push images to Docker cloud
          command: |
            docker push flowminder/flowdb-synthetic-data:${CIRCLE_SHA1}

  install_flowmachine_deps:
    docker: *base_docker
    working_directory: /home/circleci/project
    steps:
      - checkout
      - restore_cache:
          key: flowmachine-deps-8-{{ checksum "flowmachine/Pipfile.lock" }}
      # Need to install graphviz and pygraphviz manually because it was removed from the Pipfile
      # (see https://github.com/Flowminder/FlowKit/issues/952)
      - run: cd flowmachine && pipenv install --dev --deploy
      - run: cd flowmachine && sudo apt-get update && sudo apt-get install -y libgraphviz-dev graphviz && pipenv run pip install pygraphviz
      - save_cache:
          key: flowmachine-deps-8-{{ checksum "flowmachine/Pipfile.lock" }}
          paths:
            - /home/circleci/.local/share/virtualenvs/

  lint_python:
    docker: *base_docker
    working_directory: /home/circleci/project
    steps:
      - checkout
      - restore_cache:
          key: flowmachine-deps-8-{{ checksum "flowmachine/Pipfile.lock" }}
      - run:
          name: Linting files with black
          # Installed the version of Black from flowmachine's lockfile
          command: pushd flowmachine && pip install $(pipenv graph | grep black) && popd && black --check .

  lint_js:
    docker:
      - image: cimg/node:lts
    working_directory: /home/circleci/project/flowauth/frontend
    steps:
      - checkout:
          path: /home/circleci/project/
      - restore_cache:
          keys:
            - flowauth-deps-6-{{ checksum "package.json" }}
      - run:
          name: Install deps
          command: npm ci
      - save_cache:
          key: flowauth-deps-6-{{ checksum "package.json" }}
          # cache NPM modules and the folder with the Cypress binary
          paths:
            - ~/.npm
            - ~/.cache
      - run:
          name: Linting JS with prettier
          command: npx prettier --check "**/*.*(js|jsx|json)"

  run_flowmachine_tests:
    executor:
      name: python_with_flowdb
      flowdb_image: "testdata"
      num_days: 7
    working_directory: /home/circleci/project/flowmachine
    steps:
      - checkout:
          path: /home/circleci/project/
      - attach_workspace:
          at: /home/circleci/
      - restore_cache:
          key: flowmachine-deps-8-{{ checksum "Pipfile.lock" }}
      - run:
          name: Install graphviz
          command: sudo apt-get update && sudo apt-get install -y xvfb libgraphviz-dev graphviz
      - run: *wait_for_flowdb
      - run:
          name: Run tests
          command: |
            pipenv run pytest \
                      --junit-xml=test_results/pytest/results.xml \
                      --cov flowmachine/ \
                      --cov-report xml \
                      --cov-report term \
                      --durations=50
      - store_test_results:
          path: test_results
      - upload_codecov:
          test: test_results

  run_flowdbsynth_tests:
    parameters:
      synthetic_data_generator:
        type: enum
        enum: ["python", "sql"]
        default: "python"
    executor:
      name: python_with_flowdb
      flowdb_image: "synthetic-data"
      synthetic_data_generator: <<parameters.synthetic_data_generator>>
      python_version: "3.11"
    working_directory: /home/circleci/project/flowdb/tests
    steps:
      - checkout:
          path: /home/circleci/project/
      - run:
          name: install deps
          command: pipenv install --dev --deploy
      - run: *wait_for_flowdb
      - run:
          name: Run tests
          command: pipenv run pytest --junit-xml=../../test_results/pytest/results.xml test_synthetic_data.py
      - store_test_results:
          path: test_results
      - upload_codecov:
          test: test_results

  run_token_generator_tests:
    docker:
      - image: cimg/python:3.8
    environment:
      FLOWAPI_IDENTIFIER: TEST_SERVER
    working_directory: /home/circleci/project/flowkit_jwt_generator
    steps:
      - checkout:
          path: /home/circleci/project/
      - run: pipenv install --deploy --dev
      - run:
          name: Run token generator unit tests
          command: |
            # Run tests twice in order to pick up coverage of pytest plugin
            pipenv run pytest --junitxml=test_results/pytest/results.xml \
                                    --cov=flowkit_jwt_generator/ \
                                    --cov-report term --cov-report xml --durations=10
            pipenv run pytest --junitxml=test_results/pytest/results.xml \
                        --cov=flowkit_jwt_generator/ \
                        --cov-report term --cov-report xml --durations=10 --cov-append
          environment:
            COV_CORE_SOURCE: flowkit_jwt_generator/
            COV_CORE_CONFIG: .coveragerc
            COV_CORE_DATAFILE: .coverage.eager
      - store_test_results:
          path: test_results
      - upload_codecov:
          test: test_results

  run_flowkit_api_tests:
    docker:
      - image: cimg/python:3.8
        environment:
          FLOWAPI_IDENTIFIER: TEST_SERVER
    working_directory: /home/circleci/project/flowapi
    steps:
      - checkout:
          path: /home/circleci/project/
      - run: pipenv install --deploy --dev
      - run:
          name: Run API unit tests
          command: |
            pipenv run python -m pytest --junitxml=test_results/pytest/results.xml --cov=flowapi/ \
             --cov-report term --cov-report xml --durations=10
      - store_test_results:
          path: test_results
      - upload_codecov:
          test: test_results

  run_flowauth_backend_tests:
    docker:
      - image: cimg/python:3.8
    environment: &flowauth_env
      FLOWAUTH_FERNET_KEY: "XU-J5xNOtkaUKAoqWT7_VoT3zk2OTuoqKPBN3l0pOFg="
      FLASK_APP: flowauth
      FLOWAUTH_DB_PASSWORD: flowauth
      FLOWAPI_IDENTIFIER: TEST_SERVER
      FLOWAUTH_ADMIN_PASSWORD: DUMMY_PASSWORD
      FLOWAUTH_ADMIN_USERNAME: TEST_ADMIN
      SECRET_KEY: secret
      FLOWAUTH_LOG_LEVEL: debug
      FLOWAUTH_CACHE_BACKEND: memory
    working_directory: /home/circleci/project/flowauth
    steps:
      - checkout:
          path: /home/circleci/project/
      - run: pipenv install --deploy --dev
      - run:
          name: Run backend unit tests
          command: |
            pipenv run pytest --junitxml=test_results/pytest/results.xml --cov=backend/flowauth/ \
             --cov-report term --cov-report xml --durations=10 --ignore backend/migrations/
      - store_test_results:
          path: test_results
      - upload_codecov:
          test: test_results

  run_flowauth_end_to_end_tests:
    docker:
      - image: cypress/base:16.13.0
      - image: flowminder/flowauth:$CIRCLE_SHA1
        environment:
          DB_URI: postgresql://flowauth:{}@localhost:5432/flowauth
          DEMO_MODE: true
          # The private key needs to be explicitly provided here where elsewhere it comes from the circle project config. Unfortunately, those settings don't get passed to secondary containers, and we can't interpolate in the config file
          PRIVATE_JWT_SIGNING_KEY: LS0tLS1CRUdJTiBSU0EgUFJJVkFURSBLRVktLS0tLQ0KTUlJSkp3SUJBQUtDQWdFQTJVS0ZGOHNObnNMc3g3cXRTUFBjTnFyRTVMd0pPeWlLZFI2emd3NlloMk9DVHU3SQ0KNGY4b2Fpdk5KWWNuNElGMzRlUnFSemRURldaeEJwS2VKQnJHa1UyKzVCbVNneERFbEJxVWxBQ1B2eHNVV2lheQ0Kd2l3REZRdHEvakd6K3BabitCU09DK3V0VmM4alpiUWhWRVFDRi9nckk3eTZpUHBWYk01Tjkva0FPQS9kYi9ESQ0KbHRpaG9sQ1cvU3pmRzMzckx4U3phS215dm9BREl6Q01iWnJCQVJ6Y21ibzVyT1dyWEdtUldTSXhlMTRscnl1bg0KeEZIVzZNZkQ0RmhsZHV0S2RKSFBrQWp5ZDJacU03U3dUL1NGeXc2L3paeEpyeUtNbmNwbm1GZ2JpMEtwdG5CUQ0KaVpCTm5CQzlpK24wNFlqUzBtaHZkT2VTTHRiS05nUktzM0dqWWkwVXhSdy9WTXRPcGJCVStSM0dDVVFlZWE1Vw0KR3l4NmJuQmM3V3RCL014TEVNVTlRMXI1TEtwTDlNZXd3cUdzV2FGOEw5NGMvQklFek9Vdkx2bS9XYTk0QWhQQw0KT2d4cXBBM0tyait5QmdNeGp2NVdmQU53eHcxYnVIQ09INTAyME51dmF4RjVjejJVaDlQSDZma0MzaUFCenNkVg0KbGY2cVJEK2pGY2N4S0lqWU5WeXJHcmFySzJHc1k1OEJKYmJuOFp6WCtWMmtsN2FmeDJPZHJCd1dacFMySnFFNw0KWGZCOXZhR0lELzhhQ0xXN2wzRDUvVHNYTDNSMnUwaHRUNjNmMk5sc0FwWnFiRDk5WnZpbVlBWVNYL2VCRUlVVw0KK2FtQkhNaG5jRytVckIvb2ZBUkpKOFlOWHlmRDM3UzdpWlU4M2grOVU3UzN1YzR3bFUwZDh1N2dQZTBDQXdFQQ0KQVFLQ0FnQmtiR2dDd0h2eU41MmxFTGZLY2RZSGV0WDUrS1Mzc0p5WFdIS1hrS2FXWmp1MGFwRjJUVEFNSzJUdg0KQk5NODVmdFk4ZkRpTEVOK0w5VHN1ZGJaVDNzYmJQbGdqQ1Y1NmNWRHhDbUxZOXNOOWVGcGJsdlFmdkdKeDdaVA0KK3Z0N1NBeVUwa042WlJ6QS9qY1phckxCTlpKV0xBTWN5TDdjVkFJcWdnM3VJaTJrdkVpWjFvMlJsRjdhSFRBOQ0KcElFWVB4TDN0elRhbXg0aENpRHBJaWEyL3dKWmxsS3R5RE9pcEtLWjI3NHdtaXFQSU15QWRNaGVhWW5TSFl4Lw0KNWJ3NHhMZXN2RDFhRVppcDhqQUM2SEZhOCtib0hsQXdKUjYyRWwwM0Ruam1KVXZPQ2lsU1NBWWlJQTZQcGZsSA0KZEFRYVA5bGJJcVRxUDZRRmZJa0pnT0JhbzV0bUN2RVB3N3luN1pmVEdUVG5sM3JFRFZmZWIvYXJYMHVyYU5VWA0KUEZHcm9LSThkZEY1Ti9uQlFaU0pLL0pkUkMxUDBaUlM4WGlLMGNPYjh0L2F5UGF2alRlT1NWQUVKMnI3UGlKMA0KMWJ6b21MZWtDTWdrSkxhU2VQQzJkYjRVQ1NVNkhzcnRPSVFaVEJKNVcwREI4a3NZamlUWUhBaWlUaVI4aXdjbg0KeXRpMTlVYmg4OEVsajZSRHA5b0RjbHJCN21QV0JoNG9vRVI1NVVzVENPd2NZQ2VVVW1zaHNzNGV3czJ6d0crcw0KTVU5R2t3aEphWk1KQkpQdWFJNThIOFgxZHc4eDI3emlZU3BaUGtFQkxLNXVCQzk3SjZMK05qUFRjZWdWaFFocw0KVmw4OTBIQ2NuN3VJM1ZaR3IwMHBIbklDRlJhV01qaUFURURYZVNXZGZwL2lQeVlBclFLQ0FRRUE3b1hORUpaYg0KdUIvbHJpQjhOVHQ1MG0zSExwVHg1VXVnd2JGUnIzSll1L1V1VmFyUnRxRW1pWEkza05GeHMxY3pSc3NVM085Sw0KQS9wT0Y1S3BUaTU3Y3V3MVZ6UnhTZDRKR3EzbHVkeWZGUnFGYzNiRGlTMnp4TFhTK3NFRjlhUnhsbWJFMVgvVA0KZWFZNnZzandYelMycUxGOUtjSjFuM05BcHJHV01mc2o4TTdabG9qTzBaanRtZWlSN3JpTTdLQmpVTHZsdFJ1bw0KbVhvV2FXWWF5VWR2dWlxbG5CdGZIUFZSVzdRVmJuSlBDR3RJTGxtYW1lZkRJOEVscnhNMHp3cFpqNFhEK0h2Rw0KdTRoNXR5dG5qQjJNL05RTzBONC9VMUx5YnVKV2lsc1Q3dnM3SHZRS3gwTTFqenZpNVdNNlh6UzRZTnd0MmlrTA0KWWFzeEt1NnBZOXFvcHdLQ0FRRUE2UzNmS3dqSVQ4MWg3eCtEeG82OUxjd1VaeWRDekwwbXN1SVFqL3h1T0tGSw0KU1lieEswMms5M2YvMGNlRVV2dzBpUjZKOVBSYzVNRlcxZFBHdml1cVc1NW5kcHFpU2N0dWJneDVPQWQrM2FqZA0KeDlwM0FJV3cveVplMDZBMkljSjJvT1BaSHdsdjVncExnekdFZlQzQnRUOExFYjNWZTV5QW1PZFZaWDVabDVUaA0KRkhTQytHNzZWV0xjVHVMc1FlY0xVOFhqcDNwSmxPTUhWZ3oyOVg3QTlGdTQ0VnpjbWVsVS9WbTFFd1dNQ2tQaw0KUWVlSERDRnBhOFVJL2hPSjdrQklQYUdKNDBQTlFTU0VudVB1bSs3THZHSThPNGtTbFFaQjFWM3BZN3FBV3FjNA0Kb01jOGViOWpOVjd3UHpjdGhuNmlPQk11UDFsTXlyejk4Y2luUjI0alN3S0NBUUJFNzV6RngzNzRweGRkalB2NA0KOHBpUnpiSjhid1crYkc0b3JOUGI3aU5oSjBwZDdnR3dVOERzaG5zeXVxV3UzR3Z3Y084MXIxN242V2E2ZjJPNQ0KT2N2cCtnU3NrSGFSajc5MzIzeUNqQlhhSnBFZFB0emlmN2Z1Q1ZMUnNBbkY1ZUlDUXU5dWVRUW9xM2RjL253aQ0KTi96Mm9sMTNQVUY3ZFBiaGRuL2ZNQ05DRExac1FGdnR6ZElWNGxhUzlQbWR4ZmtPTTAvL1dPQVFnMjJJeHI3Rg0KSDRWVis4OWpYN0hNajhZVXgrWk54bkc3RUM2TFh0QkUzT3ZVSUpXQWxQOTFPeHVKVkhMQUZSM3B3MWJTTHBROQ0KdGFpeXhhTUdrTVVpa3QySVdKZ0VZckJQS0lMOHZqR0RSNVJxTWpld2JrNUhoOWdsL2x5dUthQ2xlTEc4SThBSA0KSVFJUEFvSUJBRzVQd1MvK3E2VDFLTXVUUVNnQ0J3VlBjcWVLTDFQa2VCWlFWRDJKMGlzQVFzQ2VFaUhHVGJDMQ0KR0ZVSjZsUEg5S0taeS9JU1dJL3YxMEM1TzJCa0QrZmYvRnBqdFRyci9vWVphSTlWSEhPSW04TWNXd2ZvTjErOQ0KcTBhNm1HRklPZzdMTzhBdkdyemRTZlA2elE3aTFHMEdNaHBta0VRMk9iQWNZSTN2UkRzdHQzMlIwUlB1akljdw0KaWNEWUlhVGJ4TVFRN2k0ZzhBWjdrTkRvdVR4U2hyNFRWbGRuTXdXdEdRUHlHSE96UUJqckhXVUFQeWRCOXptQQ0Kc1V4aHVmTDRmalNKNDAyY21kR2prUW9LRXF1NlFMQVNXU1JoS0dWUDNIMHdQR1Z0cWFNNVVOVGU3SUU4UlpiTw0KSHlJSTNJU3dDOVl6WE1HallXellFOXI2YmdpZzFoa0NnZ0VBY09WbnpBRlJNQWhyc3JBTjVjTmdabS9VWUthVA0KVXozeFBKNStLVXp2b0w4a2t0VHgyVTVRempkenVlZmxiOVVDT1AveWp6TElnUlRhTnRKdjZVODRURUNWSVQyRA0KVUtIVkdlQ0hGUE5MZU9UbE5PTVVjOFo0SGw1Tzd4MjcwQXhXTTJndXBncUVNUGIxbnJnWGF2ekNDZ2lSU2lnZQ0KbUx6a0FpOElEYzduZkxPUXBjaGVNSG02TkNBcDRRZ1pFYkRaYmp6VUdrUTlRMGNlT0wwLy9JYzIwdmQ1a2pWbw0KTjI5dnJuYStCTW0rejJ3Q2FJSFZmNWlWbzhFdGxwN2E2OEJnQkpEUVVxTzh4M1hpMWhCWkxuWlNJSEFWYjZXLw0KaGd1UmVkRlJucXQ5QWhVdVN0ZlRzUExoUDlXNGN5bDd2QzcyZ3k4K0lkbTgwTkFCaGpaUE0zelF1QT09DQotLS0tLUVORCBSU0EgUFJJVkFURSBLRVktLS0tLQ==
          <<: *flowauth_env
          FLOWAUTH_CACHE_BACKEND: FILE
      - image: postgres
        environment:
          POSTGRES_USER: flowauth
          POSTGRES_PASSWORD: flowauth
          POSTGRES_DB: flowauth
    environment:
      CYPRESS_baseUrl: http://localhost:80
      <<: *flowauth_env
    working_directory: /home/circleci/project/flowauth/frontend
    steps:
      - checkout:
          path: /home/circleci/project/
      - restore_cache:
          keys:
            - flowauth-deps-6-{{ checksum "package.json" }}
      - run:
          name: Cypress setup
          command: npm ci
      - save_cache:
          key: flowauth-deps-6-{{ checksum "package.json" }}
          # cache NPM modules and the folder with the Cypress binary
          paths:
            - ~/.npm
            - ~/.cache
      - run:
          name: Wait for backing db
          command: |
            npm install -g wait-on
            wait-on tcp:localhost:5432 -t 300000
      - run:
          name: Run Cypress end-to-end tests
          command: DEBUG="cypress:*" npx cypress run --record --reporter junit --reporter-options "mochaFile=results/flowauth-frontend.[hash].xml"
      - run:
          name: Run Cypress component tests
          command: DEBUG="cypress:*" npx cypress run --component --record --reporter junit --reporter-options "mochaFile=results/flowauth-component.[hash].xml"
      - store_test_results:
          path: results
      - store_artifacts:
          path: frontend/cypress/videos
      - store_artifacts:
          path: frontend/cypress/screenshots

  run_flowclient_tests:
    docker:
      - image: cimg/python:3.8
    working_directory: /home/circleci/project/flowclient
    steps:
      - checkout:
          path: /home/circleci/project/
      - run: pipenv install --deploy --dev
      - run:
          name: Run API client unit tests
          command: |
            pipenv run pytest --junitxml=test_results/pytest/results.xml --cov=flowclient/ \
            --cov-report term --cov-report xml --durations=10
      - store_test_results:
          path: test_results
      - upload_codecov:
          test: test_results

<<<<<<< HEAD
  run_autoflow_tests:
    docker:
      - image: cimg/python:3.8
    working_directory: /home/circleci/project/autoflow
    steps:
      - checkout:
          path: /home/circleci/project/
      - restore_cache:
          keys:
            - autoflow-deps-6-{{ checksum "Pipfile.lock" }}
      - run: &install_autoflow_deps
          name: Install non-python autoflow dependencies
          command: |
            sudo apt-get update --allow-releaseinfo-change && sudo apt-get install -y postgresql pandoc ruby
            sudo gem i rubygems-update -v '<3' 
            sudo update_rubygems
            sudo gem install bundler -v 2.3.26
            sudo gem install bundle 
            bundle install
      - run:
          name: Install python dependencies
          command: |
            pipenv install --deploy --dev
      - save_cache:
          key: autoflow-deps-6-{{ checksum "Pipfile.lock" }}
          paths:
            - /home/circleci/.local/share/virtualenvs/
      - run:
          name: Run autoflow unit tests
          command: |
            pipenv run python -m pytest --junitxml=test_results/pytest/results.xml --cov=./ \
             --cov-report term --cov-report xml --durations=10
      - store_test_results:
          path: test_results
      - upload_codecov:
          test: test_results

=======
>>>>>>> c7c44100
  build_docker_image:
    parameters:
      component:
        type: enum
        enum:
          ["flowmachine", "flowauth", "flowapi", "flowkit-examples", "flowetl"]
      component_path:
        type: string
    machine:
      image: ubuntu-2004:2023.10.1
    working_directory: /home/circleci/project/
    steps:
      - checkout:
          path: /home/circleci/project/
      - attach_workspace:
          at: /home/circleci
      - run: sudo apt update && sudo apt install docker-ce
      - run:
          name: Log in to docker cloud
          command: docker login --username $DOCKER_CLOUD_USER --password $DOCKER_CLOUD_PASSWORD
      - run:
          name: Build <<parameters.component>> image
          command: |
            echo "Tagging as $CIRCLE_SHA1"
            export SOURCE_VERSION=$(git describe --tags --dirty --always | sed s/"-"/"+"/ | sed s/"-"/"."/g)
            DOCKER_BUILDKIT=1 docker build --build-arg SOURCE_VERSION=$SOURCE_VERSION -t flowminder/<<parameters.component>>:$CIRCLE_SHA1 -f <<parameters.component_path>>.Dockerfile .
      - run:
          name: Push images to Docker cloud
          command: |
            docker push flowminder/<<parameters.component>>:$CIRCLE_SHA1

  run_flowetl_unit_tests:
    docker:
      - image: cimg/python:3.8
    working_directory: /home/circleci/project/flowetl
    steps:
      - checkout:
          path: /home/circleci/project/
      - restore_cache:
          key: flowetl-unit-deps-6-{{ checksum "requirements.txt" }}-{{ checksum "dev-requirements.txt" }}
      - run:
          name: Install required python version
          command: |
            pyenv install -s $(pyenv local)
            python --version
      - run:
          name: Create virtual env
          command: |
            python -m venv ./.venv
            source .venv/bin/activate
            pip install --upgrade pip pip-tools
      - run:
          name: Install python dependencies
          command: |
            source .venv/bin/activate
            pip-sync requirements.txt dev-requirements.txt --pip-args "--no-deps"
            pip install --no-deps -e ./flowetl
      - save_cache:
          key: flowetl-unit-deps-6-{{ checksum "requirements.txt" }}-{{ checksum "dev-requirements.txt" }}
          paths:
            - .venv
      - run:
          name: run flowetl module unit tests
          command: |
            source .venv/bin/activate
            pytest --junit-xml=test_results/pytest/results_unit_etl_module.xml --cov=flowetl \
            --cov-report xml \
            --cov-report term-missing ./tests/unit
      - store_test_results:
          path: test_results
      - upload_codecov:
          test: test_results

  run_flowetl_integration_tests:
    machine:
      image: ubuntu-2004:2023.10.1
    environment:
      AIRFLOW_HOME: ./test_airflow_home
      FLOWETL_RUNTIME_CONFIG: "testing"
    working_directory: /home/circleci/project/flowetl
    steps:
      - checkout:
          path: /home/circleci/project/
      - restore_cache:
          key: flowetl-deps-6-{{ checksum "requirements.txt" }}-{{ checksum "dev-requirements.txt" }}
      - run:
          name: Install psycopg2 build deps
          command: |
            sudo apt-get update
            sudo apt install libpq-dev
      - run:
          name: Install required python version
          command: |
            pyenv install -s $(pyenv local)
            python --version
      - run:
          name: Create virtual env
          command: |
            python -m venv ./.venv
            source .venv/bin/activate
            pip install --upgrade pip pip-tools
      - run:
          name: Install python dependencies
          command: |
            source .venv/bin/activate
            pip-sync requirements.txt dev-requirements.txt --pip-args "--no-deps"
            pip install --no-deps -e ./flowetl
      - run:
          name: Install postgresql
          command: |
            sudo apt-get update && sudo apt-get install -y postgresql
      - save_cache:
          key: flowetl-deps-6-{{ checksum "requirements.txt" }}-{{ checksum "dev-requirements.txt" }}
          paths:
            - .venv
      - run:
          name: Set FLOWETL_TESTS_CONTAINER_TAG environment variable
          command: |
            echo "export FLOWETL_TESTS_CONTAINER_TAG=${CIRCLE_SHA1}" >> $BASH_ENV
      - run:
          name: run flowetl integration tests
          command: |
            source .venv/bin/activate
            pytest --capture=tee-sys --junit-xml=test_results/pytest/results_integration.xml --durations=10 ./tests/integration
      - store_test_results:
          path: test_results
      - upload_codecov:
          test: test_results

  integration_tests:
    parameters:
      pytest_selector:
        type: string
    executor:
      name: python_with_flowdb
      flowdb_image: "testdata"
      python_version: "3.8"
    working_directory: /home/circleci/project/integration_tests
    steps:
      - checkout:
          path: /home/circleci/project/
      - attach_workspace:
          at: /home/circleci
      - restore_cache:
          key: integration-test-deps-6-{{ checksum "Pipfile.lock" }}
      - run: pipenv install --deploy --dev
      - save_cache:
          key: integration-test-deps-6-{{ checksum "Pipfile.lock" }}
          paths:
            - /home/circleci/.local/share/virtualenvs/
      - run: *wait_for_flowdb
      - run:
          name: Run integration tests
          command: |
            PIPENV_DONT_LOAD_ENV=1 FLOWAPI_PORT=9090 pipenv run pytest -sv --junitxml=test_results/pytest/results.xml --durations=10 \
            --cov=../flowmachine --cov=../flowclient --cov=../flowapi \
            --cov-report xml \
            --cov-report term \
            -k "<<parameters.pytest_selector>>"
      - store_test_results:
          path: test_results
      - upload_codecov:
          test: test_results

  run_quickstart_tests:
    parameters:
      start_arguments:
        type: enum
        enum: ["", "examples smaller_data"]
        default: ""
    machine:
      image: ubuntu-2004:2023.10.1
    working_directory: /home/circleci/project
    steps:
      - checkout:
          path: /home/circleci/project/
      - run:
          name: Set GIT_REVISION environment variable
          command: |
            echo "export GIT_REVISION=${CIRCLE_SHA1}" >> $BASH_ENV
      - run: ./quick_start.sh <<parameters.start_arguments>>
      - run: ./quick_start.sh stop
      - run:
          name: Check all containers are down
          command: |
            RUNNING=`docker ps -q`
            if [[ "$RUNNING" != "" ]]
            then
              echo "Error: all containers should be down, but some are still running."
              exit 1
            fi

  build_docs:
    parameters:
      deploy:
        type: boolean
        default: false
    executor:
      name: python_with_flowdb
      flowdb_image: "synthetic-data"
      synthetic_data_generator: sql
      num_sites: 200
      num_cells: 1000
      num_subscribers: 50000
      num_days: 60
      num_calls: 20000
      num_sms: 20000
      num_tacs: 10000
      num_mds: 20000
      disaster_start_date: 2016-02-11
      disaster_end_date: 2016-03-01
    working_directory: /home/circleci/project/docs
    steps:
      - checkout:
          path: /home/circleci/project/
      - attach_workspace:
          at: /home/circleci/
      - restore_cache:
          key: flowkit-docs-deps-6-{{ checksum "Pipfile.lock" }}
      - run:
          name: Install pandoc
          command: |
            wget https://github.com/jgm/pandoc/releases/download/1.19.2.1/pandoc-1.19.2.1-1-amd64.deb
            sudo dpkg -i pandoc-1.19.2.1-1-amd64.deb
      - run: pipenv install --dev
      - run: *wait_for_flowdb
      - run:
          name: Start flowmachine
          command: FLOWMACHINE_LOG_LEVEL=debug pipenv run flowmachine
          background: true
      - run:
          name: Start flowapi
          command: FLOWAPI_LOG_LEVEL=debug pipenv run hypercorn --bind 0.0.0.0:9090 "flowapi.main:create_app()"
          background: true
      - run:
          name: Wait for FlowMachine and FlowAPI
          command: |
            (i=0; until { [ $i -ge 60 ] && exit_status=1; } || { (netstat -an | grep -q $FLOWMACHINE_PORT) && exit_status=0; } ; do let i=i+1; echo Waiting 1s; sleep 1; done; exit $exit_status) || (>&2 echo "FlowMachine failed to start" && exit 1)
            echo "FlowMachine ready"
            (i=0; until { [ $i -ge 60 ] && exit_status=1; } || { (curl -s http://localhost:9090/api/0/spec/openapi.json > /dev/null) && exit_status=0; } ; do let i=i+1; echo Waiting 1s; sleep 1; done; exit $exit_status) || (>&2 echo "FlowAPI failed to start" && exit 1)
            echo "FlowAPI ready"
      - when:
          condition: << parameters.deploy >>
          steps:
            - run: git fetch origin gh-pages --depth=1
            - run:
                name: Set git committer
                command: |
                  git config user.name $GIT_COMMITTER_NAME
                  git config user.email $GIT_COMMITTER_EMAIL
            - run:
                name: Mkdocs Deploy
                # We set PIPENV_DONT_LOAD_ENV here to use env vars provided by circle, rather than in the
                # .env for local build usage
                command: |
                  echo "Retrieving API spec"
                  curl http://localhost:9090/api/0/spec/openapi.json -o source/_static/openapi.json
                  echo "Starting build."
                  # Note: the DOCS_BRANCH variable is used by `mkdocs.yml` to pick up the correct git repositories for building API docs
                  DOCS_BRANCH=${CIRCLE_BRANCH:="master"} PIPENV_DONT_LOAD_ENV=1 pipenv run mike deploy --push --update-aliases ${CIRCLE_TAG:="master"} latest
      - unless:
          condition: << parameters.deploy >>
          steps:
            - run:
                name: Mkdocs Build
                # We set PIPENV_DONT_LOAD_ENV here to use env vars provided by circle, rather than in the
                # .env for local build usage
                command: |
                  PIPENV_DONT_LOAD_ENV=1 pipenv run build
                  zip -r flowkit-docs.zip flowkit-docs/*
            - store_artifacts:
                path: /home/circleci/project/docs/flowkit-docs.zip
                destination: docs
      - run:
          name: Copy postgres logs
          when: on_fail
          command: |
            sudo apt-get install postgresql-client
            psql postgresql://${POSTGRES_USER}:${POSTGRES_PASSWORD}@${FLOWDB_HOST}:${FLOWDB_PORT}/flowdb -c "CREATE TABLE postgres_log ( \
              log_time timestamp(3) with time zone, \
              user_name text, \
              database_name text, \
              process_id integer, \
              connection_from text, \
              session_id text, \
              session_line_num bigint, \
              command_tag text, \
              session_start_time timestamp with time zone, \
              virtual_transaction_id text, \
              transaction_id bigint, \
              error_severity text, \
              sql_state_code text, \
              message text, \
              detail text, \
              hint text, \
              internal_query text, \
              internal_query_pos integer, \
              context text, \
              query text, \
              query_pos integer, \
              location text, \
              application_name text, \
              PRIMARY KEY (session_id, session_line_num) \
            );"
            PG_LOGFILE=$(psql postgresql://${POSTGRES_USER}:${POSTGRES_PASSWORD}@${FLOWDB_HOST}:${FLOWDB_PORT}/flowdb -tc "SELECT pg_current_logfile();" | tr -d [:space:])
            psql postgresql://${POSTGRES_USER}:${POSTGRES_PASSWORD}@${FLOWDB_HOST}:${FLOWDB_PORT}/flowdb -c "COPY postgres_log FROM '$PG_LOGFILE' WITH csv;"
            psql postgresql://${POSTGRES_USER}:${POSTGRES_PASSWORD}@${FLOWDB_HOST}:${FLOWDB_PORT}/flowdb -c "COPY postgres_log TO STDOUT WITH csv;" > pg_log.csv
            zip pg_log.zip pg_log.csv
      - store_artifacts:
          path: /home/circleci/project/docs/pg_log.zip
          destination: pg_log
      - save_cache:
          key: flowkit-docs-deps-6-{{ checksum "Pipfile.lock" }}
          paths:
            - /home/circleci/.local/share/virtualenvs/

  build_python_wheel:
    parameters:
      project_name:
        type: string
    docker: *base_docker
    working_directory: /home/circleci/project/<<parameters.project_name>>
    steps:
      - checkout:
          path: /home/circleci/project/
      - run:
          name: Building wheel for <<parameters.project_name>>
          command: PYENV_VERSION=$(pyenv global) python setup.py bdist_wheel
      - persist_to_workspace:
          root: /home/circleci/project
          paths:
            - <<parameters.project_name>>/dist
      - store_artifacts:
          path: /home/circleci/project/<<parameters.project_name>>/dist
          destination: wheel

  push_wheel:
    parameters:
      project_name:
        type: string
    docker: *base_docker
    steps:
      - attach_workspace:
          at: /home/circleci/
      - run:
          name: Upload <<parameters.project_name>> Wheel
          command: |
            pipenv install twine
            pipenv run twine upload /home/circleci/<<parameters.project_name>>/dist/*

  retag_images:
    parameters:
      tag:
        type: string
        default: "latest"
    docker:
      - image: cimg/python:3.7
    steps:
      - run:
          name: Install retagger
          command: wget -q https://github.com/joshdk/docker-retag/releases/download/0.0.2/docker-retag && sudo install docker-retag /usr/bin
      - run:
          name: Retag
          command: |
            export DOCKER_USER=$DOCKER_CLOUD_USER
            export DOCKER_PASS=$DOCKER_CLOUD_PASSWORD
            for IMAGE in flowapi flowmachine flowdb flowdb-oracle flowdb-synthetic-data flowdb-testdata flowauth flowkit-examples flowetl; do
              docker-retag flowminder/$IMAGE:$CIRCLE_SHA1 ${<< parameters.tag >>:-latest}
            done

workflows:
  run_build_pipeline:
    jobs:
      - run_token_generator_tests:
          <<: *run_always_org_context
      - build_flowdb:
          <<: *run_always_org_context
      - build_flowdb_testdata:
          requires:
            - build_flowdb
          <<: *run_always_org_context
      - build_flowdb_oracle:
          requires:
            - build_flowdb
          <<: *run_always_org_context
      - build_flowdb_synthdata:
          requires:
            - build_flowdb
          <<: *run_always_org_context
      - install_flowmachine_deps:
          <<: *run_always_org_context
      - run_flowkit_api_tests:
          <<: *run_always_org_context
      - run_flowclient_tests:
          <<: *run_always_org_context
      - run_flowauth_backend_tests:
          <<: *run_always_org_context
      - lint_python:
          requires:
            - install_flowmachine_deps
          <<: *run_always_org_context
      - lint_js:
          <<: *run_always_org_context
      - run_flowmachine_tests:
          requires:
            - build_flowdb_testdata
            - install_flowmachine_deps
          <<: *run_always_org_context
      - run_flowdbsynth_tests:
          name: synth_data_python_generator_tests
          synthetic_data_generator: python
          requires:
            - build_flowdb_synthdata
          <<: *run_always_org_context
      - run_flowdbsynth_tests:
          name: synth_data_sql_generator_tests
          synthetic_data_generator: sql
          requires:
            - build_flowdb_synthdata
          <<: *run_always_org_context
      - build_docker_image:
          name: build_examples
          component: flowkit-examples
          component_path: examples
          <<: *run_always_org_context
      - build_docker_image:
          name: build_flowetl
          component: flowetl
          component_path: flowetl
          <<: *run_always_org_context
      - build_docker_image:
          name: build_flowmachine
          component: flowmachine
          component_path: flowmachine
          <<: *run_always_org_context
      - build_docs:
          name: build_docs
          requires:
            - install_flowmachine_deps
            - build_flowdb_synthdata
          <<: *run_always_org_context
      - build_docker_image:
          name: build_flowauth
          component: flowauth
          component_path: flowauth
          <<: *run_always_org_context
      - build_docker_image:
          name: build_flowapi
          component: flowapi
          component_path: flowapi
          <<: *run_always_org_context
      - run_flowauth_end_to_end_tests:
          requires:
            - build_flowauth
          <<: *run_always_org_context
      - run_flowetl_unit_tests:
          <<: *run_always_org_context
      - run_flowetl_integration_tests:
          requires:
            - build_flowetl
            - build_flowdb
          <<: *run_always_org_context
      - build_python_wheel:
          name: build_flowclient_wheel
          project_name: flowclient
          requires:
            - install_flowmachine_deps
          <<: *run_always_org_context
      - build_python_wheel:
          name: build_flowetl_wheel
          project_name: flowetl/flowetl
          requires:
            - install_flowmachine_deps
          <<: *run_always_org_context
      - build_python_wheel:
          name: build_flowkit_jwt_generator_wheel
          project_name: flowkit_jwt_generator
          requires:
            - install_flowmachine_deps
          <<: *run_always_org_context
      - build_python_wheel:
          name: build_flowmachine_wheel
          project_name: flowmachine
          requires:
            - install_flowmachine_deps
          <<: *run_always_org_context
      - run_quickstart_tests:
          name: test_quickstart
          requires: &quickstart_requirements
            - build_flowdb_testdata
            - build_flowdb_synthdata
            - build_flowapi
            - build_flowmachine
            - build_flowauth
            - build_flowetl
            - build_examples
          <<: *run_always_org_context
      - run_quickstart_tests:
          name: test_quickstart_examples_with_smaller_data
          start_arguments: "examples smaller_data"
          requires: *quickstart_requirements
          <<: *run_always_org_context
      #      # Synth data spinup with the 'large' data volume is very slow so not testing it right now on CI
      #      - run_quickstart_tests:
      #          name: test_quickstart_with_larger_data
      #          start_arguments: "larger_data"
      #          requires:
      #            *quickstart_requirements
      #          <<: *run_always_org_context
      - integration_tests:
          matrix:
            parameters:
              pytest_selector:
                [
                  "query_tests and ASyncConnection",
                  "query_tests and not ASyncConnection",
                  "not query_tests",
                ]
          requires:
            - install_flowmachine_deps
            - build_flowdb_testdata
          <<: *run_always_org_context
      - retag_images:
          name: retag_master_branch
          requires: &retag_requirements
            - test_quickstart
            - test_quickstart_examples_with_smaller_data
            # - test_quickstart_with_larger_data
            - integration_tests
            - build_docs
            - run_flowkit_api_tests
            - run_flowauth_backend_tests
            - run_flowauth_end_to_end_tests
            - run_flowclient_tests
            - run_flowetl_unit_tests
            - run_flowetl_integration_tests
            - synth_data_python_generator_tests
            - synth_data_sql_generator_tests
            - build_flowmachine_wheel
            - build_flowclient_wheel
            - build_flowetl_wheel
            - build_flowkit_jwt_generator_wheel
            - run_flowmachine_tests
            - build_flowdb_oracle
          <<: *master_only_org_context
      - retag_images:
          name: retag_tagged_build
          requires: *retag_requirements
          tag: CIRCLE_TAG
          <<: *tag_only_org_context
      - push_wheel:
          name: push_flowclient_wheel
          project_name: flowclient
          requires: *retag_requirements
          <<: *tag_and_master_only_org_context
      - push_wheel:
          name: push_flowkit_jwt_generator_wheel
          project_name: flowkit_jwt_generator
          requires: *retag_requirements
          <<: *tag_and_master_only_org_context
      - push_wheel:
          name: push_flowetl_wheel
          project_name: flowetl/flowetl
          requires: *retag_requirements
          <<: *tag_and_master_only_org_context
      - push_wheel:
          name: push_flowmachine_wheel
          project_name: flowmachine
          requires: *retag_requirements
          <<: *tag_and_master_only_org_context
      - build_docs:
          name: Deploy docs
          deploy: true
          requires: *retag_requirements
          <<: *tag_and_master_only_org_context<|MERGE_RESOLUTION|>--- conflicted
+++ resolved
@@ -637,46 +637,6 @@
       - upload_codecov:
           test: test_results
 
-<<<<<<< HEAD
-  run_autoflow_tests:
-    docker:
-      - image: cimg/python:3.8
-    working_directory: /home/circleci/project/autoflow
-    steps:
-      - checkout:
-          path: /home/circleci/project/
-      - restore_cache:
-          keys:
-            - autoflow-deps-6-{{ checksum "Pipfile.lock" }}
-      - run: &install_autoflow_deps
-          name: Install non-python autoflow dependencies
-          command: |
-            sudo apt-get update --allow-releaseinfo-change && sudo apt-get install -y postgresql pandoc ruby
-            sudo gem i rubygems-update -v '<3' 
-            sudo update_rubygems
-            sudo gem install bundler -v 2.3.26
-            sudo gem install bundle 
-            bundle install
-      - run:
-          name: Install python dependencies
-          command: |
-            pipenv install --deploy --dev
-      - save_cache:
-          key: autoflow-deps-6-{{ checksum "Pipfile.lock" }}
-          paths:
-            - /home/circleci/.local/share/virtualenvs/
-      - run:
-          name: Run autoflow unit tests
-          command: |
-            pipenv run python -m pytest --junitxml=test_results/pytest/results.xml --cov=./ \
-             --cov-report term --cov-report xml --durations=10
-      - store_test_results:
-          path: test_results
-      - upload_codecov:
-          test: test_results
-
-=======
->>>>>>> c7c44100
   build_docker_image:
     parameters:
       component:
