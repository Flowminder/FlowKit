--- conflicted
+++ resolved
@@ -9,20 +9,10 @@
 from flowclient.client import get_status, FlowclientConnectionError
 
 
-@pytest.mark.parametrize(
-    "code,status", [(202, "queued"), (202, "executing"), (303, "completed")],
-)
-def test_get_status(code, status):
-    """
-    Test that get_status reports the status returned by the API for completed or running queries.
-    """
+@pytest.mark.parametrize("running_status", ["queued", "executing"])
+def test_get_status_reports_running(running_status):
+    """ Test that status code 202 is interpreted as query running or queued. """
     con_mock = Mock()
-<<<<<<< HEAD
-    con_mock.get_url.return_value = Mock(status_code=code)
-    con_mock.get_url.return_value.json.return_value = {"status": status}
-    status_returned = get_status(connection=con_mock, query_id="foo")
-    assert status_returned == status
-=======
     con_mock.get_url.return_value = Mock(status_code=202)
     con_mock.get_url.return_value.json.return_value = {
         "status": running_status,
@@ -30,7 +20,14 @@
     }
     status = get_status(connection=con_mock, query_id="foo")
     assert status == running_status
->>>>>>> dfde37c5
+
+
+def test_get_status_reports_finished():
+    """ Test that status code 303 is interpreted as query finished. """
+    con_mock = Mock()
+    con_mock.get_url.return_value = Mock(status_code=303)
+    status = get_status(connection=con_mock, query_id="foo")
+    assert status == "completed"
 
 
 def test_get_status_404():
