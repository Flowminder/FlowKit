# This Source Code Form is subject to the terms of the Mozilla Public
# License, v. 2.0. If a copy of the MPL was not distributed with this
# file, You can obtain one at http://mozilla.org/MPL/2.0/.

# TODO: Add __all__
from typing import Union, Dict, List, Optional, Tuple, Any

from merge_args import merge_args

from flowclient import Connection
from flowclient.api_query import APIQuery


def location_event_counts_spec(
    *,
    start_date: str,
    end_date: str,
    aggregation_unit: str,
    count_interval: str,
    direction: str = "both",
    event_types: Optional[List[str]] = None,
    subscriber_subset: Optional[Union[dict, str]] = None,
    mapping_table: Optional[str] = None,
    geom_table: Optional[str] = None,
    geom_table_join_column: Optional[str] = None,
    hours: Optional[Tuple[int, int]] = None,
) -> dict:
    """
    Return query spec for a location event counts query aggregated spatially and temporally.
    Counts are taken over between 00:01 of start_date up until 00:00 of end_date (i.e. exclusive date range).

    Parameters
    ----------
    start_date : str
        ISO format date of the first day of the count, e.g. "2016-01-01"
    end_date : str
        ISO format date of the day _after_ the final date of the count, e.g. "2016-01-08"
    aggregation_unit : str
        Unit of aggregation, e.g. "admin3"
    count_interval : {"day", "hour", "minute"}
        Can be one of "day", "hour" or "minute".
    direction : {"in", "out", "both"}, default "both"
        Optionally, include only ingoing or outbound calls/texts. Can be one of "in", "out" or "both".
    event_types : list of {"calls", "sms", "mds", "topups"}, optional
        Optionally, include only a subset of event types (for example: ["calls", "sms"]).
        If None, include all event types in the query.
    subscriber_subset : dict or None, default None
        Subset of subscribers to include in event counts. Must be None
        (= all subscribers) or a dictionary with the specification of a
        subset query.
    hours : tuple of int
        Hours of the day to include

    Returns
    -------
    dict
        Dict which functions as the query specification
    """
    return {
        "query_kind": "location_event_counts",
        "start_date": start_date,
        "end_date": end_date,
        "interval": count_interval,
        "aggregation_unit": aggregation_unit,
        "direction": direction,
        "event_types": event_types,
        "subscriber_subset": subscriber_subset,
        "mapping_table": mapping_table,
        "geom_table": geom_table,
        "geom_table_join_column": geom_table_join_column,
        "hours": None
        if hours is None
        else dict(start_hour=hours[0], end_hour=hours[1]),
    }


@merge_args(location_event_counts_spec)
def location_event_counts(*, connection: Connection, **kwargs) -> APIQuery:
    """
    Return a location event counts query aggregated spatially and temporally.
    Counts are taken over between 00:01 of start_date up until 00:00 of end_date (i.e. exclusive date range).

    Parameters
    ----------
    connection : Connection
        FlowKit API connection
    start_date : str
        ISO format date of the first day of the count, e.g. "2016-01-01"
    end_date : str
        ISO format date of the day _after_ the final date of the count, e.g. "2016-01-08"
    aggregation_unit : str
        Unit of aggregation, e.g. "admin3"
    count_interval : {"day", "hour", "minute"}
        Can be one of "day", "hour" or "minute".
    direction : {"in", "out", "both"}, default "both"
        Optionally, include only ingoing or outbound calls/texts. Can be one of "in", "out" or "both".
    event_types : list of {"calls", "sms", "mds", "topups"}, optional
        Optionally, include only a subset of event types (for example: ["calls", "sms"]).
        If None, include all event types in the query.
    subscriber_subset : dict or None, default None
        Subset of subscribers to include in event counts. Must be None
        (= all subscribers) or a dictionary with the specification of a
        subset query.
    hours : tuple of int
        Hours of the day to include

    Returns
    -------
    APIQuery
        Location event counts query
    """
    return connection.make_api_query(parameters=location_event_counts_spec(**kwargs))


def meaningful_locations_aggregate_spec(
    *,
    start_date: str,
    end_date: str,
    label: str,
    labels: Dict[str, Dict[str, dict]],
    tower_day_of_week_scores: Dict[str, float],
    tower_hour_of_day_scores: List[float],
    aggregation_unit: str,
    tower_cluster_radius: float = 1.0,
    tower_cluster_call_threshold: int = 0,
    event_types: Optional[List[str]] = None,
    subscriber_subset: Optional[Union[dict, str]] = None,
    mapping_table: Optional[str] = None,
    geom_table: Optional[str] = None,
    geom_table_join_column: Optional[str] = None,
) -> dict:
    """
    Return a query specification for a count of meaningful locations at some unit of spatial aggregation.
    Generates clusters of towers used by subscribers over the given time period, scores the clusters based on the
    subscribers' usage patterns over hours of the day and days of the week. Each subscriber then has a number of
    clusters, each of which has a score for hourly usage, and day of week usage. These clusters are then labelled
    based on whether they overlap with the regions of that space defined in the `labels` parameter.

    Once the clusters are labelled, those clusters which have the label specified are extracted, and then a count of
    subscribers per aggregation unit is returned, based on whether the _spatial_ position of the cluster overlaps with
    the aggregation unit. Subscribers are not counted directly, but contribute `1/number_of_clusters` to the count of
    each aggregation unit, for each cluster that lies within that aggregation unit.

    This methodology is based on work originally by Isaacman et al.[1]_, and extensions by Zagatti et al[2]_.

    Parameters
    ----------
    start_date : str
        ISO format date that begins the period, e.g. "2016-01-01"
    end_date : str
        ISO format date for the day _after_ the final date of the period, e.g. "2016-01-08"
    label : str
        One of the labels specified in `labels`, or 'unknown'. Locations with this
        label are returned.
    labels : dict of dicts
        A dictionary whose keys are the label names and the values geojson-style shapes,
        specified hour of day, and day of week score, with hour of day score on the x-axis
        and day of week score on the y-axis, where all scores are real numbers in the range [-1.0, +1.0]
    aggregation_unit : str
        Unit of aggregation, e.g. "admin3"
    tower_day_of_week_scores : dict
        A dictionary mapping days of the week ("monday", "tuesday" etc.) to numerical scores in the range [-1.0, +1.0].

        Each of a subscriber's interactions with a tower is given a score for the day of the week it took place on. For
        example, passing {"monday":1.0, "tuesday":0, "wednesday":0, "thursday":0, "friday":0, "saturday":0, "sunday":0}
        would score any interaction taking place on a monday 1, and 0 on all other days. So a subscriber who made two calls
        on a monday, and received one sms on tuesday, all from the same tower would have a final score of 0.666 for that
        tower.
    tower_hour_of_day_scores : list of float
        A length 24 list containing numerical scores in the range [-1.0, +1.0], where the first entry is midnight.
        Each of a subscriber's interactions with a tower is given a score for the hour of the day it took place in. For
        example, if the first entry of this list was 1, and all others were zero, each interaction the subscriber had
        that used a tower at midnight would receive a score of 1. If the subscriber used a particular tower twice, once
        at midnight, and once at noon, the final hour score for that tower would be 0.5.
    tower_cluster_radius : float
        When constructing clusters, towers will be considered for inclusion in a cluster only if they are within this
        number of km from the current cluster centroid. Hence, large values here will tend to produce clusters containing
        more towers, and fewer clusters.
    tower_cluster_call_threshold : int
        Exclude towers from a subscriber's clusters if they have been used on less than this number of days.
    event_types : list of {"calls", "sms", "mds", "topups"}, optional
        Optionally, include only a subset of event types (for example: ["calls", "sms"]).
        If None, include all event types in the query.
    subscriber_subset : dict or None
        Subset of subscribers to retrieve modal locations for. Must be None
        (= all subscribers), a dictionary with the specification of a
        subset query, or a string which is a valid query id.

    Returns
    -------
    dict
         Dict which functions as the query specification

    References
    ----------
    .. [1] S. Isaacman et al., "Identifying Important Places in People's Lives from Cellular Network Data", International Conference on Pervasive Computing (2011), pp 133-151.
    .. [2] Zagatti, Guilherme Augusto, et al. "A trip to work: Estimation of origin and destination of commuting patterns in the main metropolitan regions of Haiti using CDR." Development Engineering 3 (2018): 133-165.

    Notes
    -----
    Does not return any value below 15.
    """
    return {
        "query_kind": "meaningful_locations_aggregate",
        "aggregation_unit": aggregation_unit,
        "start_date": start_date,
        "end_date": end_date,
        "label": label,
        "labels": labels,
        "tower_day_of_week_scores": tower_day_of_week_scores,
        "tower_hour_of_day_scores": tower_hour_of_day_scores,
        "tower_cluster_radius": tower_cluster_radius,
        "tower_cluster_call_threshold": tower_cluster_call_threshold,
        "event_types": event_types,
        "subscriber_subset": subscriber_subset,
        "mapping_table": mapping_table,
        "geom_table": geom_table,
        "geom_table_join_column": geom_table_join_column,
    }


@merge_args(meaningful_locations_aggregate_spec)
def meaningful_locations_aggregate(*, connection: Connection, **kwargs) -> APIQuery:
    """
    Return a count of meaningful locations at some unit of spatial aggregation.
    Generates clusters of towers used by subscribers over the given time period, scores the clusters based on the
    subscribers' usage patterns over hours of the day and days of the week. Each subscriber then has a number of
    clusters, each of which has a score for hourly usage, and day of week usage. These clusters are then labelled
    based on whether they overlap with the regions of that space defined in the `labels` parameter.

    Once the clusters are labelled, those clusters which have the label specified are extracted, and then a count of
    subscribers per aggregation unit is returned, based on whether the _spatial_ position of the cluster overlaps with
    the aggregation unit. Subscribers are not counted directly, but contribute `1/number_of_clusters` to the count of
    each aggregation unit, for each cluster that lies within that aggregation unit.

    This methodology is based on work originally by Isaacman et al.[1]_, and extensions by Zagatti et al[2]_.

    Parameters
    ----------
    connection : Connection
        FlowKit API connection
    start_date : str
        ISO format date that begins the period, e.g. "2016-01-01"
    end_date : str
        ISO format date for the day _after_ the final date of the period, e.g. "2016-01-08"
    label : str
        One of the labels specified in `labels`, or 'unknown'. Locations with this
        label are returned.
    labels : dict of dicts
        A dictionary whose keys are the label names and the values geojson-style shapes,
        specified hour of day, and day of week score, with hour of day score on the x-axis
        and day of week score on the y-axis, where all scores are real numbers in the range [-1.0, +1.0]
    aggregation_unit : str
        Unit of aggregation, e.g. "admin3"
    tower_day_of_week_scores : dict
        A dictionary mapping days of the week ("monday", "tuesday" etc.) to numerical scores in the range [-1.0, +1.0].

        Each of a subscriber's interactions with a tower is given a score for the day of the week it took place on. For
        example, passing {"monday":1.0, "tuesday":0, "wednesday":0, "thursday":0, "friday":0, "saturday":0, "sunday":0}
        would score any interaction taking place on a monday 1, and 0 on all other days. So a subscriber who made two calls
        on a monday, and received one sms on tuesday, all from the same tower would have a final score of 0.666 for that
        tower.
    tower_hour_of_day_scores : list of float
        A length 24 list containing numerical scores in the range [-1.0, +1.0], where the first entry is midnight.
        Each of a subscriber's interactions with a tower is given a score for the hour of the day it took place in. For
        example, if the first entry of this list was 1, and all others were zero, each interaction the subscriber had
        that used a tower at midnight would receive a score of 1. If the subscriber used a particular tower twice, once
        at midnight, and once at noon, the final hour score for that tower would be 0.5.
    tower_cluster_radius : float
        When constructing clusters, towers will be considered for inclusion in a cluster only if they are within this
        number of km from the current cluster centroid. Hence, large values here will tend to produce clusters containing
        more towers, and fewer clusters.
    tower_cluster_call_threshold : int
        Exclude towers from a subscriber's clusters if they have been used on less than this number of days.
    event_types : list of {"calls", "sms", "mds", "topups"}, optional
        Optionally, include only a subset of event types (for example: ["calls", "sms"]).
        If None, include all event types in the query.
    subscriber_subset : dict or None
        Subset of subscribers to retrieve modal locations for. Must be None
        (= all subscribers), a dictionary with the specification of a
        subset query, or a string which is a valid query id.

    Returns
    -------
    APIQuery
        Meaningful locations aggregate query

    References
    ----------
    .. [1] S. Isaacman et al., "Identifying Important Places in People's Lives from Cellular Network Data", International Conference on Pervasive Computing (2011), pp 133-151.
    .. [2] Zagatti, Guilherme Augusto, et al. "A trip to work: Estimation of origin and destination of commuting patterns in the main metropolitan regions of Haiti using CDR." Development Engineering 3 (2018): 133-165.

    Notes
    -----
    Does not return any value below 15.
    """
    return connection.make_api_query(
        parameters=meaningful_locations_aggregate_spec(**kwargs)
    )


def meaningful_locations_between_label_od_matrix_spec(
    *,
    start_date: str,
    end_date: str,
    label_a: str,
    label_b: str,
    labels: Dict[str, Dict[str, dict]],
    tower_day_of_week_scores: Dict[str, float],
    tower_hour_of_day_scores: List[float],
    aggregation_unit: str,
    tower_cluster_radius: float = 1.0,
    tower_cluster_call_threshold: int = 0,
    event_types: Optional[List[str]] = None,
    subscriber_subset: Optional[Union[dict, str]] = None,
    mapping_table: Optional[str] = None,
    geom_table: Optional[str] = None,
    geom_table_join_column: Optional[str] = None,
) -> dict:
    """
    Return a query specification for an origin-destination matrix between two meaningful locations at some unit of spatial aggregation.
    Generates clusters of towers used by subscribers' over the given time period, scores the clusters based on the
    subscribers' usage patterns over hours of the day and days of the week. Each subscriber then has a number of
    clusters, each of which has a score for hourly usage, and day of week usage. These clusters are then labelled
    based on whether they overlap with the regions of that space defined in the `labels` parameter.

    Once the clusters are labelled, those clusters which have either `label_a` or `label_b` are extracted, and then
    a count of number of subscribers who move between the labels is returned, after aggregating spatially.
    Each subscriber contributes to `1/(num_cluster_with_label_a*num_clusters_with_label_b)` to the count. So, for example
    a subscriber with two clusters labelled evening, and one labelled day, all in different spatial units would contribute
    0.5 to the flow from each of the spatial units containing the evening clusters, to the unit containing the day cluster.

    This methodology is based on work originally by Isaacman et al.[1]_, and extensions by Zagatti et al[2]_.

    Parameters
    ----------
    start_date : str
        ISO format date that begins the period, e.g. "2016-01-01"
    end_date : str
        ISO format date for the day _after_ the final date of the period, e.g. "2016-01-08"
    label_a, label_b : str
        One of the labels specified in `labels`, or 'unknown'. Calculates the OD between these two labels.
    labels : dict of dicts
        A dictionary whose keys are the label names and the values geojson-style shapes,
        specified hour of day, and day of week score, with hour of day score on the x-axis
        and day of week score on the y-axis, where all scores are real numbers in the range [-1.0, +1.0]
    aggregation_unit : str
        Unit of aggregation, e.g. "admin3"
    tower_day_of_week_scores : dict
        A dictionary mapping days of the week ("monday", "tuesday" etc.) to numerical scores in the range [-1.0, +1.0].

        Each of a subscriber's interactions with a tower is given a score for the day of the week it took place on. For
        example, passing {"monday":1.0, "tuesday":0, "wednesday":0, "thursday":0, "friday":0, "saturday":0, "sunday":0}
        would score any interaction taking place on a monday 1, and 0 on all other days. So a subscriber who made two calls
        on a monday, and received one sms on tuesday, all from the same tower would have a final score of 0.666 for that
        tower.
    tower_hour_of_day_scores : list of float
        A length 24 list containing numerical scores in the range [-1.0, +1.0], where the first entry is midnight.
        Each of a subscriber's interactions with a tower is given a score for the hour of the day it took place in. For
        example, if the first entry of this list was 1, and all others were zero, each interaction the subscriber had
        that used a tower at midnight would receive a score of 1. If the subscriber used a particular tower twice, once
        at midnight, and once at noon, the final hour score for that tower would be 0.5.
    tower_cluster_radius : float
        When constructing clusters, towers will be considered for inclusion in a cluster only if they are within this
        number of km from the current cluster centroid. Hence, large values here will tend to produce clusters containing
        more towers, and fewer clusters.
    tower_cluster_call_threshold : int
        Exclude towers from a subscriber's clusters if they have been used on less than this number of days.
    event_types : list of {"calls", "sms", "mds", "topups"}, optional
        Optionally, include only a subset of event types (for example: ["calls", "sms"]).
        If None, include all event types in the query.
    subscriber_subset : dict or None
        Subset of subscribers to retrieve modal locations for. Must be None
        (= all subscribers), a dictionary with the specification of a
        subset query, or a string which is a valid query id.

    Returns
    -------
    dict
         Dict which functions as the query specification

    Notes
    -----
    Does not return any value below 15.

    References
    ----------
    .. [1] S. Isaacman et al., "Identifying Important Places in People's Lives from Cellular Network Data", International Conference on Pervasive Computing (2011), pp 133-151.
    .. [2] Zagatti, Guilherme Augusto, et al. "A trip to work: Estimation of origin and destination of commuting patterns in the main metropolitan regions of Haiti using CDR." Development Engineering 3 (2018): 133-165.
    """
    return {
        "query_kind": "meaningful_locations_between_label_od_matrix",
        "aggregation_unit": aggregation_unit,
        "start_date": start_date,
        "end_date": end_date,
        "label_a": label_a,
        "label_b": label_b,
        "labels": labels,
        "tower_day_of_week_scores": tower_day_of_week_scores,
        "tower_hour_of_day_scores": tower_hour_of_day_scores,
        "tower_cluster_radius": tower_cluster_radius,
        "tower_cluster_call_threshold": tower_cluster_call_threshold,
        "event_types": event_types,
        "subscriber_subset": subscriber_subset,
        "mapping_table": mapping_table,
        "geom_table": geom_table,
        "geom_table_join_column": geom_table_join_column,
    }


@merge_args(meaningful_locations_between_label_od_matrix_spec)
def meaningful_locations_between_label_od_matrix(
    *, connection: Connection, **kwargs
) -> APIQuery:
    """
    Return an origin-destination matrix between two meaningful locations at some unit of spatial aggregation.
    Generates clusters of towers used by subscribers' over the given time period, scores the clusters based on the
    subscribers' usage patterns over hours of the day and days of the week. Each subscriber then has a number of
    clusters, each of which has a score for hourly usage, and day of week usage. These clusters are then labelled
    based on whether they overlap with the regions of that space defined in the `labels` parameter.

    Once the clusters are labelled, those clusters which have either `label_a` or `label_b` are extracted, and then
    a count of number of subscribers who move between the labels is returned, after aggregating spatially.
    Each subscriber contributes to `1/(num_cluster_with_label_a*num_clusters_with_label_b)` to the count. So, for example
    a subscriber with two clusters labelled evening, and one labelled day, all in different spatial units would contribute
    0.5 to the flow from each of the spatial units containing the evening clusters, to the unit containing the day cluster.

    This methodology is based on work originally by Isaacman et al.[1]_, and extensions by Zagatti et al[2]_.

    Parameters
    ----------
    connection : Connection
        FlowKit API connection
    start_date : str
        ISO format date that begins the period, e.g. "2016-01-01"
    end_date : str
        ISO format date for the day _after_ the final date of the period, e.g. "2016-01-08"
    label_a, label_b : str
        One of the labels specified in `labels`, or 'unknown'. Calculates the OD between these two labels.
    labels : dict of dicts
        A dictionary whose keys are the label names and the values geojson-style shapes,
        specified hour of day, and day of week score, with hour of day score on the x-axis
        and day of week score on the y-axis, where all scores are real numbers in the range [-1.0, +1.0]
    aggregation_unit : str
        Unit of aggregation, e.g. "admin3"
    tower_day_of_week_scores : dict
        A dictionary mapping days of the week ("monday", "tuesday" etc.) to numerical scores in the range [-1.0, +1.0].

        Each of a subscriber's interactions with a tower is given a score for the day of the week it took place on. For
        example, passing {"monday":1.0, "tuesday":0, "wednesday":0, "thursday":0, "friday":0, "saturday":0, "sunday":0}
        would score any interaction taking place on a monday 1, and 0 on all other days. So a subscriber who made two calls
        on a monday, and received one sms on tuesday, all from the same tower would have a final score of 0.666 for that
        tower.
    tower_hour_of_day_scores : list of float
        A length 24 list containing numerical scores in the range [-1.0, +1.0], where the first entry is midnight.
        Each of a subscriber's interactions with a tower is given a score for the hour of the day it took place in. For
        example, if the first entry of this list was 1, and all others were zero, each interaction the subscriber had
        that used a tower at midnight would receive a score of 1. If the subscriber used a particular tower twice, once
        at midnight, and once at noon, the final hour score for that tower would be 0.5.
    tower_cluster_radius : float
        When constructing clusters, towers will be considered for inclusion in a cluster only if they are within this
        number of km from the current cluster centroid. Hence, large values here will tend to produce clusters containing
        more towers, and fewer clusters.
    tower_cluster_call_threshold : int
        Exclude towers from a subscriber's clusters if they have been used on less than this number of days.
    event_types : list of {"calls", "sms", "mds", "topups"}, optional
        Optionally, include only a subset of event types (for example: ["calls", "sms"]).
        If None, include all event types in the query.
    subscriber_subset : dict or None
        Subset of subscribers to retrieve modal locations for. Must be None
        (= all subscribers), a dictionary with the specification of a
        subset query, or a string which is a valid query id.

    Returns
    -------
    APIQuery
        Meaningful locations between label OD matrix query

    Notes
    -----
    Does not return any value below 15.

    References
    ----------
    .. [1] S. Isaacman et al., "Identifying Important Places in People's Lives from Cellular Network Data", International Conference on Pervasive Computing (2011), pp 133-151.
    .. [2] Zagatti, Guilherme Augusto, et al. "A trip to work: Estimation of origin and destination of commuting patterns in the main metropolitan regions of Haiti using CDR." Development Engineering 3 (2018): 133-165.
    """
    return connection.make_api_query(
        parameters=meaningful_locations_between_label_od_matrix_spec(**kwargs),
    )


def meaningful_locations_between_dates_od_matrix_spec(
    *,
    start_date_a: str,
    end_date_a: str,
    start_date_b: str,
    end_date_b: str,
    label: str,
    labels: Dict[str, Dict[str, dict]],
    tower_day_of_week_scores: Dict[str, float],
    tower_hour_of_day_scores: List[float],
    aggregation_unit: str,
    tower_cluster_radius: float = 1.0,
    tower_cluster_call_threshold: float = 0,
    event_types: Optional[List[str]] = None,
    subscriber_subset: Optional[Union[dict, str]] = None,
    mapping_table: Optional[str] = None,
    geom_table: Optional[str] = None,
    geom_table_join_column: Optional[str] = None,
) -> dict:
    """
    Return a query specification for an origin-destination matrix between one meaningful location in two time periods at some unit of spatial
    aggregation. This is analagous to performing a `flows` calculation.

    Generates clusters of towers used by subscribers' over the given time period, scores the clusters based on the
    subscribers' usage patterns over hours of the day and days of the week. Each subscriber then has a number of
    clusters, each of which has a score for hourly usage, and day of week usage. These clusters are then labelled
    based on whether they overlap with the regions of that space defined in the `labels` parameter.

    Once the clusters are labelled, those clusters which have a label of `label` are extracted, and then
    a count of of number of subscribers who's labelled clusters have moved between time periods is returned, after
    aggregating spatially.
    Each subscriber contributes to `1/(num_cluster_with_label_in_period_a*num_clusters_with_label_in_period_b)` to the
    count. So, for example a subscriber with two clusters labelled evening in the first time period, and only one in the
    second time period, with all clusters in different spatial units, would contribute 0.5 to the flow from the spatial
    units holding both the original clusters, to the spatial unit of the cluster in the second time period.

    This methodology is based on work originally by Isaacman et al.[1]_, and extensions by Zagatti et al[2]_.

    Parameters
    ----------
    start_date_a, start_date_b : str
        ISO format date that begins the period, e.g. "2016-01-01"
    end_date_a, end_date_b : str
        ISO format date for the day _after_ the final date of the period, e.g. "2016-01-08"
    label : str
        One of the labels specified in `labels`, or 'unknown'. Locations with this
        label are returned.
    labels : dict of dicts
        A dictionary whose keys are the label names and the values geojson-style shapes,
        specified hour of day, and day of week score, with hour of day score on the x-axis
        and day of week score on the y-axis, where all scores are real numbers in the range [-1.0, +1.0]
    aggregation_unit : str
        Unit of aggregation, e.g. "admin3"
    tower_day_of_week_scores : dict
        A dictionary mapping days of the week ("monday", "tuesday" etc.) to numerical scores in the range [-1.0, +1.0].

        Each of a subscriber's interactions with a tower is given a score for the day of the week it took place on. For
        example, passing {"monday":1.0, "tuesday":0, "wednesday":0, "thursday":0, "friday":0, "saturday":0, "sunday":0}
        would score any interaction taking place on a monday 1, and 0 on all other days. So a subscriber who made two calls
        on a monday, and received one sms on tuesday, all from the same tower would have a final score of 0.666 for that
        tower.
    tower_hour_of_day_scores : list of float
        A length 24 list containing numerical scores in the range [-1.0, +1.0], where the first entry is midnight.
        Each of a subscriber's interactions with a tower is given a score for the hour of the day it took place in. For
        example, if the first entry of this list was 1, and all others were zero, each interaction the subscriber had
        that used a tower at midnight would receive a score of 1. If the subscriber used a particular tower twice, once
        at midnight, and once at noon, the final hour score for that tower would be 0.5.
    tower_cluster_radius : float
        When constructing clusters, towers will be considered for inclusion in a cluster only if they are within this
        number of km from the current cluster centroid. Hence, large values here will tend to produce clusters containing
        more towers, and fewer clusters.
    tower_cluster_call_threshold : int
        Exclude towers from a subscriber's clusters if they have been used on less than this number of days.
    event_types : list of {"calls", "sms", "mds", "topups"}, optional
        Optionally, include only a subset of event types (for example: ["calls", "sms"]).
        If None, include all event types in the query.
    subscriber_subset : dict or None
        Subset of subscribers to retrieve modal locations for. Must be None
        (= all subscribers), a dictionary with the specification of a
        subset query, or a string which is a valid query id.

    Returns
    -------
    dict
         Dict which functions as the query specification

    Notes
    -----
    Does not return any value below 15.

    References
    ----------
    .. [1] S. Isaacman et al., "Identifying Important Places in People's Lives from Cellular Network Data", International Conference on Pervasive Computing (2011), pp 133-151.
    .. [2] Zagatti, Guilherme Augusto, et al. "A trip to work: Estimation of origin and destination of commuting patterns in the main metropolitan regions of Haiti using CDR." Development Engineering 3 (2018): 133-165.
    """
    return {
        "query_kind": "meaningful_locations_between_dates_od_matrix",
        "aggregation_unit": aggregation_unit,
        "start_date_a": start_date_a,
        "end_date_a": end_date_a,
        "start_date_b": start_date_b,
        "end_date_b": end_date_b,
        "label": label,
        "labels": labels,
        "tower_day_of_week_scores": tower_day_of_week_scores,
        "tower_hour_of_day_scores": tower_hour_of_day_scores,
        "tower_cluster_radius": tower_cluster_radius,
        "tower_cluster_call_threshold": tower_cluster_call_threshold,
        "event_types": event_types,
        "subscriber_subset": subscriber_subset,
        "mapping_table": mapping_table,
        "geom_table": geom_table,
        "geom_table_join_column": geom_table_join_column,
    }


@merge_args(meaningful_locations_between_dates_od_matrix_spec)
def meaningful_locations_between_dates_od_matrix(
    *, connection: Connection, **kwargs
) -> APIQuery:
    """
    Return an origin-destination matrix between one meaningful location in two time periods at some unit of spatial
    aggregation. This is analagous to performing a `flows` calculation.

    Generates clusters of towers used by subscribers' over the given time period, scores the clusters based on the
    subscribers' usage patterns over hours of the day and days of the week. Each subscriber then has a number of
    clusters, each of which has a score for hourly usage, and day of week usage. These clusters are then labelled
    based on whether they overlap with the regions of that space defined in the `labels` parameter.

    Once the clusters are labelled, those clusters which have a label of `label` are extracted, and then
    a count of of number of subscribers who's labelled clusters have moved between time periods is returned, after
    aggregating spatially.
    Each subscriber contributes to `1/(num_cluster_with_label_in_period_a*num_clusters_with_label_in_period_b)` to the
    count. So, for example a subscriber with two clusters labelled evening in the first time period, and only one in the
    second time period, with all clusters in different spatial units, would contribute 0.5 to the flow from the spatial
    units holding both the original clusters, to the spatial unit of the cluster in the second time period.

    This methodology is based on work originally by Isaacman et al.[1]_, and extensions by Zagatti et al[2]_.

    Parameters
    ----------
    connection : Connection
        FlowKit API connection
    start_date_a, start_date_b : str
        ISO format date that begins the period, e.g. "2016-01-01"
    end_date_a, end_date_b : str
        ISO format date for the day _after_ the final date of the period, e.g. "2016-01-08"
    label : str
        One of the labels specified in `labels`, or 'unknown'. Locations with this
        label are returned.
    labels : dict of dicts
        A dictionary whose keys are the label names and the values geojson-style shapes,
        specified hour of day, and day of week score, with hour of day score on the x-axis
        and day of week score on the y-axis, where all scores are real numbers in the range [-1.0, +1.0]
    aggregation_unit : str
        Unit of aggregation, e.g. "admin3"
    tower_day_of_week_scores : dict
        A dictionary mapping days of the week ("monday", "tuesday" etc.) to numerical scores in the range [-1.0, +1.0].

        Each of a subscriber's interactions with a tower is given a score for the day of the week it took place on. For
        example, passing {"monday":1.0, "tuesday":0, "wednesday":0, "thursday":0, "friday":0, "saturday":0, "sunday":0}
        would score any interaction taking place on a monday 1, and 0 on all other days. So a subscriber who made two calls
        on a monday, and received one sms on tuesday, all from the same tower would have a final score of 0.666 for that
        tower.
    tower_hour_of_day_scores : list of float
        A length 24 list containing numerical scores in the range [-1.0, +1.0], where the first entry is midnight.
        Each of a subscriber's interactions with a tower is given a score for the hour of the day it took place in. For
        example, if the first entry of this list was 1, and all others were zero, each interaction the subscriber had
        that used a tower at midnight would receive a score of 1. If the subscriber used a particular tower twice, once
        at midnight, and once at noon, the final hour score for that tower would be 0.5.
    tower_cluster_radius : float
        When constructing clusters, towers will be considered for inclusion in a cluster only if they are within this
        number of km from the current cluster centroid. Hence, large values here will tend to produce clusters containing
        more towers, and fewer clusters.
    tower_cluster_call_threshold : int
        Exclude towers from a subscriber's clusters if they have been used on less than this number of days.
    event_types : list of {"calls", "sms", "mds", "topups"}, optional
        Optionally, include only a subset of event types (for example: ["calls", "sms"]).
        If None, include all event types in the query.
    subscriber_subset : dict or None
        Subset of subscribers to retrieve values for. Must be None
        (= all subscribers), a dictionary with the specification of a
        subset query, or a string which is a valid query id.

    Returns
    -------
    APIQuery
        Meaningful locations between dates OD matrix query

    Notes
    -----
    Does not return any value below 15.

    References
    ----------
    .. [1] S. Isaacman et al., "Identifying Important Places in People's Lives from Cellular Network Data", International Conference on Pervasive Computing (2011), pp 133-151.
    .. [2] Zagatti, Guilherme Augusto, et al. "A trip to work: Estimation of origin and destination of commuting patterns in the main metropolitan regions of Haiti using CDR." Development Engineering 3 (2018): 133-165.
    """
    return connection.make_api_query(
        parameters=meaningful_locations_between_dates_od_matrix_spec(**kwargs),
    )


def flows_spec(
    *,
    from_location: Dict[str, Union[str, Dict[str, str]]],
    to_location: Dict[str, Union[str, Dict[str, str]]],
    join_type: str = "inner",
) -> dict:
    """
    Return query spec for flows between two locations.

    Parameters
    ----------
    from_location: dict
        Query which maps individuals to single location for the "origin" period of interest.
    to_location: dict
        Query which maps individuals to single location for the "destination" period of interest.
    join_type: str default "inner"
        Join type to use to build the flows

    Returns
    -------
    dict
        Dict which functions as the query specification for the flow

    """
    return {
        "query_kind": "flows",
        "from_location": from_location,
        "to_location": to_location,
        "join_type": join_type,
    }


@merge_args(flows_spec)
def flows(*, connection: Connection, **kwargs) -> APIQuery:
    """
    Flows between two locations.

    Parameters
    ----------
    connection : Connection
        FlowKit API connection
    from_location: dict
        Query which maps individuals to single location for the "origin" period of interest.
    to_location: dict
        Query which maps individuals to single location for the "destination" period of interest.
    join_type: str default "inner"
        Join type to use to build the flows

    Returns
    -------
    APIQuery
        Flows query

    """
    return connection.make_api_query(parameters=flows_spec(**kwargs))


def labelled_flows_spec(
    *,
    from_location: Dict[str, Any],
    to_location: Dict[str, Any],
    subscriber_labels: Dict[str, Any],
    join_type: str = "inner",
) -> dict:
    """
    Return query spec for flows between two locations, disaggregated by labels
    from a categorical subscriber metric.

    Parameters
    ----------
    from_location: dict
        Query which maps individuals to single location for the "origin" period of interest.
    to_location: dict
        Query which maps individuals to single location for the "destination" period of interest.
    subscriber_labels : dict
        Categorical subscriber metric query whose values will be used to disaggregate the subscriber counts.
    join_type: str default "inner"
        Join type to use to build the flows

    Returns
    -------
    dict
        Query specification for the labelled flows query

    """
    return {
        "query_kind": "flows",
        "from_location": from_location,
        "to_location": to_location,
        "subscriber_labels": subscriber_labels,
        "join_type": join_type,
    }


@merge_args(labelled_flows_spec)
def labelled_flows(*, connection: Connection, **kwargs) -> APIQuery:
    """
    Flows between two locations, disaggregated by labels
    from a categorical subscriber metric.

    Parameters
    ----------
    connection : Connection
        FlowKit API connection
    from_location: dict
        Query which maps individuals to single location for the "origin" period of interest.
    to_location: dict
        Query which maps individuals to single location for the "destination" period of interest.
    subscriber_labels : dict
        Categorical subscriber metric query whose values will be used to disaggregate the subscriber counts.
    join_type: str default "inner"
        Join type to use to build the flows

    Returns
    -------
    APIQuery
        Labelled flows query

    """
    return connection.make_api_query(parameters=labelled_flows_spec(**kwargs))


def unique_subscriber_counts_spec(
    *,
    start_date: str,
    end_date: str,
    aggregation_unit: str,
    mapping_table: Optional[str] = None,
    geom_table: Optional[str] = None,
    geom_table_join_column: Optional[str] = None,
    event_types: Optional[List[str]] = None,
    subscriber_subset: Optional[Union[dict, str]] = None,
    hours: Optional[Tuple[int, int]] = None,
) -> dict:
    """
    Return query spec for unique subscriber counts

    Parameters
    ----------
    start_date : str
        ISO format date of the first day of the count, e.g. "2016-01-01"
    end_date : str
        ISO format date of the day _after_ the final date of the count, e.g. "2016-01-08"
    aggregation_unit : str
        Unit of aggregation, e.g. "admin3"
    event_types : list of {"calls", "sms", "mds", "topups"}, optional
        Optionally, include only a subset of event types (for example: ["calls", "sms"]).
        If None, include all event types in the query.
    subscriber_subset : dict or None
        Subset of subscribers to retrieve values for. Must be None
        (= all subscribers), a dictionary with the specification of a
        subset query, or a string which is a valid query id.
    hours : tuple of int
        Hours of the day to include

    Returns
    -------
    dict
        Dict which functions as the query specification
    """
    return {
        "query_kind": "unique_subscriber_counts",
        "start_date": start_date,
        "end_date": end_date,
        "aggregation_unit": aggregation_unit,
        "mapping_table": mapping_table,
        "geom_table": geom_table,
        "geom_table_join_column": geom_table_join_column,
        "event_types": event_types,
        "subscriber_subset": subscriber_subset,
        "hours": None
        if hours is None
        else dict(start_hour=hours[0], end_hour=hours[1]),
    }


@merge_args(unique_subscriber_counts_spec)
def unique_subscriber_counts(*, connection: Connection, **kwargs) -> APIQuery:
    """
    Return unique subscriber counts query

    Parameters
    ----------
    connection : Connection
        FlowKit API connection
    start_date : str
        ISO format date of the first day of the count, e.g. "2016-01-01"
    end_date : str
        ISO format date of the day _after_ the final date of the count, e.g. "2016-01-08"
    aggregation_unit : str
        Unit of aggregation, e.g. "admin3"
    event_types : list of {"calls", "sms", "mds", "topups"}, optional
        Optionally, include only a subset of event types (for example: ["calls", "sms"]).
        If None, include all event types in the query.
    subscriber_subset : dict or None
        Subset of subscribers to retrieve values for. Must be None
        (= all subscribers), a dictionary with the specification of a
        subset query, or a string which is a valid query id.
    hours : tuple of int
        Hours of the day to include

    Returns
    -------
    APIQuery
        Unique subscriber counts query
    """
    return connection.make_api_query(parameters=unique_subscriber_counts_spec(**kwargs))


def location_introversion_spec(
    *,
    start_date: str,
    end_date: str,
    aggregation_unit: str,
    direction: str = "both",
    mapping_table: Optional[str] = None,
    geom_table: Optional[str] = None,
    geom_table_join_column: Optional[str] = None,
    event_types: Optional[List[str]] = None,
    subscriber_subset: Optional[Union[dict, str]] = None,
    hours: Optional[Tuple[int, int]] = None,
) -> dict:
    """
    Return query spec for location introversion

    Parameters
    ----------
    start_date : str
        ISO format date of the first day of the count, e.g. "2016-01-01"
    end_date : str
        ISO format date of the day _after_ the final date of the count, e.g. "2016-01-08"
    aggregation_unit : str
        Unit of aggregation, e.g. "admin3"
    direction : {"in", "out", "both"}, default "both"
        Optionally, include only ingoing or outbound calls/texts can be one of "in", "out" or "both"
    event_types : list of {"calls", "sms", "mds", "topups"}, optional
        Optionally, include only a subset of event types (for example: ["calls", "sms"]).
        If None, include all event types in the query.
    subscriber_subset : dict or None
        Subset of subscribers to retrieve values for. Must be None
        (= all subscribers), a dictionary with the specification of a
        subset query, or a string which is a valid query id.
    hours : tuple of int
        Hours of the day to include

    Returns
    -------
    dict
        Dict which functions as the query specification
    """
    return {
        "query_kind": "location_introversion",
        "start_date": start_date,
        "end_date": end_date,
        "aggregation_unit": aggregation_unit,
        "direction": direction,
        "mapping_table": mapping_table,
        "geom_table": geom_table,
        "geom_table_join_column": geom_table_join_column,
        "event_types": event_types,
        "subscriber_subset": subscriber_subset,
        "hours": None
        if hours is None
        else dict(start_hour=hours[0], end_hour=hours[1]),
    }


@merge_args(location_introversion_spec)
def location_introversion(*, connection: Connection, **kwargs) -> APIQuery:
    """
    Return location introversion query

    Parameters
    ----------
    connection : Connection
        FlowKit API connection
    start_date : str
        ISO format date of the first day of the count, e.g. "2016-01-01"
    end_date : str
        ISO format date of the day _after_ the final date of the count, e.g. "2016-01-08"
    aggregation_unit : str
        Unit of aggregation, e.g. "admin3"
    direction : {"in", "out", "both"}, default "both"
        Optionally, include only ingoing or outbound calls/texts can be one of "in", "out" or "both"
    event_types : list of {"calls", "sms", "mds", "topups"}, optional
        Optionally, include only a subset of event types (for example: ["calls", "sms"]).
        If None, include all event types in the query.
    subscriber_subset : dict or None
        Subset of subscribers to retrieve values for. Must be None
        (= all subscribers), a dictionary with the specification of a
        subset query, or a string which is a valid query id.
    hours : tuple of int
        Hours of the day to include

    Returns
    -------
    APIQuery
        Location introversion query
    """
    return connection.make_api_query(parameters=location_introversion_spec(**kwargs))


def total_network_objects_spec(
    *,
    start_date: str,
    end_date: str,
    aggregation_unit: str,
    total_by: str = "day",
    mapping_table: Optional[str] = None,
    geom_table: Optional[str] = None,
    geom_table_join_column: Optional[str] = None,
    event_types: Optional[List[str]] = None,
    subscriber_subset: Optional[Union[dict, str]] = None,
    hours: Optional[Tuple[int, int]] = None,
) -> dict:
    """
    Return query spec for total network objects

    Parameters
    ----------
    start_date : str
        ISO format date of the first day of the count, e.g. "2016-01-01"
    end_date : str
        ISO format date of the day _after_ the final date of the count, e.g. "2016-01-08"
    aggregation_unit : str
        Unit of aggregation, e.g. "admin3"
    total_by : {"second", "minute", "hour", "day", "month", "year"}
        Time period to bucket by one of "second", "minute", "hour", "day", "month" or "year"
    event_types : list of {"calls", "sms", "mds", "topups"}, optional
        Optionally, include only a subset of event types (for example: ["calls", "sms"]).
        If None, include all event types in the query.
    subscriber_subset : dict or None
        Subset of subscribers to retrieve values for. Must be None
        (= all subscribers), a dictionary with the specification of a
        subset query, or a string which is a valid query id.
    hours : tuple of int
        Hours of the day to include

    Returns
    -------
    dict
        Dict which functions as the query specification
    """
    return {
        "query_kind": "total_network_objects",
        "start_date": start_date,
        "end_date": end_date,
        "aggregation_unit": aggregation_unit,
        "total_by": total_by,
        "mapping_table": mapping_table,
        "geom_table": geom_table,
        "geom_table_join_column": geom_table_join_column,
        "event_types": event_types,
        "subscriber_subset": subscriber_subset,
        "hours": None
        if hours is None
        else dict(start_hour=hours[0], end_hour=hours[1]),
    }


@merge_args(total_network_objects_spec)
def total_network_objects(*, connection: Connection, **kwargs) -> APIQuery:
    """
    Return total network objects query

    Parameters
    ----------
    connection : Connection
        FlowKit API connection
    start_date : str
        ISO format date of the first day of the count, e.g. "2016-01-01"
    end_date : str
        ISO format date of the day _after_ the final date of the count, e.g. "2016-01-08"
    aggregation_unit : str
        Unit of aggregation, e.g. "admin3"
    total_by : {"second", "minute", "hour", "day", "month", "year"}
        Time period to bucket by one of "second", "minute", "hour", "day", "month" or "year"
    event_types : list of {"calls", "sms", "mds", "topups"}, optional
        Optionally, include only a subset of event types (for example: ["calls", "sms"]).
        If None, include all event types in the query.
    subscriber_subset : dict or None
        Subset of subscribers to retrieve values for. Must be None
        (= all subscribers), a dictionary with the specification of a
        subset query, or a string which is a valid query id.
    hours : tuple of int
        Hours of the day to include

    Returns
    -------
    APIQuery
        Total network objects query
    """
    return connection.make_api_query(parameters=total_network_objects_spec(**kwargs))


def aggregate_network_objects_spec(
    *, total_network_objects: Dict[str, str], statistic: str, aggregate_by: str = "day"
) -> dict:
    """
    Return query spec for aggregate network objects

    Parameters
    ----------
    total_network_objects : dict
        Query spec produced by total_network_objects
    statistic : {"avg", "max", "min", "median", "mode", "stddev", "variance"}
        Statistic type one of "avg", "max", "min", "median", "mode", "stddev" or "variance".
    aggregate_by : {"second", "minute", "hour", "day", "month", "year", "century"}
        Period type one of "second", "minute", "hour", "day", "month", "year" or "century".

    Returns
    -------
    dict
        Query specification for an aggregated network objects query
    """
    total_network_objs = total_network_objects

    return {
        "query_kind": "aggregate_network_objects",
        "total_network_objects": total_network_objs,
        "statistic": statistic,
        "aggregate_by": aggregate_by,
    }


@merge_args(aggregate_network_objects_spec)
def aggregate_network_objects(*, connection: Connection, **kwargs) -> APIQuery:
    """
    Return aggregate network objects query

    Parameters
    ----------
    connection : Connection
        FlowKit API connection
    total_network_objects : dict
        Query spec produced by total_network_objects
    statistic : {"avg", "max", "min", "median", "mode", "stddev", "variance"}
        Statistic type one of "avg", "max", "min", "median", "mode", "stddev" or "variance".
    aggregate_by : {"second", "minute", "hour", "day", "month", "year", "century"}
        Period type one of "second", "minute", "hour", "day", "month", "year" or "century".

    Returns
    -------
    APIQuery
        Aggregate network objects query
    """
    return connection.make_api_query(
        parameters=aggregate_network_objects_spec(**kwargs)
    )


def spatial_aggregate_spec(*, locations: Dict[str, Union[str, Dict[str, str]]]) -> dict:
    """
    Return a query spec for a spatially aggregated modal or daily location.

    Parameters
    ----------
    locations : dict
        Modal or daily location query to aggregate spatially

    Returns
    -------
    dict
        Query specification for an aggregated daily or modal location
    """
    return {"query_kind": "spatial_aggregate", "locations": locations}


@merge_args(spatial_aggregate_spec)
def spatial_aggregate(*, connection: Connection, **kwargs) -> APIQuery:
    """
    Spatially aggregated modal or daily location.

    Parameters
    ----------
    connection : Connection
        FlowKit API connection
    locations : dict
        Modal or daily location query to aggregate spatially

    Returns
    -------
    APIQuery
        Spatial aggregate query
    """
    return connection.make_api_query(parameters=spatial_aggregate_spec(**kwargs))


def labelled_spatial_aggregate_spec(
<<<<<<< HEAD
    *, locations: Dict[str, Any], subscriber_labels: Dict[str, Any],
=======
    *,
    locations: Dict[str, Any],
    labels: Dict[str, Any],
>>>>>>> 68db9359
) -> dict:
    """
    Retrieves the counts of subscribers per location, disaggregated by labels
    from a categorical subscriber metric.

    Parameters
    ----------
    locations : dict
        Location query to aggregate spatially
    labels : dict
        Categorical subscriber metric query whose values will be used to disaggregate the subscriber counts

    Returns
    -------
    dict
        Query specification for a labelled spatial aggregate query
    """
    return {
        "query_kind": "labelled_spatial_aggregate",
        "locations": locations,
        "labels": labels,
    }


@merge_args(labelled_spatial_aggregate_spec)
def labelled_spatial_aggregate(*, connection: Connection, **kwargs) -> APIQuery:
    """
    Retrieves the counts of subscribers per location, disaggregated by labels
    from a categorical subscriber metric.

    Parameters
    ----------
    connection : Connection
        FlowKit API connection
    locations : dict
        Location query to aggregate spatially
    labels : dict
        Categorical subscriber metric query whose values will be used to disaggregate the subscriber counts

    Returns
    -------
    APIQuery
        Labelled spatial aggregate query
    """
    return connection.make_api_query(
        parameters=labelled_spatial_aggregate_spec(**kwargs)
    )


def consecutive_trips_od_matrix_spec(
    *,
    start_date: str,
    end_date: str,
    aggregation_unit: str,
    event_types: Optional[List[str]] = None,
    subscriber_subset: Optional[Union[dict, str]] = None,
    mapping_table: Optional[str] = None,
    geom_table: Optional[str] = None,
    geom_table_join_column: Optional[str] = None,
    hours: Optional[Tuple[int, int]] = None,
) -> Dict[str, Union[str, Dict[str, str]]]:
    """
    Retrieves the count of subscriber who made consecutive visits between locations

    Parameters
    ----------
    start_date, end_date : str
        ISO format dates between which to find trips, e.g. "2016-01-01"
    aggregation_unit : str
        Unit of aggregation, e.g. "admin3"
    event_types : list of {"calls", "sms", "mds", "topups"}, optional
        Optionally, include only a subset of event types (for example: ["calls", "sms"]).
        If None, include all event types in the query.
    subscriber_subset : dict or None
        Subset of subscribers to retrieve trips for. Must be None
        (= all subscribers) or a dictionary with the specification of a
        subset query.
    hours : tuple of int
        Hours of the day to include

    Returns
    -------
    dict
        Consecutive trips od matrix query specification.

    """
    return dict(
        query_kind="consecutive_trips_od_matrix",
        start_date=start_date,
        end_date=end_date,
        aggregation_unit=aggregation_unit,
        event_types=event_types,
        subscriber_subset=subscriber_subset,
        mapping_table=mapping_table,
        geom_table=geom_table,
        geom_table_join_column=geom_table_join_column,
        hours=None if hours is None else dict(start_hour=hours[0], end_hour=hours[1]),
    )


@merge_args(consecutive_trips_od_matrix_spec)
def consecutive_trips_od_matrix(*, connection: Connection, **kwargs) -> APIQuery:
    """
    Retrieves the count of subscriber who made consecutive visits between locations

    Parameters
    ----------
    connection : Connection
        FlowKit API connection
    start_date, end_date : str
        ISO format dates between which to find trips, e.g. "2016-01-01"
    aggregation_unit : str
        Unit of aggregation, e.g. "admin3"
    event_types : list of {"calls", "sms", "mds", "topups"}, optional
        Optionally, include only a subset of event types (for example: ["calls", "sms"]).
        If None, include all event types in the query.
    subscriber_subset : dict or None
        Subset of subscribers to retrieve trips for. Must be None
        (= all subscribers) or a dictionary with the specification of a
        subset query.
    hours : tuple of int
        Hours of the day to include

    Returns
    -------
    APIQuery
        consecutive_trips_od_matrix query
    """
    return connection.make_api_query(
        parameters=consecutive_trips_od_matrix_spec(**kwargs),
    )


def trips_od_matrix_spec(
    *,
    start_date: str,
    end_date: str,
    aggregation_unit: str,
    event_types: Optional[List[str]] = None,
    subscriber_subset: Optional[Union[dict, str]] = None,
    mapping_table: Optional[str] = None,
    geom_table: Optional[str] = None,
    geom_table_join_column: Optional[str] = None,
    hours: Optional[Tuple[int, int]] = None,
) -> Dict[str, Union[str, Dict[str, str]]]:
    """
    Retrieves the count of subscriber who made visits between locations

    Parameters
    ----------
    start_date, end_date : str
        ISO format dates between which to find trips, e.g. "2016-01-01"
    aggregation_unit : str
        Unit of aggregation, e.g. "admin3"
    event_types : list of {"calls", "sms", "mds", "topups"}, optional
        Optionally, include only a subset of event types (for example: ["calls", "sms"]).
        If None, include all event types in the query.
    subscriber_subset : dict or None
        Subset of subscribers to retrieve trips for. Must be None
        (= all subscribers) or a dictionary with the specification of a
        subset query.
    hours : tuple of int
        Hours of the day to include

    Returns
    -------
    dict
        trips od matrix query specification.

    """
    return dict(
        query_kind="trips_od_matrix",
        start_date=start_date,
        end_date=end_date,
        aggregation_unit=aggregation_unit,
        event_types=event_types,
        subscriber_subset=subscriber_subset,
        mapping_table=mapping_table,
        geom_table=geom_table,
        geom_table_join_column=geom_table_join_column,
        hours=None if hours is None else dict(start_hour=hours[0], end_hour=hours[1]),
    )


@merge_args(trips_od_matrix_spec)
def trips_od_matrix(*, connection: Connection, **kwargs) -> APIQuery:
    """
    Retrieves the count of subscriber who made visits between locations

    Parameters
    ----------
    connection : Connection
        FlowKit API connection
    start_date, end_date : str
        ISO format dates between which to find trips, e.g. "2016-01-01"
    aggregation_unit : str
        Unit of aggregation, e.g. "admin3"
    event_types : list of {"calls", "sms", "mds", "topups"}, optional
        Optionally, include only a subset of event types (for example: ["calls", "sms"]).
        If None, include all event types in the query.
    subscriber_subset : dict or None
        Subset of subscribers to retrieve trips for. Must be None
        (= all subscribers) or a dictionary with the specification of a
        subset query.
    hours : tuple of int
        Hours of the day to include

    Returns
    -------
    APIQuery
        trips_od_matrix query
    """
    return connection.make_api_query(parameters=trips_od_matrix_spec(**kwargs),)


def unmoving_counts_spec(
    *, unique_locations: Dict[str, Union[str, Dict[str, str]]],
) -> Dict[str, Union[str, Dict[str, str]]]:
    """
    A count by location of subscribers who were unmoving at that location.

    Parameters
    ----------
    unique_locations : dict
        unique locations

    Returns
    -------
    dict
        Query specification

    """
    return dict(query_kind="unmoving_counts", locations=unique_locations,)


@merge_args(unmoving_counts_spec)
def unmoving_counts(*, connection: Connection, **kwargs) -> APIQuery:
    """
    A count by location of subscribers who were unmoving at that location.

    Parameters
    ----------
    connection : Connection
        FlowKit API connection
    unique_locations : dict
        unique locations

    Returns
    -------
    APIQuery
        unmoving_counts query
    """
    return connection.make_api_query(parameters=unmoving_counts_spec(**kwargs),)


def unmoving_at_reference_location_counts_spec(
    *,
    reference_locations: Dict[str, Union[str, Dict[str, str]]],
    unique_locations: Dict[str, Union[str, Dict[str, str]]],
) -> Dict[str, Union[str, Dict[str, str]]]:
    """
    A count by location of subscribers who were unmoving in their reference location.

    Parameters
    ----------
    reference_locations : dict
        Modal or daily location
    unique_locations : dict
        unique locations

    Returns
    -------
    dict
        Query specification

    """
    return dict(
        query_kind="unmoving_at_reference_location_counts",
        locations=unique_locations,
        reference_locations=reference_locations,
    )


@merge_args(unmoving_at_reference_location_counts_spec)
def unmoving_at_reference_location_counts(
    *, connection: Connection, **kwargs
) -> APIQuery:
    """
    A count by location of subscribers who were unmoving in their reference location.

    Parameters
    ----------
    connection : Connection
        FlowKit API connection
    reference_locations : dict
        Modal or daily location
    unique_locations : dict
        unique locations

    Returns
    -------
    APIQuery
        unmoving_at_reference_location_counts query
    """
    return connection.make_api_query(
        parameters=unmoving_at_reference_location_counts_spec(**kwargs),
    )


def active_at_reference_location_counts_spec(
    *,
    reference_locations: Dict[str, Union[str, Dict[str, str]]],
    unique_locations: Dict[str, Union[str, Dict[str, str]]],
) -> Dict[str, Union[str, Dict[str, str]]]:
    """
    A count by location of subscribers who were active in their reference location.

    Parameters
    ----------
    reference_locations : dict
        Modal or daily location
    unique_locations : dict
        unique locations

    Returns
    -------
    dict
        Query specification

    """
    return dict(
        query_kind="active_at_reference_location_counts",
        unique_locations=unique_locations,
        reference_locations=reference_locations,
    )


@merge_args(active_at_reference_location_counts_spec)
def active_at_reference_location_counts(
    *, connection: Connection, **kwargs
) -> APIQuery:
    """
    A count by location of subscribers who were active in their reference location.

    Parameters
    ----------
    connection : Connection
        FlowKit API connection
    reference_locations : dict
        Modal or daily location
    unique_locations : dict
        unique locations

    Returns
    -------
    APIQuery
        active_at_reference_location_counts query
    """
    return connection.make_api_query(
        parameters=active_at_reference_location_counts_spec(**kwargs),
    )


def joined_spatial_aggregate_spec(
    *,
    locations: Dict[str, Union[str, Dict[str, str]]],
    metric: Dict[str, Union[str, Dict[str, str]]],
    method: str = "avg",
) -> dict:
    """
    Return a query spec for a metric aggregated by attaching location information.

    Parameters
    ----------
    locations : dict
        Modal or daily location query to use to localise the metric
    metric: dict
        Metric to calculate and aggregate
    method: {"avg", "max", "min", "median", "mode", "stddev", "variance", "distr"}, default "avg".
       Method of aggregation; one of "avg", "max", "min", "median", "mode", "stddev", "variance" or "distr". If the metric refers to a categorical variable (e.g. a subscriber handset type) it will only accept the "distr" method which yields the relative distribution of possible values. All of the other methods will be rejected. On the other hand, the "distr" method will be rejected for all continuous variables.

    Returns
    -------
    dict

        Query specification for an aggregated daily or modal location
    """
    return {
        "query_kind": "joined_spatial_aggregate",
        "method": method,
        "locations": locations,
        "metric": metric,
    }


@merge_args(joined_spatial_aggregate_spec)
def joined_spatial_aggregate(*, connection: Connection, **kwargs) -> APIQuery:
    """
    Query for a metric aggregated by attaching location information.

    Parameters
    ----------
    connection : Connection
        FlowKit API connection
    locations : dict
        Modal or daily location query to use to localise the metric
    metric: dict
        Metric to calculate and aggregate
    method: {"avg", "max", "min", "median", "mode", "stddev", "variance", "distr"}, default "avg".
       Method of aggregation; one of "avg", "max", "min", "median", "mode", "stddev", "variance" or "distr". If the metric refers to a categorical variable (e.g. a subscriber handset type) it will only accept the "distr" method which yields the relative distribution of possible values. All of the other methods will be rejected. On the other hand, the "distr" method will be rejected for all continuous variables.

    Returns
    -------
    APIQuery
        Joined spatial aggregate query
    """
    return connection.make_api_query(parameters=joined_spatial_aggregate_spec(**kwargs))


def histogram_aggregate_spec(
    *,
    metric: Dict[str, Union[str, Dict[str, str]]],
    bins: Union[int, List[float]],
    range: Optional[Tuple[float, float]] = None,
) -> dict:
    """
    Return a query spec for a metric aggregated as a histogram.

    Parameters
    ----------
    metric : dict
        Metric to calculate and aggregate
    bins : int, or list of floats
       Either an integer number of bins for equally spaced bins, or a list of floats giving the lower and upper edges
    range : tuple of floats or None, default None
        Optionally supply inclusive lower and upper bounds to build the histogram over. By default, the
        histogram will cover the whole range of the data.

    Returns
    -------
    dict

        Query specification for histogram aggregate over a metric
    """
    if isinstance(bins, list):
        bins = dict(bin_list=bins)
    else:
        bins = dict(n_bins=bins)
    spec = dict(query_kind="histogram_aggregate", metric=metric, bins=bins)
    if range is not None:
        spec["range"] = list(range[:2])
    return spec


@merge_args(histogram_aggregate_spec)
def histogram_aggregate(*, connection: Connection, **kwargs) -> APIQuery:
    """
    Return a query spec for a metric aggregated as a histogram.

    Parameters
    ----------
    metric : dict
        Metric to calculate and aggregate
    bins : int, or list of floats
       Either an integer number of bins for equally spaced bins, or a list of floats giving the lower and upper edges
    range : tuple of floats or None, default None
        Optionally supply inclusive lower and upper bounds to build the histogram over. By default, the
        histogram will cover the whole range of the data.

    Returns
    -------
    APIQuery
        Histogram aggregate query
    """
    return connection.make_api_query(parameters=histogram_aggregate_spec(**kwargs))<|MERGE_RESOLUTION|>--- conflicted
+++ resolved
@@ -1182,13 +1182,7 @@
 
 
 def labelled_spatial_aggregate_spec(
-<<<<<<< HEAD
-    *, locations: Dict[str, Any], subscriber_labels: Dict[str, Any],
-=======
-    *,
-    locations: Dict[str, Any],
-    labels: Dict[str, Any],
->>>>>>> 68db9359
+    *, locations: Dict[str, Any], labels: Dict[str, Any],
 ) -> dict:
     """
     Retrieves the counts of subscribers per location, disaggregated by labels
