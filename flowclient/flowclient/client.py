# This Source Code Form is subject to the terms of the Mozilla Public
# License, v. 2.0. If a copy of the MPL was not distributed with this
# file, You can obtain one at http://mozilla.org/MPL/2.0/.

import logging
import warnings
import re

import jwt
import pandas as pd
import requests
import time
from requests import ConnectionError
from typing import Tuple, Union, Dict, List

logger = logging.getLogger(__name__)


class FlowclientConnectionError(Exception):
    """
    Custom exception to indicate an error when connecting to a FlowKit API.
    """


class Connection:
    """
    A connection to a FlowKit API server.

    Attributes
    ----------
    url : str
        URL of the API server
    token : str
        JSON Web Token for this API server
    api_version : int
        Version of the API to connect to
    user : str
        Username of token

    Parameters
    ----------
    url : str
        URL of the API server, e.g. "https://localhost:9090"
    token : str
        JSON Web Token for this API server
    api_version : int, default 0
        Version of the API to connect to
    ssl_certificate: str or None
        Provide a path to an ssl certificate to use, or None to use
        default root certificates.
    """

    url: str
    token: str
    user: str
    api_version: int

    def __init__(
        self,
        url: str,
        token: str,
        api_version: int = 0,
        ssl_certificate: Union[str, None] = None,
    ) -> None:
        if not url.lower().startswith("https://"):
            warnings.warn(
                "Communications with this server are NOT SECURE.", stacklevel=2
            )
        self.url = url
        self.token = token
        self.api_version = api_version
        try:
            self.user = jwt.decode(token, verify=False)["identity"]
        except jwt.DecodeError:
            raise FlowclientConnectionError(f"Unable to decode token: '{token}'")
        except KeyError:
            raise FlowclientConnectionError(f"Token does not contain user identity.")
        self.session = requests.Session()
        if ssl_certificate is not None:
            self.session.verify = ssl_certificate
        self.session.headers["Authorization"] = f"Bearer {self.token}"

    def get_url(self, route: str, data: Union[None, dict] = None) -> requests.Response:
        """
        Attempt to get something from the API, and return the raw
        response object if an error response wasn't received.
        If an error response was received, raises an error.

        Parameters
        ----------
        route : str
            Path relative to API host to get

        data : dict, optional
            JSON data to send in the request body (optional)

        Returns
        -------
        requests.Response

        """
        logger.debug(f"Getting {self.url}/api/{self.api_version}/{route}")
        try:
            response = self.session.get(
                f"{self.url}/api/{self.api_version}/{route}",
                allow_redirects=False,
                json=data,
            )
        except ConnectionError as e:
            error_msg = f"Unable to connect to FlowKit API at {self.url}: {e}"
            logger.info(error_msg)
            raise FlowclientConnectionError(error_msg)
        if response.status_code in {202, 200, 303}:
            return response
        elif response.status_code == 404:
            raise FileNotFoundError(
                f"{self.url}/api/{self.api_version}/{route} not found."
            )
        elif response.status_code == 401:
            try:
                error = response.json()["msg"]
            except (ValueError, KeyError):
                error = "Unknown access denied error"
            raise FlowclientConnectionError(error)
        else:
            try:
                error = response.json()["msg"]
            except (ValueError, KeyError):
                error = "Unknown error"
            try:
                status = response.json()["status"]
            except (ValueError, KeyError):
                status = "Unknown status"
            raise FlowclientConnectionError(
                f"Something went wrong: {error}. API returned with status code: {response.status_code} and status '{status}'"
            )

    def post_json(self, route: str, data: dict) -> requests.Response:
        """
        Attempt to post json to the API, and return the raw
        response object if an error response wasn't received.
        If an error response was received, raises an error.

        Parameters
        ----------
        route : str
            Path relative to API host to post_json to
        data: dict
            Dictionary of json-encodeable data to post_json

        Returns
        -------
        requests.Response

        """
        logger.debug(f"Posting {data} to {self.url}/api/{self.api_version}/{route}")
        try:
            response = self.session.post(
                f"{self.url}/api/{self.api_version}/{route}", json=data
            )
        except ConnectionError as e:
            error_msg = f"Unable to connect to FlowKit API at {self.url}: {e}"
            logger.info(error_msg)
            raise FlowclientConnectionError(error_msg)
        if response.status_code == 202:
            return response
        elif response.status_code == 404:
            raise FileNotFoundError(
                f"{self.url}/api/{self.api_version}/{route} not found."
            )
        elif response.status_code == 401:
            try:
                error = response.json()["msg"]
            except ValueError:
                error = "Unknown access denied error"
            raise FlowclientConnectionError(error)
        else:
            try:
                error = response.json()["msg"]
                payload_info = f" Payload: {response.json()['payload']}"
            except ValueError:
                # Happens if the response body does not contain valid JSON
                # (see http://docs.python-requests.org/en/master/api/#requests.Response.json)
                error = f"the response did not contain valid JSON"
                payload_info = ""
            raise FlowclientConnectionError(
                f"Something went wrong: {error}. API returned with status code: {response.status_code}.{payload_info}"
            )

    def __repr__(self) -> str:
        return f"{self.user}@{self.url} v{self.api_version}"


def connect(
    url: str, token: str, api_version: int = 0, ssl_certificate: Union[str, None] = None
) -> Connection:
    """
    Connect to a FlowKit API server and return the resulting Connection object.

    Parameters
    ----------
    url : str
        URL of the API server, e.g. "https://localhost:9090"
    token : str
        JSON Web Token for this API server
    api_version : int, default 0
        Version of the API to connect to

    Returns
    -------
    Connection
    """
    return Connection(url, token, api_version, ssl_certificate)


def query_is_ready(
    connection: Connection, query_id: str
) -> Tuple[bool, requests.Response]:
    """
    Check if a query id has results available.

    Parameters
    ----------
    connection : Connection
        API connection  to use
    query_id : str
        Identifier of the query to retrieve

    Returns
    -------
    Tuple[bool, requests.Response]
        True if the query result is available

    """
    logger.info(
        f"Polling server on {connection.url}/api/{connection.api_version}/poll/{query_id}"
    )
    reply = connection.get_url(f"poll/{query_id}")

    if reply.status_code == 303:
        logger.info(
            f"{connection.url}/api/{connection.api_version}/poll/{query_id} ready."
        )
        return True, reply  # Query is ready, so exit the loop
    elif reply.status_code == 202:
        return False, reply
    else:
        raise FlowclientConnectionError(
            f"Something went wrong: {reply}. API returned with status code: {reply.status_code}"
        )


def get_status(connection: Connection, query_id: str) -> str:
    """
    Check the status of a query.

    Parameters
    ----------
    connection : Connection
        API connection  to use
    query_id : str
        Identifier of the query to retrieve

    Returns
    -------
    str
        "Finished" or "Running"

    """
    ready, reply = query_is_ready(connection, query_id)
    if ready:
        return "Finished"
    else:
        try:
            return reply.json()["status"]
        except (KeyError, TypeError):
            raise FlowclientConnectionError(f"No status reported.")


def get_result_by_query_id(connection: Connection, query_id: str) -> pd.DataFrame:
    """
    Get a query by id, and return it as a dataframe

    Parameters
    ----------
    connection : Connection
        API connection  to use
    query_id : str
        Identifier of the query to retrieve

    Returns
    -------
    pandas.DataFrame
        Dataframe containing the result

    """
    query_ready, reply = query_is_ready(connection, query_id)  # Poll the server
    while not query_ready:
        logger.info("Waiting before polling again.")
        time.sleep(1)  # Wait a second, then check if the query is ready again
        query_ready, reply = query_is_ready(connection, query_id)  # Poll the server

    logger.info(f"Getting {connection.url}/api/{connection.api_version}/get/{query_id}")
    result_location = reply.headers[
        "Location"
    ]  # Need to strip off the /api/<api_version>/
    result_location = re.sub(
        "^/api/[0-9]+/", "", result_location
    )  # strip off the /api/<api_version>/
    response = connection.get_url(result_location)
    if response.status_code != 200:
        try:
            msg = response.json()["msg"]
            more_info = f" Reason: {msg}"
        except KeyError:
            more_info = ""
        raise FlowclientConnectionError(
            f"Could not get result. API returned with status code: {response.status_code}.{more_info}"
        )
    result = response.json()
    logger.info(f"Got {connection.url}/api/{connection.api_version}/{query_id}")
    return pd.DataFrame.from_records(result["query_result"])


def get_result(connection: Connection, query: dict) -> pd.DataFrame:
    """
    Run and retrieve a query of a specified kind with parameters.

    Parameters
    ----------
    connection : Connection
        API connection to use
    query : dict
        A query specification to run, e.g. `{'kind':'daily_location', 'params':{'date':'2016-01-01'}}`

    Returns
    -------
    pd.DataFrame
       Pandas dataframe containing the results

    """
    return get_result_by_query_id(connection, run_query(connection, query))


def get_geography(connection: Connection, aggregation_unit: str) -> dict:
    """
    Get geography data from the database.

    Parameters
    ----------
    connection : Connection
        API connection to use
    aggregation_unit : str
        aggregation unit, e.g. 'admin3'
    
    Returns
    -------
    dict
        geography data as a GeoJSON FeatureCollection
    
    """
    logger.info(
        f"Getting {connection.url}/api/{connection.api_version}/geography/{aggregation_unit}"
    )
    response = connection.get_url(f"geography/{aggregation_unit}")
    if response.status_code != 200:
        try:
            msg = response.json()["msg"]
            more_info = f" Reason: {msg}"
        except KeyError:
            more_info = ""
        raise FlowclientConnectionError(
            f"Could not get result. API returned with status code: {response.status_code}.{more_info}"
        )
    result = response.json()
    logger.info(
        f"Got {connection.url}/api/{connection.api_version}/geography/{aggregation_unit}"
    )
    return result


def get_available_dates(
    connection: Connection, event_types: Union[None, List[str]] = None
) -> dict:
    """
    Get available dates for different event types from the database.

    Parameters
    ----------
    connection : Connection
        API connection to use
    event_types : list of str, optional
        The event types for which to return available dates (for example: ["calls", "sms"]).
        If None, return available dates for all available event types.

    Returns
    -------
    dict
        Available dates in the format {event_type: [list of dates]}

    """
    logger.info(
        f"Getting {connection.url}/api/{connection.api_version}/available_dates"
    )
    response = connection.get_url(f"available_dates", data={"event_types": event_types})
    if response.status_code != 200:
        try:
            msg = response.json()["msg"]
            more_info = f" Reason: {msg}"
        except KeyError:
            more_info = ""
        raise FlowclientConnectionError(
            f"Could not get available dates. API returned with status code: {response.status_code}.{more_info}"
        )
    result = response.json()["available_dates"]
    logger.info(f"Got {connection.url}/api/{connection.api_version}/available_dates")
    return result


def run_query(connection: Connection, query: dict) -> str:
    """
    Run a query of a specified kind with parameters and get the identifier for it.

    Parameters
    ----------
    connection : Connection
        API connection to use
    query : dict
        Query to run

    Returns
    -------
    str
        Identifier of the query
    """
    logger.info(
        f"Requesting run of {query} at {connection.url}/api/{connection.api_version}"
    )
    r = connection.post_json(route="run", data=query)
    if r.status_code == 202:
        query_id = r.headers["Location"].split("/").pop()
        logger.info(
            f"Accepted {query} at {connection.url}/api/{connection.api_version} with id {query_id}"
        )
        return query_id
    else:
        try:
            error = r.json()["msg"]
        except (ValueError, KeyError):
            error = "Unknown error."
        raise FlowclientConnectionError(
            f"Error running the query: {error}. Status code: {r.status_code}."
        )


def location_event_counts(
    start_date: str,
    end_date: str,
    aggregation_unit: str,
    count_interval: str,
    direction: str = "both",
    event_types: Union[None, List[str]] = None,
    subscriber_subset: Union[dict, None] = None,
) -> dict:
    """
    Return query spec for a location event counts query aggregated spatially and temporally.
    Counts are taken over between 00:01 of start_date up until 00:00 of end_date (i.e. exclusive date range).

    Parameters
    ----------
    start_date : str
        ISO format date of the first day of the count, e.g. "2016-01-01"
    end_date : str
        ISO format date of the day _after_ the final date of the count, e.g. "2016-01-08"
    aggregation_unit : str
        Unit of aggregation, e.g. "admin3"
    count_interval : {"day", "hour", "minute"}
    direction : {"in", "out", "both"}, default "both"
        Optionally, include only ingoing or outbound calls/texts
    event_types : None or list of {"calls", "sms", "mds"}, default None
        Optionally, include only a subset of events.
    subscriber_subset : dict or None, default None
        Subset of subscribers to include in event counts. Must be None
        (= all subscribers) or a dictionary with the specification of a
        subset query.

    Returns
    -------
    dict
        Dict which functions as the query specification
    """
    return {
        "query_kind": "location_event_counts",
        "start_date": start_date,
        "end_date": end_date,
        "interval": count_interval,
        "aggregation_unit": aggregation_unit,
        "direction": direction,
        "event_types": event_types,
        "subscriber_subset": subscriber_subset,
    }


def daily_location(
    date: str,
    aggregation_unit: str,
    method: str,
    subscriber_subset: Union[dict, None] = None,
) -> dict:
    """
    Return query spec for a daily location query for a date and unit of aggregation.

    Parameters
    ----------
    date : str
        ISO format date to get the daily location for, e.g. "2016-01-01"
    aggregation_unit : str
        Unit of aggregation, e.g. "admin3"
    method : str
        Method to use for daily location, one of 'last' or 'most-common'
    subscriber_subset : dict or None
        Subset of subscribers to retrieve daily locations for. Must be None
        (= all subscribers) or a dictionary with the specification of a
        subset query.

    Returns
    -------
    dict
        Dict which functions as the query specification

    """
    return {
        "query_kind": "daily_location",
        "date": date,
        "aggregation_unit": aggregation_unit,
        "method": method,
        "subscriber_subset": subscriber_subset,
    }


def meaningful_locations_aggregate(
    start_date: str,
    stop_date: str,
    label: str,
    labels: Dict[str, Dict[str, dict]],
    tower_day_of_week_scores: Dict[str, float],
    tower_hour_of_day_scores: List[float],
    aggregation_unit: str,
    tower_cluster_radius: float = 1.0,
    tower_cluster_call_threshold: int = 0,
    subscriber_subset: Union[dict, None] = None,
) -> dict:
    """
    Return a count of meaningful locations at some unit of spatial aggregation.
    Generates clusters of towers used by subscribers over the given time period, scores the clusters based on the
    subscribers' usage patterns over hours of the day and days of the week. Each subscriber then has a number of
    clusters, each of which has a score for hourly usage, and day of week usage. These clusters are then labelled
    based on whether they overlap with the regions of that space defined in the `labels` parameter.

    Once the clusters are labelled, those clusters which have the label specified are extracted, and then a count of
    subscribers per aggregation unit is returned, based on whether the _spatial_ position of the cluster overlaps with
    the aggregation unit. Subscribers are not counted directly, but contribute `1/number_of_clusters` to the count of
    each aggregation unit, for each cluster that lies within that aggregation unit.

    This methodology is based on work originally by Isaacman et al.[1]_, and extensions by Zagatti et al[2]_.

    Parameters
    ----------
    start_date : str
        ISO format date that begins the period, e.g. "2016-01-01"
    stop_date : str
        ISO format date that begins the period, e.g. "2016-01-07"
    label : str
        One of the labels specified in `labels`, or 'unknown'. Locations with this
        label are returned.
    labels : dict of dicts
        A dictionary whose keys are the label names and the values geojson-style shapes,
        specified hour of day, and day of week score, with hour of day score on the x-axis
        and day of week score on the y-axis, where all scores are real numbers in the range [-1.0, +1.0]
    aggregation_unit : str
        Unit of aggregation, e.g. "admin3"
    tower_day_of_week_scores : dict
        A dictionary mapping days of the week ("monday", "tuesday" etc.) to numerical scores in the range [-1.0, +1.0].

        Each of a subscriber's interactions with a tower is given a score for the day of the week it took place on. For
        example, passing {"monday":1.0, "tuesday":0, "wednesday":0, "thursday":0, "friday":0, "saturday":0, "sunday":0}
        would score any interaction taking place on a monday 1, and 0 on all other days. So a subscriber who made two calls
        on a monday, and received one sms on tuesday, all from the same tower would have a final score of 0.666 for that
        tower.
    tower_hour_of_day_scores : list of float
        A length 24 list containing numerical scores in the range [-1.0, +1.0], where the first entry is midnight.
        Each of a subscriber's interactions with a tower is given a score for the hour of the day it took place in. For
        example, if the first entry of this list was 1, and all others were zero, each interaction the subscriber had
        that used a tower at midnight would receive a score of 1. If the subscriber used a particular tower twice, once
        at midnight, and once at noon, the final hour score for that tower would be 0.5.
    tower_cluster_radius : float
        When constructing clusters, towers will be considered for inclusion in a cluster only if they are within this
        number of km from the current cluster centroid. Hence, large values here will tend to produce clusters containing
        more towers, and fewer clusters.
    tower_cluster_call_threshold : int
        Exclude towers from a subscriber's clusters if they have been used on less than this number of days.
    subscriber_subset : dict or None
        Subset of subscribers to retrieve modal locations for. Must be None
        (= all subscribers) or a dictionary with the specification of a
        subset query.

    Returns
    -------
    dict
         Dict which functions as the query specification

    References
    ----------
    .. [1] S. Isaacman et al., "Identifying Important Places in People's Lives from Cellular Network Data", International Conference on Pervasive Computing (2011), pp 133-151.
    .. [2] Zagatti, Guilherme Augusto, et al. "A trip to work: Estimation of origin and destination of commuting patterns in the main metropolitan regions of Haiti using CDR." Development Engineering 3 (2018): 133-165.

    Notes
    -----
    Does not return any value below 15.
    """
    return {
        "query_kind": "meaningful_locations_aggregate",
        "aggregation_unit": aggregation_unit,
        "start_date": start_date,
        "stop_date": stop_date,
        "label": label,
        "labels": labels,
        "tower_day_of_week_scores": tower_day_of_week_scores,
        "tower_hour_of_day_scores": tower_hour_of_day_scores,
        "tower_cluster_radius": tower_cluster_radius,
        "tower_cluster_call_threshold": tower_cluster_call_threshold,
        "subscriber_subset": subscriber_subset,
    }


def meaningful_locations_between_label_od_matrix(
    start_date: str,
    stop_date: str,
    label_a: str,
    label_b: str,
    labels: Dict[str, Dict[str, dict]],
    tower_day_of_week_scores: Dict[str, float],
    tower_hour_of_day_scores: List[float],
    aggregation_unit: str,
    tower_cluster_radius: float = 1.0,
    tower_cluster_call_threshold: int = 0,
    subscriber_subset: Union[dict, None] = None,
) -> dict:
    """
    Return an origin-destination matrix between two meaningful locations at some unit of spatial aggregation.
    Generates clusters of towers used by subscribers' over the given time period, scores the clusters based on the
    subscribers' usage patterns over hours of the day and days of the week. Each subscriber then has a number of
    clusters, each of which has a score for hourly usage, and day of week usage. These clusters are then labelled
    based on whether they overlap with the regions of that space defined in the `labels` parameter.

    Once the clusters are labelled, those clusters which have either `label_a` or `label_b` are extracted, and then
    a count of number of subscribers who move between the labels is returned, after aggregating spatially.
    Each subscriber contributes to `1/(num_cluster_with_label_a*num_clusters_with_label_b)` to the count. So, for example
    a subscriber with two clusters labelled evening, and one labelled day, all in different spatial units would contribute
    0.5 to the flow from each of the spatial units containing the evening clusters, to the unit containing the day cluster.

    This methodology is based on work originally by Isaacman et al.[1]_, and extensions by Zagatti et al[2]_.

    Parameters
    ----------
    start_date : str
        ISO format date that begins the period, e.g. "2016-01-01"
    stop_date : str
        ISO format date that begins the period, e.g. "2016-01-07"
    label_a, label_b : str
        One of the labels specified in `labels`, or 'unknown'. Calculates the OD between these two labels.
    labels : dict of dicts
        A dictionary whose keys are the label names and the values geojson-style shapes,
        specified hour of day, and day of week score, with hour of day score on the x-axis
        and day of week score on the y-axis, where all scores are real numbers in the range [-1.0, +1.0]
    aggregation_unit : str
        Unit of aggregation, e.g. "admin3"
    tower_day_of_week_scores : dict
        A dictionary mapping days of the week ("monday", "tuesday" etc.) to numerical scores in the range [-1.0, +1.0].

        Each of a subscriber's interactions with a tower is given a score for the day of the week it took place on. For
        example, passing {"monday":1.0, "tuesday":0, "wednesday":0, "thursday":0, "friday":0, "saturday":0, "sunday":0}
        would score any interaction taking place on a monday 1, and 0 on all other days. So a subscriber who made two calls
        on a monday, and received one sms on tuesday, all from the same tower would have a final score of 0.666 for that
        tower.
    tower_hour_of_day_scores : list of float
        A length 24 list containing numerical scores in the range [-1.0, +1.0], where the first entry is midnight.
        Each of a subscriber's interactions with a tower is given a score for the hour of the day it took place in. For
        example, if the first entry of this list was 1, and all others were zero, each interaction the subscriber had
        that used a tower at midnight would receive a score of 1. If the subscriber used a particular tower twice, once
        at midnight, and once at noon, the final hour score for that tower would be 0.5.
    tower_cluster_radius : float
        When constructing clusters, towers will be considered for inclusion in a cluster only if they are within this
        number of km from the current cluster centroid. Hence, large values here will tend to produce clusters containing
        more towers, and fewer clusters.
    tower_cluster_call_threshold : int
        Exclude towers from a subscriber's clusters if they have been used on less than this number of days.
    subscriber_subset : dict or None
        Subset of subscribers to retrieve modal locations for. Must be None
        (= all subscribers) or a dictionary with the specification of a
        subset query.

    Returns
    -------
    dict
         Dict which functions as the query specification

    Notes
    -----
    Does not return any value below 15.

    References
    ----------
    .. [1] S. Isaacman et al., "Identifying Important Places in People's Lives from Cellular Network Data", International Conference on Pervasive Computing (2011), pp 133-151.
    .. [2] Zagatti, Guilherme Augusto, et al. "A trip to work: Estimation of origin and destination of commuting patterns in the main metropolitan regions of Haiti using CDR." Development Engineering 3 (2018): 133-165.
    """
    return {
        "query_kind": "meaningful_locations_between_label_od_matrix",
        "aggregation_unit": aggregation_unit,
        "start_date": start_date,
        "stop_date": stop_date,
        "label_a": label_a,
        "label_b": label_b,
        "labels": labels,
        "tower_day_of_week_scores": tower_day_of_week_scores,
        "tower_hour_of_day_scores": tower_hour_of_day_scores,
        "tower_cluster_radius": tower_cluster_radius,
        "tower_cluster_call_threshold": tower_cluster_call_threshold,
        "subscriber_subset": subscriber_subset,
    }


def meaningful_locations_between_dates_od_matrix(
    start_date_a: str,
    stop_date_a: str,
    start_date_b: str,
    stop_date_b: str,
    label: str,
    labels: Dict[str, Dict[str, dict]],
    tower_day_of_week_scores: Dict[str, float],
    tower_hour_of_day_scores: List[float],
    aggregation_unit: str,
    tower_cluster_radius: float = 1.0,
    tower_cluster_call_threshold: float = 0,
    subscriber_subset: Union[dict, None] = None,
) -> dict:
    """
    Return an origin-destination matrix between one meaningful location in two time periods at some unit of spatial
    aggregation. This is analagous to performing a `flows` calculation.

    Generates clusters of towers used by subscribers' over the given time period, scores the clusters based on the
    subscribers' usage patterns over hours of the day and days of the week. Each subscriber then has a number of
    clusters, each of which has a score for hourly usage, and day of week usage. These clusters are then labelled
    based on whether they overlap with the regions of that space defined in the `labels` parameter.

    Once the clusters are labelled, those clusters which have a label of `label` are extracted, and then
    a count of of number of subscribers who's labelled clusters have moved between time periods is returned, after
    aggregating spatially.
    Each subscriber contributes to `1/(num_cluster_with_label_in_period_a*num_clusters_with_label_in_period_b)` to the
    count. So, for example a subscriber with two clusters labelled evening in the first time period, and only one in the
    second time period, with all clusters in different spatial units, would contribute 0.5 to the flow from the spatial
    units holding both the original clusters, to the spatial unit of the cluster in the second time period.

    This methodology is based on work originally by Isaacman et al.[1]_, and extensions by Zagatti et al[2]_.

    Parameters
    ----------
    start_date_a, start_date_b : str
        ISO format date that begins the period, e.g. "2016-01-01"
    stop_date_a, stop_date_b : str
        ISO format date that begins the period, e.g. "2016-01-07"
    label : str
        One of the labels specified in `labels`, or 'unknown'. Locations with this
        label are returned.
    labels : dict of dicts
        A dictionary whose keys are the label names and the values geojson-style shapes,
        specified hour of day, and day of week score, with hour of day score on the x-axis
        and day of week score on the y-axis, where all scores are real numbers in the range [-1.0, +1.0]
    aggregation_unit : str
        Unit of aggregation, e.g. "admin3"
    tower_day_of_week_scores : dict
        A dictionary mapping days of the week ("monday", "tuesday" etc.) to numerical scores in the range [-1.0, +1.0].

        Each of a subscriber's interactions with a tower is given a score for the day of the week it took place on. For
        example, passing {"monday":1.0, "tuesday":0, "wednesday":0, "thursday":0, "friday":0, "saturday":0, "sunday":0}
        would score any interaction taking place on a monday 1, and 0 on all other days. So a subscriber who made two calls
        on a monday, and received one sms on tuesday, all from the same tower would have a final score of 0.666 for that
        tower.
    tower_hour_of_day_scores : list of float
        A length 24 list containing numerical scores in the range [-1.0, +1.0], where the first entry is midnight.
        Each of a subscriber's interactions with a tower is given a score for the hour of the day it took place in. For
        example, if the first entry of this list was 1, and all others were zero, each interaction the subscriber had
        that used a tower at midnight would receive a score of 1. If the subscriber used a particular tower twice, once
        at midnight, and once at noon, the final hour score for that tower would be 0.5.
    tower_cluster_radius : float
        When constructing clusters, towers will be considered for inclusion in a cluster only if they are within this
        number of km from the current cluster centroid. Hence, large values here will tend to produce clusters containing
        more towers, and fewer clusters.
    tower_cluster_call_threshold : int
        Exclude towers from a subscriber's clusters if they have been used on less than this number of days.
    subscriber_subset : dict or None
        Subset of subscribers to retrieve modal locations for. Must be None
        (= all subscribers) or a dictionary with the specification of a
        subset query.

    Returns
    -------
    dict
         Dict which functions as the query specification

    Notes
    -----
    Does not return any value below 15.

    References
    ----------
    .. [1] S. Isaacman et al., "Identifying Important Places in People's Lives from Cellular Network Data", International Conference on Pervasive Computing (2011), pp 133-151.
    .. [2] Zagatti, Guilherme Augusto, et al. "A trip to work: Estimation of origin and destination of commuting patterns in the main metropolitan regions of Haiti using CDR." Development Engineering 3 (2018): 133-165.
    """
    return {
        "query_kind": "meaningful_locations_between_dates_od_matrix",
        "aggregation_unit": aggregation_unit,
        "start_date_a": start_date_a,
        "stop_date_a": stop_date_a,
        "start_date_b": start_date_b,
        "stop_date_b": stop_date_b,
        "label": label,
        "labels": labels,
        "tower_day_of_week_scores": tower_day_of_week_scores,
        "tower_hour_of_day_scores": tower_hour_of_day_scores,
        "tower_cluster_radius": tower_cluster_radius,
        "tower_cluster_call_threshold": tower_cluster_call_threshold,
        "subscriber_subset": subscriber_subset,
    }


def modal_location(
    *locations: Dict[str, Union[str, Dict[str, str]]], aggregation_unit: str
) -> dict:
    """
    Return query spec for a modal location query for a list of locations.

    Parameters
    ----------
    locations : list of dicts
        List of location query specifications
    aggregation_unit : str
        Unit of aggregation, e.g. "admin3"

    Returns
    -------
    dict
        Dict which functions as the query specification for the modal location

    """
    return {
        "query_kind": "modal_location",
        "aggregation_unit": aggregation_unit,
        "locations": locations,
    }


def modal_location_from_dates(
    start_date: str,
    stop_date: str,
    aggregation_unit: str,
    method: str,
    subscriber_subset: Union[dict, None] = None,
) -> dict:
    """
    Return query spec for a modal location query for an (inclusive) date range and unit of aggregation.

    Parameters
    ----------
    start_date : str
        ISO format date that begins the period, e.g. "2016-01-01"
    stop_date : str
        ISO format date that begins the period, e.g. "2016-01-07"
    aggregation_unit : str
        Unit of aggregation, e.g. "admin3"
    method : str
        Method to use for daily locations, one of 'last' or 'most-common'
    subscriber_subset : dict or None
        Subset of subscribers to retrieve modal locations for. Must be None
        (= all subscribers) or a dictionary with the specification of a
        subset query.

    Returns
    -------
    dict
        Dict which functions as the query specification

    """
    dates = [
        d.strftime("%Y-%m-%d") for d in pd.date_range(start_date, stop_date, freq="D")
    ]
    daily_locations = [
        daily_location(
            date,
            aggregation_unit=aggregation_unit,
            method=method,
            subscriber_subset=subscriber_subset,
        )
        for date in dates
    ]
    return modal_location(*daily_locations, aggregation_unit=aggregation_unit)


def flows(
    from_location: Dict[str, Union[str, Dict[str, str]]],
    to_location: Dict[str, Union[str, Dict[str, str]]],
    aggregation_unit: str,
) -> dict:
    """
    Return query spec for flows between two locations.

    Parameters
    ----------
    from_location: dict
        Query which maps individuals to single location for the "origin" period of interest.
    to_location: dict
        Query which maps individuals to single location for the "destination" period of interest.
    aggregation_unit : str
        Unit of aggregation, e.g. "admin3"

    Returns
    -------
    dict
        Dict which functions as the query specification for the flow

    """
    return {
        "query_kind": "flows",
        "from_location": from_location,
        "to_location": to_location,
        "aggregation_unit": aggregation_unit,
    }


<<<<<<< HEAD
def total_network_objects(
    start_date: str, end_date: str, aggregation_unit: str
) -> dict:
    """
    Return query spec for total network objects
=======
def unique_subscriber_counts(
    start_date: str, end_date: str, aggregation_unit: str
) -> dict:
    """
    Return query spec for unique subscriber counts
>>>>>>> 5c283c61

    Parameters
    ----------
    start_date : str
        ISO format date of the first day of the count, e.g. "2016-01-01"
    end_date : str
        ISO format date of the day _after_ the final date of the count, e.g. "2016-01-08"
    aggregation_unit : str
        Unit of aggregation, e.g. "admin3"

    Returns
    -------
    dict
        Dict which functions as the query specification
<<<<<<< HEAD

    Example
    -------
    >>> total_network_objects( { "start_date" : "2019-03-20", "end_date" : "2019-03-31", "aggregation_unit" : "admin3" } )
    [ ]  # TODO - Fill this in
    """
    return {
        "query_kind": "total_network_objects",
=======
    """
    return {
        "query_kind": "unique_subscriber_counts",
>>>>>>> 5c283c61
        "start_date": start_date,
        "end_date": end_date,
        "aggregation_unit": aggregation_unit,
    }<|MERGE_RESOLUTION|>--- conflicted
+++ resolved
@@ -937,19 +937,11 @@
     }
 
 
-<<<<<<< HEAD
-def total_network_objects(
-    start_date: str, end_date: str, aggregation_unit: str
-) -> dict:
-    """
-    Return query spec for total network objects
-=======
 def unique_subscriber_counts(
     start_date: str, end_date: str, aggregation_unit: str
 ) -> dict:
     """
     Return query spec for unique subscriber counts
->>>>>>> 5c283c61
 
     Parameters
     ----------
@@ -964,20 +956,37 @@
     -------
     dict
         Dict which functions as the query specification
-<<<<<<< HEAD
-
-    Example
-    -------
-    >>> total_network_objects( { "start_date" : "2019-03-20", "end_date" : "2019-03-31", "aggregation_unit" : "admin3" } )
-    [ ]  # TODO - Fill this in
+    """
+    return {
+        "query_kind": "unique_subscriber_counts",
+        "start_date": start_date,
+        "end_date": end_date,
+        "aggregation_unit": aggregation_unit,
+    }
+
+
+def total_network_objects(
+    start_date: str, end_date: str, aggregation_unit: str
+) -> dict:
+    """
+    Return query spec for total network objects
+
+    Parameters
+    ----------
+    start_date : str
+        ISO format date of the first day of the count, e.g. "2016-01-01"
+    end_date : str
+        ISO format date of the day _after_ the final date of the count, e.g. "2016-01-08"
+    aggregation_unit : str
+        Unit of aggregation, e.g. "admin3"
+
+    Returns
+    -------
+    dict
+        Dict which functions as the query specification
     """
     return {
         "query_kind": "total_network_objects",
-=======
-    """
-    return {
-        "query_kind": "unique_subscriber_counts",
->>>>>>> 5c283c61
         "start_date": start_date,
         "end_date": end_date,
         "aggregation_unit": aggregation_unit,
