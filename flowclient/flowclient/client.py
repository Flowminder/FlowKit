# This Source Code Form is subject to the terms of the Mozilla Public
# License, v. 2.0. If a copy of the MPL was not distributed with this
# file, You can obtain one at http://mozilla.org/MPL/2.0/.

import logging
import warnings
import re

import jwt
import pandas as pd
import requests
import time
from requests import ConnectionError
from typing import Tuple, Union, Dict, List, Optional

logger = logging.getLogger(__name__)


class FlowclientConnectionError(Exception):
    """
    Custom exception to indicate an error when connecting to a FlowKit API.
    """


class Connection:
    """
    A connection to a FlowKit API server.

    Attributes
    ----------
    url : str
        URL of the API server
    token : str
        JSON Web Token for this API server
    api_version : int
        Version of the API to connect to
    user : str
        Username of token

    Parameters
    ----------
    url : str
        URL of the API server, e.g. "https://localhost:9090"
    token : str
        JSON Web Token for this API server
    api_version : int, default 0
        Version of the API to connect to
    ssl_certificate: str or None
        Provide a path to an ssl certificate to use, or None to use
        default root certificates.
    """

    url: str
    token: str
    user: str
    api_version: int

    def __init__(
        self,
        *,
        url: str,
        token: str,
        api_version: int = 0,
        ssl_certificate: Union[str, None] = None,
    ) -> None:
        if not url.lower().startswith("https://"):
            warnings.warn(
                "Communications with this server are NOT SECURE.", stacklevel=2
            )
        self.url = url
        self.token = token
        self.api_version = api_version
        try:
            self.user = jwt.decode(token, verify=False)["identity"]
        except jwt.DecodeError:
            raise FlowclientConnectionError(f"Unable to decode token: '{token}'")
        except KeyError:
            raise FlowclientConnectionError(f"Token does not contain user identity.")
        self.session = requests.Session()
        if ssl_certificate is not None:
            self.session.verify = ssl_certificate
        self.session.headers["Authorization"] = f"Bearer {self.token}"

    def get_url(
        self, *, route: str, data: Union[None, dict] = None
    ) -> requests.Response:
        """
        Attempt to get something from the API, and return the raw
        response object if an error response wasn't received.
        If an error response was received, raises an error.

        Parameters
        ----------
        route : str
            Path relative to API host to get

        data : dict, optional
            JSON data to send in the request body (optional)

        Returns
        -------
        requests.Response

        """
        logger.debug(f"Getting {self.url}/api/{self.api_version}/{route}")
        try:
            response = self.session.get(
                f"{self.url}/api/{self.api_version}/{route}",
                allow_redirects=False,
                json=data,
            )
        except ConnectionError as e:
            error_msg = f"Unable to connect to FlowKit API at {self.url}: {e}"
            logger.info(error_msg)
            raise FlowclientConnectionError(error_msg)
        if response.status_code in {202, 200, 303}:
            return response
        elif response.status_code == 404:
            raise FileNotFoundError(
                f"{self.url}/api/{self.api_version}/{route} not found."
            )
        elif response.status_code in {401, 403}:
            try:
                error = response.json()["msg"]
            except (ValueError, KeyError):
                error = "Unknown access denied error"
            raise FlowclientConnectionError(error)
        else:
            try:
                error = response.json()["msg"]
            except (ValueError, KeyError):
                error = "Unknown error"
            try:
                status = response.json()["status"]
            except (ValueError, KeyError):
                status = "Unknown status"
            raise FlowclientConnectionError(
                f"Something went wrong: {error}. API returned with status code: {response.status_code} and status '{status}'"
            )

    def post_json(self, *, route: str, data: dict) -> requests.Response:
        """
        Attempt to post json to the API, and return the raw
        response object if an error response wasn't received.
        If an error response was received, raises an error.

        Parameters
        ----------
        route : str
            Path relative to API host to post_json to
        data: dict
            Dictionary of json-encodeable data to post_json

        Returns
        -------
        requests.Response

        """
        logger.debug(f"Posting {data} to {self.url}/api/{self.api_version}/{route}")
        try:
            response = self.session.post(
                f"{self.url}/api/{self.api_version}/{route}", json=data
            )
        except ConnectionError as e:
            error_msg = f"Unable to connect to FlowKit API at {self.url}: {e}"
            logger.info(error_msg)
            raise FlowclientConnectionError(error_msg)
        if response.status_code == 202:
            return response
        elif response.status_code == 404:
            raise FileNotFoundError(
                f"{self.url}/api/{self.api_version}/{route} not found."
            )
        elif response.status_code in {401, 403}:
            try:
                error_msg = response.json()["msg"]
            except ValueError:
                error_msg = "Unknown access denied error"
            raise FlowclientConnectionError(error_msg)
        else:
            try:
                error_msg = response.json()["msg"]
                try:
                    returned_payload = response.json()["payload"]
                    payload_info = (
                        "" if not returned_payload else f" Payload: {returned_payload}"
                    )
                except KeyError:
                    payload_info = ""
            except ValueError:
                # Happens if the response body does not contain valid JSON
                # (see http://docs.python-requests.org/en/master/api/#requests.Response.json)
                error_msg = f"the response did not contain valid JSON"
                payload_info = ""
            raise FlowclientConnectionError(
                f"Something went wrong. API returned with status code {response.status_code}. Error message: '{error_msg}'.{payload_info}"
            )

    def __repr__(self) -> str:
        return f"{self.user}@{self.url} v{self.api_version}"


def connect(
    *,
    url: str,
    token: str,
    api_version: int = 0,
    ssl_certificate: Union[str, None] = None,
) -> Connection:
    """
    Connect to a FlowKit API server and return the resulting Connection object.

    Parameters
    ----------
    url : str
        URL of the API server, e.g. "https://localhost:9090"
    token : str
        JSON Web Token for this API server
    api_version : int, default 0
        Version of the API to connect to
    ssl_certificate: str or None
        Provide a path to an ssl certificate to use, or None to use
        default root certificates.

    Returns
    -------
    Connection
    """
    return Connection(
        url=url, token=token, api_version=api_version, ssl_certificate=ssl_certificate
    )


def query_is_ready(
    *, connection: Connection, query_id: str
) -> Tuple[bool, requests.Response]:
    """
    Check if a query id has results available.

    Parameters
    ----------
    connection : Connection
        API connection  to use
    query_id : str
        Identifier of the query to retrieve

    Returns
    -------
    Tuple[bool, requests.Response]
        True if the query result is available

    Raises
    ------
    FlowclientConnectionError
        if query has errored
    """
    logger.info(
        f"Polling server on {connection.url}/api/{connection.api_version}/poll/{query_id}"
    )
    reply = connection.get_url(route=f"poll/{query_id}")

    if reply.status_code == 303:
        logger.info(
            f"{connection.url}/api/{connection.api_version}/poll/{query_id} ready."
        )
        return True, reply  # Query is ready, so exit the loop
    elif reply.status_code == 202:
        logger.info(
            "{eligible} parts to run, {queued} in queue and {running} running.".format(
                **reply.json()["progress"]
            )
        )
        return False, reply
    else:
        raise FlowclientConnectionError(
            f"Something went wrong: {reply}. API returned with status code: {reply.status_code}"
        )


def get_status(*, connection: Connection, query_id: str) -> str:
    """
    Check the status of a query.

    Parameters
    ----------
    connection : Connection
        API connection to use
    query_id : str
        Identifier of the query to retrieve

    Returns
    -------
    str
        Query status

    Raises
    ------
    FlowclientConnectionError
        if response does not contain the query status
    """
    try:
        ready, reply = query_is_ready(connection=connection, query_id=query_id)
    except FileNotFoundError:
        # Can't distinguish 'known', 'cancelled', 'resetting' and 'awol' from the error,
        # so return generic 'not running' status.
        return "not running"

    if ready:
        return "completed"
    else:
        try:
            return reply.json()["status"]
        except (KeyError, TypeError):
            raise FlowclientConnectionError(f"No status reported.")


def wait_for_query_to_be_ready(
    *, connection: Connection, query_id: str, poll_interval: int = 1
) -> requests.Response:
    """
    Wait until a query id has finished running, and if it finished successfully
    return the reply from flowapi.

    Parameters
    ----------
    connection : Connection
        API connection  to use
    query_id : str
        Identifier of the query to retrieve
    poll_interval : int
        Number of seconds to wait between checks for the query being ready

    Returns
    -------
    requests.Response
        Response object containing the reply to flowapi

    Raises
    ------
    FlowclientConnectionError
        If the query has finished running unsuccessfully
    """
    query_ready, reply = query_is_ready(
        connection=connection, query_id=query_id
    )  # Poll the server
    while not query_ready:
        logger.info("Waiting before polling again.")
        time.sleep(
            poll_interval
        )  # Wait a second, then check if the query is ready again
        query_ready, reply = query_is_ready(
            connection=connection, query_id=query_id
        )  # Poll the server
    return reply


def get_result_location_from_id_when_ready(
    *, connection: Connection, query_id: str, poll_interval: int = 1
) -> str:
    """
    Return, once ready, the location at which results of a query will be obtainable.

    Parameters
    ----------
    connection : Connection
        API connection  to use
    query_id : str
        Identifier of the query to retrieve
    poll_interval : int
        Number of seconds to wait between checks for the query being ready

    Returns
    -------
    str
        Endpoint to retrieve results from

    """
    reply = wait_for_query_to_be_ready(
        connection=connection, query_id=query_id, poll_interval=poll_interval
    )

    result_location = reply.headers[
        "Location"
    ]  # Need to strip off the /api/<api_version>/
    return re.sub(
        "^/api/[0-9]+/", "", result_location
    )  # strip off the /api/<api_version>/


def get_json_dataframe(*, connection: Connection, location: str) -> pd.DataFrame:
    """
    Get a dataframe from a json source.

    Parameters
    ----------
    connection : Connection
        API connection  to use
    location : str
        API enpoint to retrieve json from

    Returns
    -------
    pandas.DataFrame
        Dataframe containing the result

    """

    response = connection.get_url(route=location)
    if response.status_code != 200:
        try:
            msg = response.json()["msg"]
            more_info = f" Reason: {msg}"
        except KeyError:
            more_info = ""
        raise FlowclientConnectionError(
            f"Could not get result. API returned with status code: {response.status_code}.{more_info}"
        )
    result = response.json()
    logger.info(f"Got {connection.url}/api/{connection.api_version}/{location}")
    return pd.DataFrame.from_records(result["query_result"])


def get_geojson_result_by_query_id(
    *, connection: Connection, query_id: str, poll_interval: int = 1
) -> dict:
    """
    Get a query by id, and return it as a geojson dict

    Parameters
    ----------
    connection : Connection
        API connection  to use
    query_id : str
        Identifier of the query to retrieve
    poll_interval : int
        Number of seconds to wait between checks for the query being ready

    Returns
    -------
    dict
        geojson

    """
    result_endpoint = get_result_location_from_id_when_ready(
        connection=connection, query_id=query_id, poll_interval=poll_interval
    )
    response = connection.get_url(route=f"{result_endpoint}.geojson")
    if response.status_code != 200:
        try:
            msg = response.json()["msg"]
            more_info = f" Reason: {msg}"
        except KeyError:
            more_info = ""
        raise FlowclientConnectionError(
            f"Could not get result. API returned with status code: {response.status_code}.{more_info}"
        )
    return response.json()


def get_result_by_query_id(
    *, connection: Connection, query_id: str, poll_interval: int = 1
) -> pd.DataFrame:
    """
    Get a query by id, and return it as a dataframe

    Parameters
    ----------
    connection : Connection
        API connection  to use
    query_id : str
        Identifier of the query to retrieve
    poll_interval : int
        Number of seconds to wait between checks for the query being ready

    Returns
    -------
    pandas.DataFrame
        Dataframe containing the result

    """
    result_endpoint = get_result_location_from_id_when_ready(
        connection=connection, query_id=query_id, poll_interval=poll_interval
    )
    return get_json_dataframe(connection=connection, location=result_endpoint)


<<<<<<< HEAD
def get_result(*, connection: Connection, query_spec: dict) -> pd.DataFrame:
=======
def get_geojson_result(*, connection: Connection, query: dict) -> dict:
    """
    Run and retrieve a query of a specified kind with parameters.

    Parameters
    ----------
    connection : Connection
        API connection to use
    query : dict
        A query specification to run, e.g. `{'kind':'daily_location', 'params':{'date':'2016-01-01'}}`

    Returns
    -------
    dict
       Geojson

    """
    return get_geojson_result_by_query_id(
        connection=connection, query_id=run_query(connection=connection, query=query)
    )


def get_result(*, connection: Connection, query: dict) -> pd.DataFrame:
>>>>>>> 05de16cb
    """
    Run and retrieve a query of a specified kind with parameters.

    Parameters
    ----------
    connection : Connection
        API connection to use
    query_spec : dict
        A query specification to run, e.g. `{'kind':'daily_location', 'date':'2016-01-01'}`

    Returns
    -------
    pd.DataFrame
       Pandas dataframe containing the results

    """
    return get_result_by_query_id(
        connection=connection,
        query_id=run_query(connection=connection, query_spec=query_spec),
    )


def get_geography(*, connection: Connection, aggregation_unit: str) -> dict:
    """
    Get geography data from the database.

    Parameters
    ----------
    connection : Connection
        API connection to use
    aggregation_unit : str
        aggregation unit, e.g. 'admin3'

    Returns
    -------
    dict
        geography data as a GeoJSON FeatureCollection

    """
    logger.info(
        f"Getting {connection.url}/api/{connection.api_version}/geography/{aggregation_unit}"
    )
    response = connection.get_url(route=f"geography/{aggregation_unit}")
    if response.status_code != 200:
        try:
            msg = response.json()["msg"]
            more_info = f" Reason: {msg}"
        except KeyError:
            more_info = ""
        raise FlowclientConnectionError(
            f"Could not get result. API returned with status code: {response.status_code}.{more_info}"
        )
    result = response.json()
    logger.info(
        f"Got {connection.url}/api/{connection.api_version}/geography/{aggregation_unit}"
    )
    return result


def get_available_dates(
    *, connection: Connection, event_types: Union[None, List[str]] = None
) -> dict:
    """
    Get available dates for different event types from the database.

    Parameters
    ----------
    connection : Connection
        API connection to use
    event_types : list of str, optional
        The event types for which to return available dates (for example: ["calls", "sms"]).
        If None, return available dates for all available event types.

    Returns
    -------
    dict
        Available dates in the format {event_type: [list of dates]}

    """
    logger.info(
        f"Getting {connection.url}/api/{connection.api_version}/available_dates"
    )
    response = connection.get_url(route=f"available_dates")
    if response.status_code != 200:
        try:
            msg = response.json()["msg"]
            more_info = f" Reason: {msg}"
        except KeyError:
            more_info = ""
        raise FlowclientConnectionError(
            f"Could not get available dates. API returned with status code: {response.status_code}.{more_info}"
        )
    result = response.json()["available_dates"]
    logger.info(f"Got {connection.url}/api/{connection.api_version}/available_dates")
    if event_types is None:
        return result
    else:
        return {k: v for k, v in result.items() if k in event_types}


def run_query(*, connection: Connection, query_spec: dict) -> str:
    """
    Run a query of a specified kind with parameters and get the identifier for it.

    Parameters
    ----------
    connection : Connection
        API connection to use
    query_spec : dict
        Query specification to run

    Returns
    -------
    str
        Identifier of the query
    """
    logger.info(
        f"Requesting run of {query_spec} at {connection.url}/api/{connection.api_version}"
    )
    r = connection.post_json(route="run", data=query_spec)
    if r.status_code == 202:
        query_id = r.headers["Location"].split("/").pop()
        logger.info(
            f"Accepted {query_spec} at {connection.url}/api/{connection.api_version} with id {query_id}"
        )
        return query_id
    else:
        try:
            error = r.json()["msg"]
        except (ValueError, KeyError):
            error = "Unknown error"
        raise FlowclientConnectionError(
            f"Error running the query: {error}. Status code: {r.status_code}."
        )


def daily_location_spec(
    *,
    date: str,
    aggregation_unit: str,
    method: str,
    subscriber_subset: Union[dict, None] = None,
) -> dict:
    """
    Return query spec for a daily location query for a date and unit of aggregation.
    Must be passed to `spatial_aggregate` to retrieve a result from the aggregates API.

    Parameters
    ----------
    date : str
        ISO format date to get the daily location for, e.g. "2016-01-01"
    aggregation_unit : str
        Unit of aggregation, e.g. "admin3"
    method : str
        Method to use for daily location, one of 'last' or 'most-common'
    subscriber_subset : dict or None
        Subset of subscribers to retrieve daily locations for. Must be None
        (= all subscribers) or a dictionary with the specification of a
        subset query.

    Returns
    -------
    dict
        Dict which functions as the query specification

    """
    return {
        "query_kind": "daily_location",
        "date": date,
        "aggregation_unit": aggregation_unit,
        "method": method,
        "subscriber_subset": subscriber_subset,
    }


def modal_location_spec(
    *, locations: List[Dict[str, Union[str, Dict[str, str]]]]
) -> dict:
    """
    Return query spec for a modal location query for a list of locations.
    Must be passed to `spatial_aggregate` to retrieve a result from the aggregates API.

    Parameters
    ----------
    locations : list of dicts
        List of location query specifications


    Returns
    -------
    dict
        Dict which functions as the query specification for the modal location

    """
    return {
        "query_kind": "modal_location",
        "locations": locations,
    }


def modal_location_from_dates_spec(
    *,
    start_date: str,
    end_date: str,
    aggregation_unit: str,
    method: str,
    subscriber_subset: Union[dict, None] = None,
) -> dict:
    """
    Return query spec for a modal location query for a date range and unit of aggregation.
    Must be passed to `spatial_aggregate` to retrieve a result from the aggregates API.

    Parameters
    ----------
    start_date : str
        ISO format date that begins the period, e.g. "2016-01-01"
    end_date : str
        ISO format date for the day _after_ the final date of the period, e.g. "2016-01-08"
    aggregation_unit : str
        Unit of aggregation, e.g. "admin3"
    method : str
        Method to use for daily locations, one of 'last' or 'most-common'
    subscriber_subset : dict or None
        Subset of subscribers to retrieve modal locations for. Must be None
        (= all subscribers) or a dictionary with the specification of a
        subset query.

    Returns
    -------
    dict
        Dict which functions as the query specification

    """
    dates = [
        d.strftime("%Y-%m-%d")
        for d in pd.date_range(start_date, end_date, freq="D", closed="left")
    ]
    daily_locations = [
        daily_location(
            date=date,
            aggregation_unit=aggregation_unit,
            method=method,
            subscriber_subset=subscriber_subset,
        )
        for date in dates
    ]
    return modal_location(locations=daily_locations)


def radius_of_gyration_spec(
    *, start_date: str, end_date: str, subscriber_subset: Union[dict, None] = None
) -> dict:
    """
    Return query spec for radius of gyration

    Parameters
    ----------
    start_date : str
        ISO format date of the first day of the count, e.g. "2016-01-01"
    end_date : str
        ISO format date of the day _after_ the final date of the count, e.g. "2016-01-08"
    subscriber_subset : dict or None, default None
        Subset of subscribers to include in event counts. Must be None
        (= all subscribers) or a dictionary with the specification of a
        subset query.

    Returns
    -------
    dict
        Dict which functions as the query specification
    """
    return {
        "query_kind": "radius_of_gyration",
        "start_date": start_date,
        "end_date": end_date,
        "subscriber_subset": subscriber_subset,
    }


def unique_location_counts_spec(
    *,
    start_date: str,
    end_date: str,
    aggregation_unit: str,
    subscriber_subset: Union[dict, None] = None,
) -> dict:
    """
    Return query spec for unique location count

    Parameters
    ----------
    start_date : str
        ISO format date of the first day of the count, e.g. "2016-01-01"
    end_date : str
        ISO format date of the day _after_ the final date of the count, e.g. "2016-01-08"
    aggregation_unit : str
        Unit of aggregation, e.g. "admin3"
    subscriber_subset : dict or None, default None
        Subset of subscribers to include in event counts. Must be None
        (= all subscribers) or a dictionary with the specification of a
        subset query.
    
    Returns
    -------
    dict
        Dict which functions as the query specification
    """
    return {
        "query_kind": "unique_location_counts",
        "start_date": start_date,
        "end_date": end_date,
        "aggregation_unit": aggregation_unit,
        "subscriber_subset": subscriber_subset,
    }


def topup_balance_spec(
    *,
    start_date: str,
    end_date: str,
    statistic: str,
    subscriber_subset: Union[dict, None] = None,
) -> dict:
    """
    Return query spec for top-up balance.

    Parameters
    ----------
    start_date : str
        ISO format date of the first day of the count, e.g. "2016-01-01"
    end_date : str
        ISO format date of the day _after_ the final date of the count, e.g. "2016-01-08"
    statistic : {"avg", "max", "min", "median", "mode", "stddev", "variance"}
        Statistic type one of "avg", "max", "min", "median", "mode", "stddev" or "variance".
    subscriber_subset : dict or None, default None
        Subset of subscribers to include in event counts. Must be None
        (= all subscribers) or a dictionary with the specification of a
        subset query.

    Returns
    -------
    dict
        Dict which functions as the query specification
    """
    return {
        "query_kind": "topup_balance",
        "start_date": start_date,
        "end_date": end_date,
        "statistic": statistic,
        "subscriber_subset": subscriber_subset,
    }


def subscriber_degree_spec(
    *,
    start: str,
    stop: str,
    direction: str = "both",
    subscriber_subset: Union[dict, None] = None,
) -> dict:
    """
    Return query spec for subscriber degree

    Parameters
    ----------
    start : str
        ISO format date of the first day of the count, e.g. "2016-01-01"
    stop : str
        ISO format date of the day _after_ the final date of the count, e.g. "2016-01-08"
    direction : {"in", "out", "both"}, default "both"
        Optionally, include only ingoing or outbound calls/texts. Can be one of "in", "out" or "both".
    subscriber_subset : dict or None, default None
        Subset of subscribers to include in event counts. Must be None
        (= all subscribers) or a dictionary with the specification of a
        subset query.
    
    Returns
    -------
    dict
        Dict which functions as the query specification
    """
    return {
        "query_kind": "subscriber_degree",
        "start": start,
        "stop": stop,
        "direction": direction,
        "subscriber_subset": subscriber_subset,
    }


def topup_amount_spec(
    *,
    start: str,
    stop: str,
    statistic: str,
    subscriber_subset: Union[dict, None] = None,
) -> dict:
    """
    Return query spec for topup amount

    Parameters
    ----------
    start : str
        ISO format date of the first day of the count, e.g. "2016-01-01"
    stop : str
        ISO format date of the day _after_ the final date of the count, e.g. "2016-01-08"
    statistic : {"avg", "max", "min", "median", "mode", "stddev", "variance"}
        Statistic type one of "avg", "max", "min", "median", "mode", "stddev" or "variance".
    subscriber_subset : dict or None, default None
        Subset of subscribers to include in event counts. Must be None
        (= all subscribers) or a dictionary with the specification of a
        subset query.
    
    Returns
    -------
    dict
        Dict which functions as the query specification
    """
    return {
        "query_kind": "topup_amount",
        "start": start,
        "stop": stop,
        "statistic": statistic,
        "subscriber_subset": subscriber_subset,
    }


def event_count_spec(
    *,
    start: str,
    stop: str,
    direction: str = "both",
    event_types: Optional[List[str]] = None,
    subscriber_subset: Union[dict, None] = None,
) -> dict:
    """
    Return query spec for event count

    Parameters
    ----------
    start : str
        ISO format date of the first day of the count, e.g. "2016-01-01"
    stop : str
        ISO format date of the day _after_ the final date of the count, e.g. "2016-01-08"
    direction : {"in", "out", "both"}, default "both"
        Optionally, include only ingoing or outbound calls/texts. Can be one of "in", "out" or "both".
    event_types : list of str, optional
        The event types to include in the count (for example: ["calls", "sms"]).
        If None, include all event types in the count.
    subscriber_subset : dict or None, default None
        Subset of subscribers to include in event counts. Must be None
        (= all subscribers) or a dictionary with the specification of a
        subset query.
    
    Returns
    -------
    dict
        Dict which functions as the query specification
    """
    return {
        "query_kind": "event_count",
        "start": start,
        "stop": stop,
        "direction": direction,
        "event_types": event_types,
        "subscriber_subset": subscriber_subset,
    }


def displacement_spec(
    *,
    start: str,
    stop: str,
    statistic: str,
    reference_location: Dict[str, str],
    subscriber_subset: Union[dict, None] = None,
) -> dict:
    """
    Return query spec for displacement 

    Parameters
    ----------
    start : str
        ISO format date of the first day of the count, e.g. "2016-01-01"
    stop : str
        ISO format date of the day _after_ the final date of the count, e.g. "2016-01-08"
    statistic : {"avg", "max", "min", "median", "mode", "stddev", "variance"}
        Statistic type one of "avg", "max", "min", "median", "mode", "stddev" or "variance".
    reference_location:
       
    subscriber_subset : dict or None, default None
        Subset of subscribers to include in event counts. Must be None
        (= all subscribers) or a dictionary with the specification of a
        subset query.
    
    Returns
    -------
    dict
        Dict which functions as the query specification
    """
    return {
        "query_kind": "displacement",
        "start": start,
        "stop": stop,
        "statistic": statistic,
        "reference_location": reference_location,
        "subscriber_subset": subscriber_subset,
    }


def pareto_interactions_spec(
    *,
    start: str,
    stop: str,
    proportion: float,
    subscriber_subset: Union[dict, None] = None,
) -> dict:
    """
    Return query spec for pareto interactions

    Parameters
    ----------
    start : str
        ISO format date of the first day of the time interval to be considered, e.g. "2016-01-01"
    stop : str
        ISO format date of the day _after_ the final date of the time interval to be considered, e.g. "2016-01-08"
    proportion : float
        proportion to track below
    subscriber_subset : dict or None, default None
        Subset of subscribers to include in result. Must be None
        (= all subscribers) or a dictionary with the specification of a
        subset query.
    
    Returns
    -------
    dict
        Dict which functions as the query specification
    """
    return {
        "query_kind": "pareto_interactions",
        "start": start,
        "stop": stop,
        "proportion": proportion,
        "subscriber_subset": subscriber_subset,
    }


def nocturnal_events_spec(
    *,
    start: str,
    stop: str,
    hours: Tuple[int, int],
    subscriber_subset: Union[dict, None] = None,
) -> dict:
    """
    Return query spec for nocturnal events

    Parameters
    ----------
    start : str
        ISO format date of the first day for which to count nocturnal events, e.g. "2016-01-01"
    stop : str
        ISO format date of the day _after_ the final date for which to count nocturnal events, e.g. "2016-01-08"
    hours: tuple(int,int)
        Tuple defining beginning and end of night

    subscriber_subset : dict or None, default None
        Subset of subscribers to include in event counts. Must be None
        (= all subscribers) or a dictionary with the specification of a
        subset query.
    
    Returns
    -------
    dict
        Dict which functions as the query specification
    """

    return {
        "query_kind": "nocturnal_events",
        "start": start,
        "stop": stop,
        "night_start_hour": hours[0],
        "night_end_hour": hours[1],
        "subscriber_subset": subscriber_subset,
    }


def handset_spec(
    *,
    start_date: str,
    end_date: str,
    characteristic: str = "hnd_type",
    method: str = "last",
    subscriber_subset: Union[dict, None] = None,
) -> dict:
    """
    Return query spec for handset

    Parameters
    ----------
    start : str
        ISO format date of the first day for which to count handsets, e.g. "2016-01-01"
    stop : str
        ISO format date of the day _after_ the final date for which to count handsets, e.g. "2016-01-08"
    characteristic: {"hnd_type", "brand", "model", "software_os_name", "software_os_vendor"}, default "hnd_type"
        The required handset characteristic.
    method: {"last", "most-common"}, default "last"
        Method for choosing a handset to associate with subscriber.
    subscriber_subset : dict or None, default None
        Subset of subscribers to include in event counts. Must be None
        (= all subscribers) or a dictionary with the specification of a
        subset query.
    
    Returns
    -------
    dict
        Dict which functions as the query specification
    """
    return {
        "query_kind": "handset",
        "start_date": start_date,
        "end_date": end_date,
        "characteristic": characteristic,
        "method": method,
        "subscriber_subset": subscriber_subset,
    }


def random_sample_spec(
    *,
    query: Dict[str, Union[str, dict]],
    seed: float,
    sampling_method: str = "random_ids",
    size: Union[int, None] = None,
    fraction: Union[float, None] = None,
    estimate_count: bool = True,
) -> dict:
    """
    Return spec for a random sample from a query result.

    Parameters
    ----------
    query : dict
        Specification of the query to be sampled.
    sampling_method : {'system', 'bernoulli', 'random_ids'}, default 'random_ids'
        Specifies the method used to select the random sample.
        'system': performs block-level sampling by randomly sampling each
            physical storage page for the underlying relation. This
            sampling method is not guaranteed to generate a sample of the
            specified size, but an approximation. This method may not
            produce a sample at all, so it might be worth running it again
            if it returns an empty dataframe.
        'bernoulli': samples directly on each row of the underlying
            relation. This sampling method is slower and is not guaranteed to
            generate a sample of the specified size, but an approximation
        'random_ids': samples rows by randomly sampling the row number.
    size : int, optional
        The number of rows to draw.
        Exactly one of the 'size' or 'fraction' arguments must be provided.
    fraction : float, optional
        Fraction of rows to draw.
        Exactly one of the 'size' or 'fraction' arguments must be provided.
    estimate_count : bool, default True
        Whether to estimate the number of rows in the table using
        information contained in the `pg_class` or whether to perform an
        actual count in the number of rows.
    seed : float
        A seed for repeatable random samples.
        If using random_ids method, seed must be between -/+1.

    Returns
    -------
    dict
        Dict which functions as the query specification.
    """
    sampled_query = dict(query)
    sampling = dict(
        seed=seed,
        sampling_method=sampling_method,
        size=size,
        fraction=fraction,
        estimate_count=estimate_count,
    )
    sampled_query["sampling"] = sampling
    return sampled_query<|MERGE_RESOLUTION|>--- conflicted
+++ resolved
@@ -484,10 +484,7 @@
     return get_json_dataframe(connection=connection, location=result_endpoint)
 
 
-<<<<<<< HEAD
-def get_result(*, connection: Connection, query_spec: dict) -> pd.DataFrame:
-=======
-def get_geojson_result(*, connection: Connection, query: dict) -> dict:
+def get_geojson_result(*, connection: Connection, query_spec: dict) -> dict:
     """
     Run and retrieve a query of a specified kind with parameters.
 
@@ -495,7 +492,7 @@
     ----------
     connection : Connection
         API connection to use
-    query : dict
+    query_spec : dict
         A query specification to run, e.g. `{'kind':'daily_location', 'params':{'date':'2016-01-01'}}`
 
     Returns
@@ -505,12 +502,12 @@
 
     """
     return get_geojson_result_by_query_id(
-        connection=connection, query_id=run_query(connection=connection, query=query)
+        connection=connection,
+        query_id=run_query(connection=connection, query_spec=query_spec),
     )
 
 
-def get_result(*, connection: Connection, query: dict) -> pd.DataFrame:
->>>>>>> 05de16cb
+def get_result(*, connection: Connection, query_spec: dict) -> pd.DataFrame:
     """
     Run and retrieve a query of a specified kind with parameters.
 
