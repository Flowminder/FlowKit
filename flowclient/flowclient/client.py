--- conflicted
+++ resolved
@@ -1049,8 +1049,25 @@
         "start_date": start_date,
         "end_date": end_date,
         "aggregation_unit": aggregation_unit,
-<<<<<<< HEAD
+        "period": period,
     }
+
+
+def spatial_aggregate(*, locations: Dict[str, Union[str, Dict[str, str]]]) -> dict:
+    """
+    Return a query spec for a spatially aggregated modal or daily location.
+
+    Parameters
+    ----------
+    locations : dict
+        Modal or daily location query to aggregate spatially
+
+    Returns
+    -------
+    dict
+        Query specification for an aggregated daily or modal location
+    """
+    return {"query_kind": "spatial_aggregate", "locations": locations}
 
 
 def aggregate_network_objects(
@@ -1067,35 +1084,17 @@
         ISO format date of the day _after_ the final date of the count, e.g. "2016-01-08"
     aggregation_unit : str
         Unit of aggregation, e.g. "admin3"
-=======
-        "period": period,
-    }
-
-
-def spatial_aggregate(*, locations: Dict[str, Union[str, Dict[str, str]]]) -> dict:
-    """
-    Return a query spec for a spatially aggregated modal or daily location.
-
-    Parameters
-    ----------
-    locations : dict
-        Modal or daily location query to aggregate spatially
->>>>>>> ed779fd1
-
-    Returns
-    -------
-    dict
-<<<<<<< HEAD
-        Dict which functions as the query specification
-    """
-    return {
-        "query_kind": "aggregate_network_objects",
+
+    Returns
+    -------
+    dict
+        Query specification for an aggregated daily or modal location
+    """
+    local_network_objs = {
+        "query_kind": "total_network_objects",
         "start_date": start_date,
         "end_date": end_date,
         "aggregation_unit": aggregation_unit,
     }
-=======
-        Query specification for an aggregated daily or modal location
-    """
-    return {"query_kind": "spatial_aggregate", "locations": locations}
->>>>>>> ed779fd1
+
+    return {"query_kind": "spatial_aggregate", "locations": location_network_objs}