--- conflicted
+++ resolved
@@ -965,19 +965,11 @@
     }
 
 
-<<<<<<< HEAD
-def total_network_objects(
-    start_date: str, end_date: str, aggregation_unit: str
-) -> dict:
-    """
-    Return query spec for total network objects
-=======
 def location_introversion(
     start_date: str, end_date: str, aggregation_unit: str, direction: str = "both"
 ) -> dict:
     """
     Return query spec for location introversion
->>>>>>> a030995a
 
     Parameters
     ----------
@@ -987,28 +979,46 @@
         ISO format date of the day _after_ the final date of the count, e.g. "2016-01-08"
     aggregation_unit : str
         Unit of aggregation, e.g. "admin3"
-<<<<<<< HEAD
-=======
     direction : {"in", "out", "both"}, default "both"
         Optionally, include only ingoing or outbound calls/texts
->>>>>>> a030995a
-
+>
     Returns
     -------
     dict
         Dict which functions as the query specification
     """
     return {
-<<<<<<< HEAD
-        "query_kind": "total_network_objects",
-        "start_date": start_date,
-        "end_date": end_date,
-        "aggregation_unit": aggregation_unit,
-=======
         "query_kind": "location_introversion",
         "start_date": start_date,
         "end_date": end_date,
         "aggregation_unit": aggregation_unit,
         "direction": direction,
->>>>>>> a030995a
+    }
+
+
+def total_network_objects(
+    start_date: str, end_date: str, aggregation_unit: str
+) -> dict:
+    """
+    Return query spec for total network objects
+
+    Parameters
+    ----------
+    start_date : str
+        ISO format date of the first day of the count, e.g. "2016-01-01"
+    end_date : str
+        ISO format date of the day _after_ the final date of the count, e.g. "2016-01-08"
+    aggregation_unit : str
+        Unit of aggregation, e.g. "admin3"
+
+    Returns
+    -------
+    dict
+        Dict which functions as the query specification
+    """
+    return {
+        "query_kind": "total_network_objects",
+        "start_date": start_date,
+        "end_date": end_date,
+        "aggregation_unit": aggregation_unit,
     }