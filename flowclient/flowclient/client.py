--- conflicted
+++ resolved
@@ -1323,7 +1323,6 @@
     }
 
 
-<<<<<<< HEAD
 def topup_amount(
     *,
     start: str,
@@ -1333,7 +1332,33 @@
 ) -> dict:
     """
     Return query spec for topup amount
-=======
+
+    Parameters
+    ----------
+    start : str
+        ISO format date of the first day of the count, e.g. "2016-01-01"
+    stop : str
+        ISO format date of the day _after_ the final date of the count, e.g. "2016-01-08"
+    aggrigate_unit : str
+        Unit of aggregation, e.g. "admin3"
+    subscriber_subset : dict or None, default None
+        Subset of subscribers to include in event counts. Must be None
+        (= all subscribers) or a dictionary with the specification of a
+        subset query.
+    Returns
+    -------
+    dict
+        Dict which functions as the query specification
+    """
+    return {
+        "query_kind": "topup_amount",
+        "start": start,
+        "stop": stop,
+        "aggregation_unit": aggregation_unit,
+        "subscriber_subset": subscriber_subset,
+    }
+
+
 def event_count(
     *,
     start: str,
@@ -1344,7 +1369,6 @@
 ) -> dict:
     """
     Return query spec for event count
->>>>>>> 57a71dd3
 
     Parameters
     ----------
@@ -1352,16 +1376,11 @@
         ISO format date of the first day of the count, e.g. "2016-01-01"
     stop : str
         ISO format date of the day _after_ the final date of the count, e.g. "2016-01-08"
-<<<<<<< HEAD
-    aggrigate_unit : str
-        Unit of aggregation, e.g. "admin3"
-=======
     direction : {"in", "out", "both"}, default "both"
         Optionally, include only ingoing or outbound calls/texts. Can be one of "in", "out" or "both".
     event_types : list of str, optional
         The event types to include in the count (for example: ["calls", "sms"]).
         If None, include all event types in the count.
->>>>>>> 57a71dd3
     subscriber_subset : dict or None, default None
         Subset of subscribers to include in event counts. Must be None
         (= all subscribers) or a dictionary with the specification of a
@@ -1372,17 +1391,10 @@
         Dict which functions as the query specification
     """
     return {
-<<<<<<< HEAD
-        "query_kind": "topup_amount",
-        "start": start,
-        "stop": stop,
-        "aggregation_unit": aggregation_unit,
-=======
         "query_kind": "event_count",
         "start": start,
         "stop": stop,
         "direction": direction,
         "event_types": event_types,
->>>>>>> 57a71dd3
         "subscriber_subset": subscriber_subset,
     }