--- conflicted
+++ resolved
@@ -1286,13 +1286,34 @@
         "subscriber_subset": subscriber_subset,
     }
 
-<<<<<<< HEAD
-    def topup_balance(*, start_date:str, end_date: str, subscriber_subset: Union[dict, None] = None) -> dict:
+def topup_balance(*, start_date:str, end_date: str, statistic: str, subscriber_subset: Union[dict, None] = None) -> dict:
+    """
+    Return query spec for top-up balance.
+
+    Parameters
+    ----------
+    start_date : str
+        ISO format date of the first day of the count, e.g. "2016-01-01"
+    end_date : str
+        ISO format date of the day _after_ the final date of the count, e.g. "2016-01-08"
+    statistic : {"avg", "max", "min", "median", "mode", "stddev", "variance"}
+        Statistic type one of "avg", "max", "min", "median", "mode", "stddev" or "variance".
+    subscriber_subset : dict or None, default None
+        Subset of subscribers to include in event counts. Must be None
+        (= all subscribers) or a dictionary with the specification of a
+        subset query.
+
+    Returns
+    -------
+    dict
+        Dict which functions as the query specification
+    """
     return {
         "query_kind": "topup_balance",
         "start_date": start_date,
         "end_date": end_date,
-=======
+        "subscriber_subset": subscriber_subset,
+    }
 
 def subscriber_degree(
     *,
@@ -1326,6 +1347,5 @@
         "start": start,
         "stop": stop,
         "direction": direction,
->>>>>>> 0e522911
         "subscriber_subset": subscriber_subset,
     }