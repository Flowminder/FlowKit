# This Source Code Form is subject to the terms of the Mozilla Public
# License, v. 2.0. If a copy of the MPL was not distributed with this
# file, You can obtain one at http://mozilla.org/MPL/2.0/.

import logging
import warnings
import re

import jwt
import pandas as pd
import requests
import time
from requests import ConnectionError
from typing import Tuple, Union, Dict, List, Optional

logger = logging.getLogger(__name__)


class FlowclientConnectionError(Exception):
    """
    Custom exception to indicate an error when connecting to a FlowKit API.
    """


class Connection:
    """
    A connection to a FlowKit API server.

    Attributes
    ----------
    url : str
        URL of the API server
    token : str
        JSON Web Token for this API server
    api_version : int
        Version of the API to connect to
    user : str
        Username of token

    Parameters
    ----------
    url : str
        URL of the API server, e.g. "https://localhost:9090"
    token : str
        JSON Web Token for this API server
    api_version : int, default 0
        Version of the API to connect to
    ssl_certificate: str or None
        Provide a path to an ssl certificate to use, or None to use
        default root certificates.
    """

    url: str
    token: str
    user: str
    api_version: int

    def __init__(
        self,
        *,
        url: str,
        token: str,
        api_version: int = 0,
        ssl_certificate: Union[str, None] = None,
    ) -> None:
        if not url.lower().startswith("https://"):
            warnings.warn(
                "Communications with this server are NOT SECURE.", stacklevel=2
            )
        self.url = url
        self.token = token
        self.api_version = api_version
        try:
            self.user = jwt.decode(token, verify=False)["identity"]
        except jwt.DecodeError:
            raise FlowclientConnectionError(f"Unable to decode token: '{token}'")
        except KeyError:
            raise FlowclientConnectionError(f"Token does not contain user identity.")
        self.session = requests.Session()
        if ssl_certificate is not None:
            self.session.verify = ssl_certificate
        self.session.headers["Authorization"] = f"Bearer {self.token}"

    def get_url(
        self, *, route: str, data: Union[None, dict] = None
    ) -> requests.Response:
        """
        Attempt to get something from the API, and return the raw
        response object if an error response wasn't received.
        If an error response was received, raises an error.

        Parameters
        ----------
        route : str
            Path relative to API host to get

        data : dict, optional
            JSON data to send in the request body (optional)

        Returns
        -------
        requests.Response

        """
        logger.debug(f"Getting {self.url}/api/{self.api_version}/{route}")
        try:
            response = self.session.get(
                f"{self.url}/api/{self.api_version}/{route}",
                allow_redirects=False,
                json=data,
            )
        except ConnectionError as e:
            error_msg = f"Unable to connect to FlowKit API at {self.url}: {e}"
            logger.info(error_msg)
            raise FlowclientConnectionError(error_msg)
        if response.status_code in {202, 200, 303}:
            return response
        elif response.status_code == 404:
            raise FileNotFoundError(
                f"{self.url}/api/{self.api_version}/{route} not found."
            )
        elif response.status_code in {401, 403}:
            try:
                error = response.json()["msg"]
            except (ValueError, KeyError):
                error = "Unknown access denied error"
            raise FlowclientConnectionError(error)
        else:
            try:
                error = response.json()["msg"]
            except (ValueError, KeyError):
                error = "Unknown error"
            try:
                status = response.json()["status"]
            except (ValueError, KeyError):
                status = "Unknown status"
            raise FlowclientConnectionError(
                f"Something went wrong: {error}. API returned with status code: {response.status_code} and status '{status}'"
            )

    def post_json(self, *, route: str, data: dict) -> requests.Response:
        """
        Attempt to post json to the API, and return the raw
        response object if an error response wasn't received.
        If an error response was received, raises an error.

        Parameters
        ----------
        route : str
            Path relative to API host to post_json to
        data: dict
            Dictionary of json-encodeable data to post_json

        Returns
        -------
        requests.Response

        """
        logger.debug(f"Posting {data} to {self.url}/api/{self.api_version}/{route}")
        try:
            response = self.session.post(
                f"{self.url}/api/{self.api_version}/{route}", json=data
            )
        except ConnectionError as e:
            error_msg = f"Unable to connect to FlowKit API at {self.url}: {e}"
            logger.info(error_msg)
            raise FlowclientConnectionError(error_msg)
        if response.status_code == 202:
            return response
        elif response.status_code == 404:
            raise FileNotFoundError(
                f"{self.url}/api/{self.api_version}/{route} not found."
            )
        elif response.status_code in {401, 403}:
            try:
                error_msg = response.json()["msg"]
            except ValueError:
                error_msg = "Unknown access denied error"
            raise FlowclientConnectionError(error_msg)
        else:
            try:
                error_msg = response.json()["msg"]
                try:
                    returned_payload = response.json()["payload"]
                    payload_info = (
                        "" if not returned_payload else f" Payload: {returned_payload}"
                    )
                except KeyError:
                    payload_info = ""
            except ValueError:
                # Happens if the response body does not contain valid JSON
                # (see http://docs.python-requests.org/en/master/api/#requests.Response.json)
                error_msg = f"the response did not contain valid JSON"
                payload_info = ""
            raise FlowclientConnectionError(
                f"Something went wrong. API returned with status code {response.status_code}. Error message: '{error_msg}'.{payload_info}"
            )

    def __repr__(self) -> str:
        return f"{self.user}@{self.url} v{self.api_version}"


def connect(
    *,
    url: str,
    token: str,
    api_version: int = 0,
    ssl_certificate: Union[str, None] = None,
) -> Connection:
    """
    Connect to a FlowKit API server and return the resulting Connection object.

    Parameters
    ----------
    url : str
        URL of the API server, e.g. "https://localhost:9090"
    token : str
        JSON Web Token for this API server
    api_version : int, default 0
        Version of the API to connect to

    Returns
    -------
    Connection
    """
    return Connection(
        url=url, token=token, api_version=api_version, ssl_certificate=ssl_certificate
    )


def query_is_ready(
    *, connection: Connection, query_id: str
) -> Tuple[bool, requests.Response]:
    """
    Check if a query id has results available.

    Parameters
    ----------
    connection : Connection
        API connection  to use
    query_id : str
        Identifier of the query to retrieve

    Returns
    -------
    Tuple[bool, requests.Response]
        True if the query result is available

    """
    logger.info(
        f"Polling server on {connection.url}/api/{connection.api_version}/poll/{query_id}"
    )
    reply = connection.get_url(route=f"poll/{query_id}")

    if reply.status_code == 303:
        logger.info(
            f"{connection.url}/api/{connection.api_version}/poll/{query_id} ready."
        )
        return True, reply  # Query is ready, so exit the loop
    elif reply.status_code == 202:
        return False, reply
    else:
        raise FlowclientConnectionError(
            f"Something went wrong: {reply}. API returned with status code: {reply.status_code}"
        )


def get_status(*, connection: Connection, query_id: str) -> str:
    """
    Check the status of a query.

    Parameters
    ----------
    connection : Connection
        API connection  to use
    query_id : str
        Identifier of the query to retrieve

    Returns
    -------
    str
        "Finished" or "Running"

    """
    ready, reply = query_is_ready(connection=connection, query_id=query_id)
    if ready:
        return "Finished"
    else:
        try:
            return reply.json()["status"]
        except (KeyError, TypeError):
            raise FlowclientConnectionError(f"No status reported.")


def wait_for_query_to_be_ready(
    *, connection: Connection, query_id: str, poll_interval: int = 1
) -> requests.Response:
    """
    Wait until a query id has finished running, and if it finished successfully
    return the reply from flowapi.

    Parameters
    ----------
    connection : Connection
        API connection  to use
    query_id : str
        Identifier of the query to retrieve
    poll_interval : int
        Number of seconds to wait between checks for the query being ready

    Returns
    -------
    requests.Response
        Response object containing the reply to flowapi

    Raises
    ------
    FlowclientConnectionError
        If the query has finished running unsuccessfully
    """
    query_ready, reply = query_is_ready(
        connection=connection, query_id=query_id
    )  # Poll the server
    while not query_ready:
        logger.info("Waiting before polling again.")
        time.sleep(
            poll_interval
        )  # Wait a second, then check if the query is ready again
        query_ready, reply = query_is_ready(
            connection=connection, query_id=query_id
        )  # Poll the server
    return reply


def get_result_location_from_id_when_ready(
    *, connection: Connection, query_id: str, poll_interval: int = 1
) -> str:
    """
    Return, once ready, the location at which results of a query will be obtainable.

    Parameters
    ----------
    connection : Connection
        API connection  to use
    query_id : str
        Identifier of the query to retrieve
    poll_interval : int
        Number of seconds to wait between checks for the query being ready

    Returns
    -------
    str
        Endpoint to retrieve results from

    """
    reply = wait_for_query_to_be_ready(
        connection=connection, query_id=query_id, poll_interval=poll_interval
    )

    result_location = reply.headers[
        "Location"
    ]  # Need to strip off the /api/<api_version>/
    return re.sub(
        "^/api/[0-9]+/", "", result_location
    )  # strip off the /api/<api_version>/


def get_json_dataframe(*, connection: Connection, location: str) -> pd.DataFrame:
    """
    Get a dataframe from a json source.

    Parameters
    ----------
    connection : Connection
        API connection  to use
    location : str
        API enpoint to retrieve json from

    Returns
    -------
    pandas.DataFrame
        Dataframe containing the result

    """

    response = connection.get_url(route=location)
    if response.status_code != 200:
        try:
            msg = response.json()["msg"]
            more_info = f" Reason: {msg}"
        except KeyError:
            more_info = ""
        raise FlowclientConnectionError(
            f"Could not get result. API returned with status code: {response.status_code}.{more_info}"
        )
    result = response.json()
    logger.info(f"Got {connection.url}/api/{connection.api_version}/{location}")
    return pd.DataFrame.from_records(result["query_result"])


def get_result_by_query_id(
    *, connection: Connection, query_id: str, poll_interval: int = 1
) -> pd.DataFrame:
    """
    Get a query by id, and return it as a dataframe

    Parameters
    ----------
    connection : Connection
        API connection  to use
    query_id : str
        Identifier of the query to retrieve
    poll_interval : int
        Number of seconds to wait between checks for the query being ready

    Returns
    -------
    pandas.DataFrame
        Dataframe containing the result

    """
    result_endpoint = get_result_location_from_id_when_ready(
        connection=connection, query_id=query_id, poll_interval=poll_interval
    )
    return get_json_dataframe(connection=connection, location=result_endpoint)


def get_result(*, connection: Connection, query: dict) -> pd.DataFrame:
    """
    Run and retrieve a query of a specified kind with parameters.

    Parameters
    ----------
    connection : Connection
        API connection to use
    query : dict
        A query specification to run, e.g. `{'kind':'daily_location', 'params':{'date':'2016-01-01'}}`

    Returns
    -------
    pd.DataFrame
       Pandas dataframe containing the results

    """
    return get_result_by_query_id(
        connection=connection, query_id=run_query(connection=connection, query=query)
    )


def get_geography(*, connection: Connection, aggregation_unit: str) -> dict:
    """
    Get geography data from the database.

    Parameters
    ----------
    connection : Connection
        API connection to use
    aggregation_unit : str
        aggregation unit, e.g. 'admin3'

    Returns
    -------
    dict
        geography data as a GeoJSON FeatureCollection

    """
    logger.info(
        f"Getting {connection.url}/api/{connection.api_version}/geography/{aggregation_unit}"
    )
    response = connection.get_url(route=f"geography/{aggregation_unit}")
    if response.status_code != 200:
        try:
            msg = response.json()["msg"]
            more_info = f" Reason: {msg}"
        except KeyError:
            more_info = ""
        raise FlowclientConnectionError(
            f"Could not get result. API returned with status code: {response.status_code}.{more_info}"
        )
    result = response.json()
    logger.info(
        f"Got {connection.url}/api/{connection.api_version}/geography/{aggregation_unit}"
    )
    return result


def get_available_dates(
    *, connection: Connection, event_types: Union[None, List[str]] = None
) -> dict:
    """
    Get available dates for different event types from the database.

    Parameters
    ----------
    connection : Connection
        API connection to use
    event_types : list of str, optional
        The event types for which to return available dates (for example: ["calls", "sms"]).
        If None, return available dates for all available event types.

    Returns
    -------
    dict
        Available dates in the format {event_type: [list of dates]}

    """
    logger.info(
        f"Getting {connection.url}/api/{connection.api_version}/available_dates"
    )
    response = connection.get_url(route=f"available_dates")
    if response.status_code != 200:
        try:
            msg = response.json()["msg"]
            more_info = f" Reason: {msg}"
        except KeyError:
            more_info = ""
        raise FlowclientConnectionError(
            f"Could not get available dates. API returned with status code: {response.status_code}.{more_info}"
        )
    result = response.json()["available_dates"]
    logger.info(f"Got {connection.url}/api/{connection.api_version}/available_dates")
    if event_types is None:
        return result
    else:
        return {k: v for k, v in result.items() if k in event_types}


def run_query(*, connection: Connection, query: dict) -> str:
    """
    Run a query of a specified kind with parameters and get the identifier for it.

    Parameters
    ----------
    connection : Connection
        API connection to use
    query : dict
        Query to run

    Returns
    -------
    str
        Identifier of the query
    """
    logger.info(
        f"Requesting run of {query} at {connection.url}/api/{connection.api_version}"
    )
    r = connection.post_json(route="run", data=query)
    if r.status_code == 202:
        query_id = r.headers["Location"].split("/").pop()
        logger.info(
            f"Accepted {query} at {connection.url}/api/{connection.api_version} with id {query_id}"
        )
        return query_id
    else:
        try:
            error = r.json()["msg"]
        except (ValueError, KeyError):
            error = "Unknown error."
        raise FlowclientConnectionError(
            f"Error running the query: {error}. Status code: {r.status_code}."
        )


def location_event_counts(
    *,
    start_date: str,
    end_date: str,
    aggregation_unit: str,
    count_interval: str,
    direction: str = "both",
    event_types: Union[None, List[str]] = None,
    subscriber_subset: Union[dict, None] = None,
) -> dict:
    """
    Return query spec for a location event counts query aggregated spatially and temporally.
    Counts are taken over between 00:01 of start_date up until 00:00 of end_date (i.e. exclusive date range).

    Parameters
    ----------
    start_date : str
        ISO format date of the first day of the count, e.g. "2016-01-01"
    end_date : str
        ISO format date of the day _after_ the final date of the count, e.g. "2016-01-08"
    aggregation_unit : str
        Unit of aggregation, e.g. "admin3"
    count_interval : {"day", "hour", "minute"}
        Can be one of "day", "hour" or "minute".
    direction : {"in", "out", "both"}, default "both"
        Optionally, include only ingoing or outbound calls/texts. Can be one of "in", "out" or "both".
    event_types : None or list of {"calls", "sms", "mds"}, default None
        Optionally, include only a subset of events. Can be one of "calls", "sms" or "mds"
    subscriber_subset : dict or None, default None
        Subset of subscribers to include in event counts. Must be None
        (= all subscribers) or a dictionary with the specification of a
        subset query.

    Returns
    -------
    dict
        Dict which functions as the query specification
    """
    return {
        "query_kind": "location_event_counts",
        "start_date": start_date,
        "end_date": end_date,
        "interval": count_interval,
        "aggregation_unit": aggregation_unit,
        "direction": direction,
        "event_types": event_types,
        "subscriber_subset": subscriber_subset,
    }


def daily_location(
    *,
    date: str,
    aggregation_unit: str,
    method: str,
    subscriber_subset: Union[dict, None] = None,
) -> dict:
    """
    Return query spec for a daily location query for a date and unit of aggregation.
    Must be passed to `spatial_aggregate` to retrieve a result from the aggregates API.

    Parameters
    ----------
    date : str
        ISO format date to get the daily location for, e.g. "2016-01-01"
    aggregation_unit : str
        Unit of aggregation, e.g. "admin3"
    method : str
        Method to use for daily location, one of 'last' or 'most-common'
    subscriber_subset : dict or None
        Subset of subscribers to retrieve daily locations for. Must be None
        (= all subscribers) or a dictionary with the specification of a
        subset query.

    Returns
    -------
    dict
        Dict which functions as the query specification

    """
    return {
        "query_kind": "daily_location",
        "date": date,
        "aggregation_unit": aggregation_unit,
        "method": method,
        "subscriber_subset": subscriber_subset,
    }


def meaningful_locations_aggregate(
    *,
    start_date: str,
    end_date: str,
    label: str,
    labels: Dict[str, Dict[str, dict]],
    tower_day_of_week_scores: Dict[str, float],
    tower_hour_of_day_scores: List[float],
    aggregation_unit: str,
    tower_cluster_radius: float = 1.0,
    tower_cluster_call_threshold: int = 0,
    subscriber_subset: Union[dict, None] = None,
) -> dict:
    """
    Return a count of meaningful locations at some unit of spatial aggregation.
    Generates clusters of towers used by subscribers over the given time period, scores the clusters based on the
    subscribers' usage patterns over hours of the day and days of the week. Each subscriber then has a number of
    clusters, each of which has a score for hourly usage, and day of week usage. These clusters are then labelled
    based on whether they overlap with the regions of that space defined in the `labels` parameter.

    Once the clusters are labelled, those clusters which have the label specified are extracted, and then a count of
    subscribers per aggregation unit is returned, based on whether the _spatial_ position of the cluster overlaps with
    the aggregation unit. Subscribers are not counted directly, but contribute `1/number_of_clusters` to the count of
    each aggregation unit, for each cluster that lies within that aggregation unit.

    This methodology is based on work originally by Isaacman et al.[1]_, and extensions by Zagatti et al[2]_.

    Parameters
    ----------
    start_date : str
        ISO format date that begins the period, e.g. "2016-01-01"
    end_date : str
        ISO format date that begins the period, e.g. "2016-01-07"
    label : str
        One of the labels specified in `labels`, or 'unknown'. Locations with this
        label are returned.
    labels : dict of dicts
        A dictionary whose keys are the label names and the values geojson-style shapes,
        specified hour of day, and day of week score, with hour of day score on the x-axis
        and day of week score on the y-axis, where all scores are real numbers in the range [-1.0, +1.0]
    aggregation_unit : str
        Unit of aggregation, e.g. "admin3"
    tower_day_of_week_scores : dict
        A dictionary mapping days of the week ("monday", "tuesday" etc.) to numerical scores in the range [-1.0, +1.0].

        Each of a subscriber's interactions with a tower is given a score for the day of the week it took place on. For
        example, passing {"monday":1.0, "tuesday":0, "wednesday":0, "thursday":0, "friday":0, "saturday":0, "sunday":0}
        would score any interaction taking place on a monday 1, and 0 on all other days. So a subscriber who made two calls
        on a monday, and received one sms on tuesday, all from the same tower would have a final score of 0.666 for that
        tower.
    tower_hour_of_day_scores : list of float
        A length 24 list containing numerical scores in the range [-1.0, +1.0], where the first entry is midnight.
        Each of a subscriber's interactions with a tower is given a score for the hour of the day it took place in. For
        example, if the first entry of this list was 1, and all others were zero, each interaction the subscriber had
        that used a tower at midnight would receive a score of 1. If the subscriber used a particular tower twice, once
        at midnight, and once at noon, the final hour score for that tower would be 0.5.
    tower_cluster_radius : float
        When constructing clusters, towers will be considered for inclusion in a cluster only if they are within this
        number of km from the current cluster centroid. Hence, large values here will tend to produce clusters containing
        more towers, and fewer clusters.
    tower_cluster_call_threshold : int
        Exclude towers from a subscriber's clusters if they have been used on less than this number of days.
    subscriber_subset : dict or None
        Subset of subscribers to retrieve modal locations for. Must be None
        (= all subscribers) or a dictionary with the specification of a
        subset query.

    Returns
    -------
    dict
         Dict which functions as the query specification

    References
    ----------
    .. [1] S. Isaacman et al., "Identifying Important Places in People's Lives from Cellular Network Data", International Conference on Pervasive Computing (2011), pp 133-151.
    .. [2] Zagatti, Guilherme Augusto, et al. "A trip to work: Estimation of origin and destination of commuting patterns in the main metropolitan regions of Haiti using CDR." Development Engineering 3 (2018): 133-165.

    Notes
    -----
    Does not return any value below 15.
    """
    return {
        "query_kind": "meaningful_locations_aggregate",
        "aggregation_unit": aggregation_unit,
        "start_date": start_date,
        "end_date": end_date,
        "label": label,
        "labels": labels,
        "tower_day_of_week_scores": tower_day_of_week_scores,
        "tower_hour_of_day_scores": tower_hour_of_day_scores,
        "tower_cluster_radius": tower_cluster_radius,
        "tower_cluster_call_threshold": tower_cluster_call_threshold,
        "subscriber_subset": subscriber_subset,
    }


def meaningful_locations_between_label_od_matrix(
    *,
    start_date: str,
    end_date: str,
    label_a: str,
    label_b: str,
    labels: Dict[str, Dict[str, dict]],
    tower_day_of_week_scores: Dict[str, float],
    tower_hour_of_day_scores: List[float],
    aggregation_unit: str,
    tower_cluster_radius: float = 1.0,
    tower_cluster_call_threshold: int = 0,
    subscriber_subset: Union[dict, None] = None,
) -> dict:
    """
    Return an origin-destination matrix between two meaningful locations at some unit of spatial aggregation.
    Generates clusters of towers used by subscribers' over the given time period, scores the clusters based on the
    subscribers' usage patterns over hours of the day and days of the week. Each subscriber then has a number of
    clusters, each of which has a score for hourly usage, and day of week usage. These clusters are then labelled
    based on whether they overlap with the regions of that space defined in the `labels` parameter.

    Once the clusters are labelled, those clusters which have either `label_a` or `label_b` are extracted, and then
    a count of number of subscribers who move between the labels is returned, after aggregating spatially.
    Each subscriber contributes to `1/(num_cluster_with_label_a*num_clusters_with_label_b)` to the count. So, for example
    a subscriber with two clusters labelled evening, and one labelled day, all in different spatial units would contribute
    0.5 to the flow from each of the spatial units containing the evening clusters, to the unit containing the day cluster.

    This methodology is based on work originally by Isaacman et al.[1]_, and extensions by Zagatti et al[2]_.

    Parameters
    ----------
    start_date : str
        ISO format date that begins the period, e.g. "2016-01-01"
    end_date : str
        ISO format date that begins the period, e.g. "2016-01-07"
    label_a, label_b : str
        One of the labels specified in `labels`, or 'unknown'. Calculates the OD between these two labels.
    labels : dict of dicts
        A dictionary whose keys are the label names and the values geojson-style shapes,
        specified hour of day, and day of week score, with hour of day score on the x-axis
        and day of week score on the y-axis, where all scores are real numbers in the range [-1.0, +1.0]
    aggregation_unit : str
        Unit of aggregation, e.g. "admin3"
    tower_day_of_week_scores : dict
        A dictionary mapping days of the week ("monday", "tuesday" etc.) to numerical scores in the range [-1.0, +1.0].

        Each of a subscriber's interactions with a tower is given a score for the day of the week it took place on. For
        example, passing {"monday":1.0, "tuesday":0, "wednesday":0, "thursday":0, "friday":0, "saturday":0, "sunday":0}
        would score any interaction taking place on a monday 1, and 0 on all other days. So a subscriber who made two calls
        on a monday, and received one sms on tuesday, all from the same tower would have a final score of 0.666 for that
        tower.
    tower_hour_of_day_scores : list of float
        A length 24 list containing numerical scores in the range [-1.0, +1.0], where the first entry is midnight.
        Each of a subscriber's interactions with a tower is given a score for the hour of the day it took place in. For
        example, if the first entry of this list was 1, and all others were zero, each interaction the subscriber had
        that used a tower at midnight would receive a score of 1. If the subscriber used a particular tower twice, once
        at midnight, and once at noon, the final hour score for that tower would be 0.5.
    tower_cluster_radius : float
        When constructing clusters, towers will be considered for inclusion in a cluster only if they are within this
        number of km from the current cluster centroid. Hence, large values here will tend to produce clusters containing
        more towers, and fewer clusters.
    tower_cluster_call_threshold : int
        Exclude towers from a subscriber's clusters if they have been used on less than this number of days.
    subscriber_subset : dict or None
        Subset of subscribers to retrieve modal locations for. Must be None
        (= all subscribers) or a dictionary with the specification of a
        subset query.

    Returns
    -------
    dict
         Dict which functions as the query specification

    Notes
    -----
    Does not return any value below 15.

    References
    ----------
    .. [1] S. Isaacman et al., "Identifying Important Places in People's Lives from Cellular Network Data", International Conference on Pervasive Computing (2011), pp 133-151.
    .. [2] Zagatti, Guilherme Augusto, et al. "A trip to work: Estimation of origin and destination of commuting patterns in the main metropolitan regions of Haiti using CDR." Development Engineering 3 (2018): 133-165.
    """
    return {
        "query_kind": "meaningful_locations_between_label_od_matrix",
        "aggregation_unit": aggregation_unit,
        "start_date": start_date,
        "end_date": end_date,
        "label_a": label_a,
        "label_b": label_b,
        "labels": labels,
        "tower_day_of_week_scores": tower_day_of_week_scores,
        "tower_hour_of_day_scores": tower_hour_of_day_scores,
        "tower_cluster_radius": tower_cluster_radius,
        "tower_cluster_call_threshold": tower_cluster_call_threshold,
        "subscriber_subset": subscriber_subset,
    }


def meaningful_locations_between_dates_od_matrix(
    *,
    start_date_a: str,
    end_date_a: str,
    start_date_b: str,
    end_date_b: str,
    label: str,
    labels: Dict[str, Dict[str, dict]],
    tower_day_of_week_scores: Dict[str, float],
    tower_hour_of_day_scores: List[float],
    aggregation_unit: str,
    tower_cluster_radius: float = 1.0,
    tower_cluster_call_threshold: float = 0,
    subscriber_subset: Union[dict, None] = None,
) -> dict:
    """
    Return an origin-destination matrix between one meaningful location in two time periods at some unit of spatial
    aggregation. This is analagous to performing a `flows` calculation.

    Generates clusters of towers used by subscribers' over the given time period, scores the clusters based on the
    subscribers' usage patterns over hours of the day and days of the week. Each subscriber then has a number of
    clusters, each of which has a score for hourly usage, and day of week usage. These clusters are then labelled
    based on whether they overlap with the regions of that space defined in the `labels` parameter.

    Once the clusters are labelled, those clusters which have a label of `label` are extracted, and then
    a count of of number of subscribers who's labelled clusters have moved between time periods is returned, after
    aggregating spatially.
    Each subscriber contributes to `1/(num_cluster_with_label_in_period_a*num_clusters_with_label_in_period_b)` to the
    count. So, for example a subscriber with two clusters labelled evening in the first time period, and only one in the
    second time period, with all clusters in different spatial units, would contribute 0.5 to the flow from the spatial
    units holding both the original clusters, to the spatial unit of the cluster in the second time period.

    This methodology is based on work originally by Isaacman et al.[1]_, and extensions by Zagatti et al[2]_.

    Parameters
    ----------
    start_date_a, start_date_b : str
        ISO format date that begins the period, e.g. "2016-01-01"
    end_date_a, end_date_b : str
        ISO format date that begins the period, e.g. "2016-01-07"
    label : str
        One of the labels specified in `labels`, or 'unknown'. Locations with this
        label are returned.
    labels : dict of dicts
        A dictionary whose keys are the label names and the values geojson-style shapes,
        specified hour of day, and day of week score, with hour of day score on the x-axis
        and day of week score on the y-axis, where all scores are real numbers in the range [-1.0, +1.0]
    aggregation_unit : str
        Unit of aggregation, e.g. "admin3"
    tower_day_of_week_scores : dict
        A dictionary mapping days of the week ("monday", "tuesday" etc.) to numerical scores in the range [-1.0, +1.0].

        Each of a subscriber's interactions with a tower is given a score for the day of the week it took place on. For
        example, passing {"monday":1.0, "tuesday":0, "wednesday":0, "thursday":0, "friday":0, "saturday":0, "sunday":0}
        would score any interaction taking place on a monday 1, and 0 on all other days. So a subscriber who made two calls
        on a monday, and received one sms on tuesday, all from the same tower would have a final score of 0.666 for that
        tower.
    tower_hour_of_day_scores : list of float
        A length 24 list containing numerical scores in the range [-1.0, +1.0], where the first entry is midnight.
        Each of a subscriber's interactions with a tower is given a score for the hour of the day it took place in. For
        example, if the first entry of this list was 1, and all others were zero, each interaction the subscriber had
        that used a tower at midnight would receive a score of 1. If the subscriber used a particular tower twice, once
        at midnight, and once at noon, the final hour score for that tower would be 0.5.
    tower_cluster_radius : float
        When constructing clusters, towers will be considered for inclusion in a cluster only if they are within this
        number of km from the current cluster centroid. Hence, large values here will tend to produce clusters containing
        more towers, and fewer clusters.
    tower_cluster_call_threshold : int
        Exclude towers from a subscriber's clusters if they have been used on less than this number of days.
    subscriber_subset : dict or None
        Subset of subscribers to retrieve modal locations for. Must be None
        (= all subscribers) or a dictionary with the specification of a
        subset query.

    Returns
    -------
    dict
         Dict which functions as the query specification

    Notes
    -----
    Does not return any value below 15.

    References
    ----------
    .. [1] S. Isaacman et al., "Identifying Important Places in People's Lives from Cellular Network Data", International Conference on Pervasive Computing (2011), pp 133-151.
    .. [2] Zagatti, Guilherme Augusto, et al. "A trip to work: Estimation of origin and destination of commuting patterns in the main metropolitan regions of Haiti using CDR." Development Engineering 3 (2018): 133-165.
    """
    return {
        "query_kind": "meaningful_locations_between_dates_od_matrix",
        "aggregation_unit": aggregation_unit,
        "start_date_a": start_date_a,
        "end_date_a": end_date_a,
        "start_date_b": start_date_b,
        "end_date_b": end_date_b,
        "label": label,
        "labels": labels,
        "tower_day_of_week_scores": tower_day_of_week_scores,
        "tower_hour_of_day_scores": tower_hour_of_day_scores,
        "tower_cluster_radius": tower_cluster_radius,
        "tower_cluster_call_threshold": tower_cluster_call_threshold,
        "subscriber_subset": subscriber_subset,
    }


def modal_location(
    *, locations: List[Dict[str, Union[str, Dict[str, str]]]], aggregation_unit: str
) -> dict:
    """
    Return query spec for a modal location query for a list of locations.
    Must be passed to `spatial_aggregate` to retrieve a result from the aggregates API.

    Parameters
    ----------
    locations : list of dicts
        List of location query specifications
    aggregation_unit : str
        Unit of aggregation, e.g. "admin3"

    Returns
    -------
    dict
        Dict which functions as the query specification for the modal location

    """
    return {
        "query_kind": "modal_location",
        "aggregation_unit": aggregation_unit,
        "locations": locations,
    }


def modal_location_from_dates(
    *,
    start_date: str,
    end_date: str,
    aggregation_unit: str,
    method: str,
    subscriber_subset: Union[dict, None] = None,
) -> dict:
    """
    Return query spec for a modal location query for an (inclusive) date range and unit of aggregation.
    Must be passed to `spatial_aggregate` to retrieve a result from the aggregates API.

    Parameters
    ----------
    start_date : str
        ISO format date that begins the period, e.g. "2016-01-01"
    end_date : str
        ISO format date that ends the period, e.g. "2016-01-07"
    aggregation_unit : str
        Unit of aggregation, e.g. "admin3"
    method : str
        Method to use for daily locations, one of 'last' or 'most-common'
    subscriber_subset : dict or None
        Subset of subscribers to retrieve modal locations for. Must be None
        (= all subscribers) or a dictionary with the specification of a
        subset query.

    Returns
    -------
    dict
        Dict which functions as the query specification

    """
    dates = [
        d.strftime("%Y-%m-%d") for d in pd.date_range(start_date, end_date, freq="D")
    ]
    daily_locations = [
        daily_location(
            date=date,
            aggregation_unit=aggregation_unit,
            method=method,
            subscriber_subset=subscriber_subset,
        )
        for date in dates
    ]
    return modal_location(locations=daily_locations, aggregation_unit=aggregation_unit)


def flows(
    *,
    from_location: Dict[str, Union[str, Dict[str, str]]],
    to_location: Dict[str, Union[str, Dict[str, str]]],
    aggregation_unit: str,
) -> dict:
    """
    Return query spec for flows between two locations.

    Parameters
    ----------
    from_location: dict
        Query which maps individuals to single location for the "origin" period of interest.
    to_location: dict
        Query which maps individuals to single location for the "destination" period of interest.
    aggregation_unit : str
        Unit of aggregation, e.g. "admin3"

    Returns
    -------
    dict
        Dict which functions as the query specification for the flow

    """
    return {
        "query_kind": "flows",
        "from_location": from_location,
        "to_location": to_location,
        "aggregation_unit": aggregation_unit,
    }


def unique_subscriber_counts(
    *, start_date: str, end_date: str, aggregation_unit: str
) -> dict:
    """
    Return query spec for unique subscriber counts

    Parameters
    ----------
    start_date : str
        ISO format date of the first day of the count, e.g. "2016-01-01"
    end_date : str
        ISO format date of the day _after_ the final date of the count, e.g. "2016-01-08"
    aggregation_unit : str
        Unit of aggregation, e.g. "admin3"

    Returns
    -------
    dict
        Dict which functions as the query specification
    """
    return {
        "query_kind": "unique_subscriber_counts",
        "start_date": start_date,
        "end_date": end_date,
        "aggregation_unit": aggregation_unit,
    }


def location_introversion(
    *, start_date: str, end_date: str, aggregation_unit: str, direction: str = "both"
) -> dict:
    """
    Return query spec for location introversion

    Parameters
    ----------
    start_date : str
        ISO format date of the first day of the count, e.g. "2016-01-01"
    end_date : str
        ISO format date of the day _after_ the final date of the count, e.g. "2016-01-08"
    aggregation_unit : str
        Unit of aggregation, e.g. "admin3"
    direction : {"in", "out", "both"}, default "both"
        Optionally, include only ingoing or outbound calls/texts can be one of "in", "out" or "both"
>
    Returns
    -------
    dict
        Dict which functions as the query specification
    """
    return {
        "query_kind": "location_introversion",
        "start_date": start_date,
        "end_date": end_date,
        "aggregation_unit": aggregation_unit,
        "direction": direction,
    }


def total_network_objects(
    *, start_date: str, end_date: str, aggregation_unit: str, total_by: str = "day"
) -> dict:
    """
    Return query spec for total network objects

    Parameters
    ----------
    start_date : str
        ISO format date of the first day of the count, e.g. "2016-01-01"
    end_date : str
        ISO format date of the day _after_ the final date of the count, e.g. "2016-01-08"
    aggregation_unit : str
        Unit of aggregation, e.g. "admin3"
    total_by : {"second", "minute", "hour", "day", "month", "year"}
        Time period to bucket by one of "second", "minute", "hour", "day", "month" or "year"
    Returns
    -------
    dict
        Dict which functions as the query specification
    """
    return {
        "query_kind": "total_network_objects",
        "start_date": start_date,
        "end_date": end_date,
        "aggregation_unit": aggregation_unit,
        "total_by": total_by,
    }


def radius_of_gyration(
    *, start_date: str, end_date: str, subscriber_subset: Union[dict, None] = None
) -> dict:
    """
    Return query spec for radius of gyration

    Parameters
    ----------
    start_date : str
        ISO format date of the first day of the count, e.g. "2016-01-01"
    end_date : str
        ISO format date of the day _after_ the final date of the count, e.g. "2016-01-08"
    subscriber_subset : dict or None, default None
        Subset of subscribers to include in event counts. Must be None
        (= all subscribers) or a dictionary with the specification of a
        subset query.

    Returns
    -------
    dict
        Dict which functions as the query specification
    """
    return {
        "query_kind": "radius_of_gyration",
        "start_date": start_date,
        "end_date": end_date,
        "subscriber_subset": subscriber_subset,
    }


def spatial_aggregate(*, locations: Dict[str, Union[str, Dict[str, str]]]) -> dict:
    """
    Return a query spec for a spatially aggregated modal or daily location.

    Parameters
    ----------
    locations : dict
        Modal or daily location query to aggregate spatially

    Returns
    -------
    dict
        Query specification for an aggregated daily or modal location
    """
    return {"query_kind": "spatial_aggregate", "locations": locations}


def joined_spatial_aggregate(
    *,
    locations: Dict[str, Union[str, Dict[str, str]]],
    metric: Dict[str, Union[str, Dict[str, str]]],
    method: str = "avg",
) -> dict:
    """
    Return a query spec for a metric aggregated by attaching location information.

    Parameters
    ----------
    locations : dict
        Modal or daily location query to use to localise the metric
    metric: dict
        Metric to calculate and aggregate
    method: {"avg", "max", "min", "median", "mode", "stddev", "variance"}, default "avg"
        Method of aggregation one of "avg", "max", "min", "median", "mode", "stddev" or "variance".

    Returns
    -------
    dict

        Query specification for an aggregated daily or modal location
    """
    return {
        "query_kind": "joined_spatial_aggregate",
        "method": method,
        "locations": locations,
        "metric": metric,
    }


def aggregate_network_objects(
    *, total_network_objects: Dict[str, str], statistic: str, aggregate_by: str = "day"
) -> dict:
    """
    Return query spec for aggregate network objects

    Parameters
    ----------
    total_network_objects : dict
        Query spec produced by total_network_objects
    statistic : {"avg", "max", "min", "median", "mode", "stddev", "variance"}
        Statistic type one of "avg", "max", "min", "median", "mode", "stddev" or "variance".
    aggregate_by : {"second", "minute", "hour", "day", "month", "year", "century"}
        Period type one of "second", "minute", "hour", "day", "month", "year" or "century".

    Returns
    -------
    dict
        Query specification for an aggregated network objects query
    """
    total_network_objs = total_network_objects

    return {
        "query_kind": "aggregate_network_objects",
        "total_network_objects": total_network_objs,
        "statistic": statistic,
        "aggregate_by": aggregate_by,
    }


def unique_location_counts(
    *,
    start_date: str,
    end_date: str,
    aggregation_unit: str,
    subscriber_subset: Union[dict, None] = None,
) -> dict:
    """
    Return query spec for unique location count

    Parameters
    ----------
    start_date : str
        ISO format date of the first day of the count, e.g. "2016-01-01"
    end_date : str
        ISO format date of the day _after_ the final date of the count, e.g. "2016-01-08"
    aggregation_unit : str
        Unit of aggregation, e.g. "admin3"
    subscriber_subset : dict or None, default None
        Subset of subscribers to include in event counts. Must be None
        (= all subscribers) or a dictionary with the specification of a
        subset query.
    Returns
    -------
    dict
        Dict which functions as the query specification
    """
    return {
        "query_kind": "unique_location_counts",
        "start_date": start_date,
        "end_date": end_date,
        "aggregation_unit": aggregation_unit,
        "subscriber_subset": subscriber_subset,
    }


def topup_balance(
    *,
    start_date: str,
    end_date: str,
    statistic: str,
    subscriber_subset: Union[dict, None] = None,
) -> dict:
    """
    Return query spec for top-up balance.

    Parameters
    ----------
    start_date : str
        ISO format date of the first day of the count, e.g. "2016-01-01"
    end_date : str
        ISO format date of the day _after_ the final date of the count, e.g. "2016-01-08"
    statistic : {"avg", "max", "min", "median", "mode", "stddev", "variance"}
        Statistic type one of "avg", "max", "min", "median", "mode", "stddev" or "variance".
    subscriber_subset : dict or None, default None
        Subset of subscribers to include in event counts. Must be None
        (= all subscribers) or a dictionary with the specification of a
        subset query.

    Returns
    -------
    dict
        Dict which functions as the query specification
    """
    return {
        "query_kind": "topup_balance",
        "start_date": start_date,
        "end_date": end_date,
        "statistic": statistic,
        "subscriber_subset": subscriber_subset,
    }


def subscriber_degree(
    *,
    start: str,
    stop: str,
    direction: str = "both",
    subscriber_subset: Union[dict, None] = None,
) -> dict:
    """
    Return query spec for subscriber degree

    Parameters
    ----------
    start : str
        ISO format date of the first day of the count, e.g. "2016-01-01"
    stop : str
        ISO format date of the day _after_ the final date of the count, e.g. "2016-01-08"
    direction : {"in", "out", "both"}, default "both"
        Optionally, include only ingoing or outbound calls/texts. Can be one of "in", "out" or "both".
    subscriber_subset : dict or None, default None
        Subset of subscribers to include in event counts. Must be None
        (= all subscribers) or a dictionary with the specification of a
        subset query.
    Returns
    -------
    dict
        Dict which functions as the query specification
    """
    return {
        "query_kind": "subscriber_degree",
        "start": start,
        "stop": stop,
        "direction": direction,
        "subscriber_subset": subscriber_subset,
    }


def topup_amount(
    *,
    start: str,
    stop: str,
    statistic: str,
    subscriber_subset: Union[dict, None] = None,
) -> dict:
    """
    Return query spec for topup amount

    Parameters
    ----------
    start : str
        ISO format date of the first day of the count, e.g. "2016-01-01"
    stop : str
        ISO format date of the day _after_ the final date of the count, e.g. "2016-01-08"
    statistic : {"avg", "max", "min", "median", "mode", "stddev", "variance"}
        Statistic type one of "avg", "max", "min", "median", "mode", "stddev" or "variance".
    subscriber_subset : dict or None, default None
        Subset of subscribers to include in event counts. Must be None
        (= all subscribers) or a dictionary with the specification of a
        subset query.
    Returns
    -------
    dict
        Dict which functions as the query specification
    """
    return {
        "query_kind": "topup_amount",
        "start": start,
        "stop": stop,
        "statistic": statistic,
        "subscriber_subset": subscriber_subset,
    }


def event_count(
    *,
    start: str,
    stop: str,
    direction: str = "both",
    event_types: Optional[List[str]] = None,
    subscriber_subset: Union[dict, None] = None,
) -> dict:
    """
    Return query spec for event count

    Parameters
    ----------
    start : str
        ISO format date of the first day of the count, e.g. "2016-01-01"
    stop : str
        ISO format date of the day _after_ the final date of the count, e.g. "2016-01-08"
    direction : {"in", "out", "both"}, default "both"
        Optionally, include only ingoing or outbound calls/texts. Can be one of "in", "out" or "both".
    event_types : list of str, optional
        The event types to include in the count (for example: ["calls", "sms"]).
        If None, include all event types in the count.
    subscriber_subset : dict or None, default None
        Subset of subscribers to include in event counts. Must be None
        (= all subscribers) or a dictionary with the specification of a
        subset query.
    Returns
    -------
    dict
        Dict which functions as the query specification
    """
    return {
        "query_kind": "event_count",
        "start": start,
        "stop": stop,
        "direction": direction,
        "event_types": event_types,
        "subscriber_subset": subscriber_subset,
    }


<<<<<<< HEAD
def displacement(
    *,
    start: str,
    stop: str,
    value: str,
    reference_location: List[Dict[str, Union[str, Dict[str, str]]]],
    subscriber_subset: Union[dict, None] = None,
) -> dict:
    """
    Return query spec for displacement 
=======
def pareto_interactions(
    *,
    start: str,
    stop: str,
    proportion: float,
    subscriber_subset: Union[dict, None] = None,
) -> dict:
    """
    Return query spec for pareto interactions
>>>>>>> 0c6a349a

    Parameters
    ----------
    start : str
<<<<<<< HEAD
        ISO format date of the first day of the count, e.g. "2016-01-01"
    stop : str
        ISO format date of the day _after_ the final date of the count, e.g. "2016-01-08"
    value : {"avg", "max", "min", "median", "mode", "stddev", "variance"}
        Statistic type one of "avg", "max", "min", "median", "mode", "stddev" or "variance".
    reference_location:
       
    subscriber_subset : dict or None, default None
        Subset of subscribers to include in event counts. Must be None
=======
        ISO format date of the first day of the time interval to be considered, e.g. "2016-01-01"
    stop : str
        ISO format date of the day _after_ the final date of the time interval to be considered, e.g. "2016-01-08"
    proportion : float
        proportion to track below
    subscriber_subset : dict or None, default None
        Subset of subscribers to include in result. Must be None
>>>>>>> 0c6a349a
        (= all subscribers) or a dictionary with the specification of a
        subset query.
    Returns
    -------
    dict
        Dict which functions as the query specification
    """
    return {
<<<<<<< HEAD
        "query_kind": "displacement",
        "start": start,
        "stop": stop,
        "value": value,
        "reference_location": reference_location,
=======
        "query_kind": "pareto_interactions",
        "start": start,
        "stop": stop,
        "proportion": proportion,
>>>>>>> 0c6a349a
        "subscriber_subset": subscriber_subset,
    }


def nocturnal_events(
    *,
    start: str,
    stop: str,
    hours: tuple((int, int)),
    subscriber_subset: Union[dict, None] = None,
) -> dict:
    """
    Return query spec for nocturnal events

    Parameters
    ----------
    start : str
        ISO format date of the first day for which to count nocturnal events, e.g. "2016-01-01"
    stop : str
        ISO format date of the day _after_ the final date for which to count nocturnal events, e.g. "2016-01-08"
    hours: tuple(int,int)

    subscriber_subset : dict or None, default None
        Subset of subscribers to include in event counts. Must be None
        (= all subscribers) or a dictionary with the specification of a
        subset query.
    Returns
    -------
    dict
        Dict which functions as the query specification
    """

    return {
        "query_kind": "nocturnal_events",
        "start": start,
        "stop": stop,
        "hours": hours,
        "subscriber_subset": subscriber_subset,
    }<|MERGE_RESOLUTION|>--- conflicted
+++ resolved
@@ -1440,7 +1440,6 @@
     }
 
 
-<<<<<<< HEAD
 def displacement(
     *,
     start: str,
@@ -1451,22 +1450,10 @@
 ) -> dict:
     """
     Return query spec for displacement 
-=======
-def pareto_interactions(
-    *,
-    start: str,
-    stop: str,
-    proportion: float,
-    subscriber_subset: Union[dict, None] = None,
-) -> dict:
-    """
-    Return query spec for pareto interactions
->>>>>>> 0c6a349a
 
     Parameters
     ----------
     start : str
-<<<<<<< HEAD
         ISO format date of the first day of the count, e.g. "2016-01-01"
     stop : str
         ISO format date of the day _after_ the final date of the count, e.g. "2016-01-08"
@@ -1476,7 +1463,36 @@
        
     subscriber_subset : dict or None, default None
         Subset of subscribers to include in event counts. Must be None
-=======
+        (= all subscribers) or a dictionary with the specification of a
+        subset query.
+    Returns
+    -------
+    dict
+        Dict which functions as the query specification
+    """
+    return {
+        "query_kind": "displacement",
+        "start": start,
+        "stop": stop,
+        "value": value,
+        "reference_location": reference_location,
+        "subscriber_subset": subscriber_subset,
+    }
+
+
+def pareto_interactions(
+    *,
+    start: str,
+    stop: str,
+    proportion: float,
+    subscriber_subset: Union[dict, None] = None,
+) -> dict:
+    """
+    Return query spec for pareto interactions
+
+    Parameters
+    ----------
+    start : str
         ISO format date of the first day of the time interval to be considered, e.g. "2016-01-01"
     stop : str
         ISO format date of the day _after_ the final date of the time interval to be considered, e.g. "2016-01-08"
@@ -1484,7 +1500,6 @@
         proportion to track below
     subscriber_subset : dict or None, default None
         Subset of subscribers to include in result. Must be None
->>>>>>> 0c6a349a
         (= all subscribers) or a dictionary with the specification of a
         subset query.
     Returns
@@ -1493,18 +1508,10 @@
         Dict which functions as the query specification
     """
     return {
-<<<<<<< HEAD
-        "query_kind": "displacement",
-        "start": start,
-        "stop": stop,
-        "value": value,
-        "reference_location": reference_location,
-=======
         "query_kind": "pareto_interactions",
         "start": start,
         "stop": stop,
         "proportion": proportion,
->>>>>>> 0c6a349a
         "subscriber_subset": subscriber_subset,
     }
 
