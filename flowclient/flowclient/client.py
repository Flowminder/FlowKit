# This Source Code Form is subject to the terms of the Mozilla Public
# License, v. 2.0. If a copy of the MPL was not distributed with this
# file, You can obtain one at http://mozilla.org/MPL/2.0/.

import logging
import warnings
import re

import jwt
import pandas as pd
import requests
import time
from requests import ConnectionError
from typing import Tuple, Union, Dict, List

logger = logging.getLogger(__name__)


class FlowclientConnectionError(Exception):
    """
    Custom exception to indicate an error when connecting to a FlowKit API.
    """


class Connection:
    """
    A connection to a FlowKit API server.

    Attributes
    ----------
    url : str
        URL of the API server
    token : str
        JSON Web Token for this API server
    api_version : int
        Version of the API to connect to
    user : str
        Username of token

    Parameters
    ----------
    url : str
        URL of the API server, e.g. "https://localhost:9090"
    token : str
        JSON Web Token for this API server
    api_version : int, default 0
        Version of the API to connect to
    ssl_certificate: str or None
        Provide a path to an ssl certificate to use, or None to use
        default root certificates.
    """

    url: str
    token: str
    user: str
    api_version: int

    def __init__(
        self,
        *,
        url: str,
        token: str,
        api_version: int = 0,
        ssl_certificate: Union[str, None] = None,
    ) -> None:
        if not url.lower().startswith("https://"):
            warnings.warn(
                "Communications with this server are NOT SECURE.", stacklevel=2
            )
        self.url = url
        self.token = token
        self.api_version = api_version
        try:
            self.user = jwt.decode(token, verify=False)["identity"]
        except jwt.DecodeError:
            raise FlowclientConnectionError(f"Unable to decode token: '{token}'")
        except KeyError:
            raise FlowclientConnectionError(f"Token does not contain user identity.")
        self.session = requests.Session()
        if ssl_certificate is not None:
            self.session.verify = ssl_certificate
        self.session.headers["Authorization"] = f"Bearer {self.token}"

    def get_url(
        self, *, route: str, data: Union[None, dict] = None
    ) -> requests.Response:
        """
        Attempt to get something from the API, and return the raw
        response object if an error response wasn't received.
        If an error response was received, raises an error.

        Parameters
        ----------
        route : str
            Path relative to API host to get

        data : dict, optional
            JSON data to send in the request body (optional)

        Returns
        -------
        requests.Response

        """
        logger.debug(f"Getting {self.url}/api/{self.api_version}/{route}")
        try:
            response = self.session.get(
                f"{self.url}/api/{self.api_version}/{route}",
                allow_redirects=False,
                json=data,
            )
        except ConnectionError as e:
            error_msg = f"Unable to connect to FlowKit API at {self.url}: {e}"
            logger.info(error_msg)
            raise FlowclientConnectionError(error_msg)
        if response.status_code in {202, 200, 303}:
            return response
        elif response.status_code == 404:
            raise FileNotFoundError(
                f"{self.url}/api/{self.api_version}/{route} not found."
            )
        elif response.status_code == 401:
            try:
                error = response.json()["msg"]
            except (ValueError, KeyError):
                error = "Unknown access denied error"
            raise FlowclientConnectionError(error)
        else:
            try:
                error = response.json()["msg"]
            except (ValueError, KeyError):
                error = "Unknown error"
            try:
                status = response.json()["status"]
            except (ValueError, KeyError):
                status = "Unknown status"
            raise FlowclientConnectionError(
                f"Something went wrong: {error}. API returned with status code: {response.status_code} and status '{status}'"
            )

    def post_json(self, *, route: str, data: dict) -> requests.Response:
        """
        Attempt to post json to the API, and return the raw
        response object if an error response wasn't received.
        If an error response was received, raises an error.

        Parameters
        ----------
        route : str
            Path relative to API host to post_json to
        data: dict
            Dictionary of json-encodeable data to post_json

        Returns
        -------
        requests.Response

        """
        logger.debug(f"Posting {data} to {self.url}/api/{self.api_version}/{route}")
        try:
            response = self.session.post(
                f"{self.url}/api/{self.api_version}/{route}", json=data
            )
        except ConnectionError as e:
            error_msg = f"Unable to connect to FlowKit API at {self.url}: {e}"
            logger.info(error_msg)
            raise FlowclientConnectionError(error_msg)
        if response.status_code == 202:
            return response
        elif response.status_code == 404:
            raise FileNotFoundError(
                f"{self.url}/api/{self.api_version}/{route} not found."
            )
        elif response.status_code == 401:
            try:
                error = response.json()["msg"]
            except ValueError:
                error = "Unknown access denied error"
            raise FlowclientConnectionError(error)
        else:
            try:
                error = response.json()["msg"]
                payload_info = f" Payload: {response.json()['payload']}"
            except ValueError:
                # Happens if the response body does not contain valid JSON
                # (see http://docs.python-requests.org/en/master/api/#requests.Response.json)
                error = f"the response did not contain valid JSON"
                payload_info = ""
            raise FlowclientConnectionError(
                f"Something went wrong: {error}. API returned with status code: {response.status_code}.{payload_info}"
            )

    def __repr__(self) -> str:
        return f"{self.user}@{self.url} v{self.api_version}"


def connect(
    *,
    url: str,
    token: str,
    api_version: int = 0,
    ssl_certificate: Union[str, None] = None,
) -> Connection:
    """
    Connect to a FlowKit API server and return the resulting Connection object.

    Parameters
    ----------
    url : str
        URL of the API server, e.g. "https://localhost:9090"
    token : str
        JSON Web Token for this API server
    api_version : int, default 0
        Version of the API to connect to

    Returns
    -------
    Connection
    """
    return Connection(
        url=url, token=token, api_version=api_version, ssl_certificate=ssl_certificate
    )


def query_is_ready(
    *, connection: Connection, query_id: str
) -> Tuple[bool, requests.Response]:
    """
    Check if a query id has results available.

    Parameters
    ----------
    connection : Connection
        API connection  to use
    query_id : str
        Identifier of the query to retrieve

    Returns
    -------
    Tuple[bool, requests.Response]
        True if the query result is available

    """
    logger.info(
        f"Polling server on {connection.url}/api/{connection.api_version}/poll/{query_id}"
    )
    reply = connection.get_url(route=f"poll/{query_id}")

    if reply.status_code == 303:
        logger.info(
            f"{connection.url}/api/{connection.api_version}/poll/{query_id} ready."
        )
        return True, reply  # Query is ready, so exit the loop
    elif reply.status_code == 202:
        return False, reply
    else:
        raise FlowclientConnectionError(
            f"Something went wrong: {reply}. API returned with status code: {reply.status_code}"
        )


def get_status(*, connection: Connection, query_id: str) -> str:
    """
    Check the status of a query.

    Parameters
    ----------
    connection : Connection
        API connection  to use
    query_id : str
        Identifier of the query to retrieve

    Returns
    -------
    str
        "Finished" or "Running"

    """
    ready, reply = query_is_ready(connection=connection, query_id=query_id)
    if ready:
        return "Finished"
    else:
        try:
            return reply.json()["status"]
        except (KeyError, TypeError):
            raise FlowclientConnectionError(f"No status reported.")


def get_result_by_query_id(*, connection: Connection, query_id: str) -> pd.DataFrame:
    """
    Get a query by id, and return it as a dataframe

    Parameters
    ----------
    connection : Connection
        API connection  to use
    query_id : str
        Identifier of the query to retrieve

    Returns
    -------
    pandas.DataFrame
        Dataframe containing the result

    """
    query_ready, reply = query_is_ready(
        connection=connection, query_id=query_id
    )  # Poll the server
    while not query_ready:
        logger.info("Waiting before polling again.")
        time.sleep(1)  # Wait a second, then check if the query is ready again
        query_ready, reply = query_is_ready(
            connection=connection, query_id=query_id
        )  # Poll the server

    logger.info(f"Getting {connection.url}/api/{connection.api_version}/get/{query_id}")
    result_location = reply.headers[
        "Location"
    ]  # Need to strip off the /api/<api_version>/
    result_location = re.sub(
        "^/api/[0-9]+/", "", result_location
    )  # strip off the /api/<api_version>/
    response = connection.get_url(route=result_location)
    if response.status_code != 200:
        try:
            msg = response.json()["msg"]
            more_info = f" Reason: {msg}"
        except KeyError:
            more_info = ""
        raise FlowclientConnectionError(
            f"Could not get result. API returned with status code: {response.status_code}.{more_info}"
        )
    result = response.json()
    logger.info(f"Got {connection.url}/api/{connection.api_version}/{query_id}")
    return pd.DataFrame.from_records(result["query_result"])


def get_result(*, connection: Connection, query: dict) -> pd.DataFrame:
    """
    Run and retrieve a query of a specified kind with parameters.

    Parameters
    ----------
    connection : Connection
        API connection to use
    query : dict
        A query specification to run, e.g. `{'kind':'daily_location', 'params':{'date':'2016-01-01'}}`

    Returns
    -------
    pd.DataFrame
       Pandas dataframe containing the results

    """
    return get_result_by_query_id(
        connection=connection, query_id=run_query(connection=connection, query=query)
    )


def get_geography(*, connection: Connection, aggregation_unit: str) -> dict:
    """
    Get geography data from the database.

    Parameters
    ----------
    connection : Connection
        API connection to use
    aggregation_unit : str
        aggregation unit, e.g. 'admin3'
    
    Returns
    -------
    dict
        geography data as a GeoJSON FeatureCollection
    
    """
    logger.info(
        f"Getting {connection.url}/api/{connection.api_version}/geography/{aggregation_unit}"
    )
    response = connection.get_url(route=f"geography/{aggregation_unit}")
    if response.status_code != 200:
        try:
            msg = response.json()["msg"]
            more_info = f" Reason: {msg}"
        except KeyError:
            more_info = ""
        raise FlowclientConnectionError(
            f"Could not get result. API returned with status code: {response.status_code}.{more_info}"
        )
    result = response.json()
    logger.info(
        f"Got {connection.url}/api/{connection.api_version}/geography/{aggregation_unit}"
    )
    return result


def get_available_dates(
    *, connection: Connection, event_types: Union[None, List[str]] = None
) -> dict:
    """
    Get available dates for different event types from the database.

    Parameters
    ----------
    connection : Connection
        API connection to use
    event_types : list of str, optional
        The event types for which to return available dates (for example: ["calls", "sms"]).
        If None, return available dates for all available event types.

    Returns
    -------
    dict
        Available dates in the format {event_type: [list of dates]}

    """
    logger.info(
        f"Getting {connection.url}/api/{connection.api_version}/available_dates"
    )
    response = connection.get_url(
        route=f"available_dates", data={"event_types": event_types}
    )
    if response.status_code != 200:
        try:
            msg = response.json()["msg"]
            more_info = f" Reason: {msg}"
        except KeyError:
            more_info = ""
        raise FlowclientConnectionError(
            f"Could not get available dates. API returned with status code: {response.status_code}.{more_info}"
        )
    result = response.json()["available_dates"]
    logger.info(f"Got {connection.url}/api/{connection.api_version}/available_dates")
    return result


def run_query(*, connection: Connection, query: dict) -> str:
    """
    Run a query of a specified kind with parameters and get the identifier for it.

    Parameters
    ----------
    connection : Connection
        API connection to use
    query : dict
        Query to run

    Returns
    -------
    str
        Identifier of the query
    """
    logger.info(
        f"Requesting run of {query} at {connection.url}/api/{connection.api_version}"
    )
    r = connection.post_json(route="run", data=query)
    if r.status_code == 202:
        query_id = r.headers["Location"].split("/").pop()
        logger.info(
            f"Accepted {query} at {connection.url}/api/{connection.api_version} with id {query_id}"
        )
        return query_id
    else:
        try:
            error = r.json()["msg"]
        except (ValueError, KeyError):
            error = "Unknown error."
        raise FlowclientConnectionError(
            f"Error running the query: {error}. Status code: {r.status_code}."
        )


def location_event_counts(
    *,
    start_date: str,
    end_date: str,
    aggregation_unit: str,
    count_interval: str,
    direction: str = "both",
    event_types: Union[None, List[str]] = None,
    subscriber_subset: Union[dict, None] = None,
) -> dict:
    """
    Return query spec for a location event counts query aggregated spatially and temporally.
    Counts are taken over between 00:01 of start_date up until 00:00 of end_date (i.e. exclusive date range).

    Parameters
    ----------
    start_date : str
        ISO format date of the first day of the count, e.g. "2016-01-01"
    end_date : str
        ISO format date of the day _after_ the final date of the count, e.g. "2016-01-08"
    aggregation_unit : str
        Unit of aggregation, e.g. "admin3"
    count_interval : {"day", "hour", "minute"}
    direction : {"in", "out", "both"}, default "both"
        Optionally, include only ingoing or outbound calls/texts
    event_types : None or list of {"calls", "sms", "mds"}, default None
        Optionally, include only a subset of events.
    subscriber_subset : dict or None, default None
        Subset of subscribers to include in event counts. Must be None
        (= all subscribers) or a dictionary with the specification of a
        subset query.

    Returns
    -------
    dict
        Dict which functions as the query specification
    """
    return {
        "query_kind": "location_event_counts",
        "start_date": start_date,
        "end_date": end_date,
        "interval": count_interval,
        "aggregation_unit": aggregation_unit,
        "direction": direction,
        "event_types": event_types,
        "subscriber_subset": subscriber_subset,
    }


def daily_location(
    *,
    date: str,
    aggregation_unit: str,
    method: str,
    subscriber_subset: Union[dict, None] = None,
) -> dict:
    """
    Return query spec for a daily location query for a date and unit of aggregation.
    Must be passed to `spatial_aggregate` to retrieve a result from the aggregates API.

    Parameters
    ----------
    date : str
        ISO format date to get the daily location for, e.g. "2016-01-01"
    aggregation_unit : str
        Unit of aggregation, e.g. "admin3"
    method : str
        Method to use for daily location, one of 'last' or 'most-common'
    subscriber_subset : dict or None
        Subset of subscribers to retrieve daily locations for. Must be None
        (= all subscribers) or a dictionary with the specification of a
        subset query.

    Returns
    -------
    dict
        Dict which functions as the query specification

    """
    return {
        "query_kind": "daily_location",
        "date": date,
        "aggregation_unit": aggregation_unit,
        "method": method,
        "subscriber_subset": subscriber_subset,
    }


def meaningful_locations_aggregate(
    *,
    start_date: str,
    stop_date: str,
    label: str,
    labels: Dict[str, Dict[str, dict]],
    tower_day_of_week_scores: Dict[str, float],
    tower_hour_of_day_scores: List[float],
    aggregation_unit: str,
    tower_cluster_radius: float = 1.0,
    tower_cluster_call_threshold: int = 0,
    subscriber_subset: Union[dict, None] = None,
) -> dict:
    """
    Return a count of meaningful locations at some unit of spatial aggregation.
    Generates clusters of towers used by subscribers over the given time period, scores the clusters based on the
    subscribers' usage patterns over hours of the day and days of the week. Each subscriber then has a number of
    clusters, each of which has a score for hourly usage, and day of week usage. These clusters are then labelled
    based on whether they overlap with the regions of that space defined in the `labels` parameter.

    Once the clusters are labelled, those clusters which have the label specified are extracted, and then a count of
    subscribers per aggregation unit is returned, based on whether the _spatial_ position of the cluster overlaps with
    the aggregation unit. Subscribers are not counted directly, but contribute `1/number_of_clusters` to the count of
    each aggregation unit, for each cluster that lies within that aggregation unit.

    This methodology is based on work originally by Isaacman et al.[1]_, and extensions by Zagatti et al[2]_.

    Parameters
    ----------
    start_date : str
        ISO format date that begins the period, e.g. "2016-01-01"
    stop_date : str
        ISO format date that begins the period, e.g. "2016-01-07"
    label : str
        One of the labels specified in `labels`, or 'unknown'. Locations with this
        label are returned.
    labels : dict of dicts
        A dictionary whose keys are the label names and the values geojson-style shapes,
        specified hour of day, and day of week score, with hour of day score on the x-axis
        and day of week score on the y-axis, where all scores are real numbers in the range [-1.0, +1.0]
    aggregation_unit : str
        Unit of aggregation, e.g. "admin3"
    tower_day_of_week_scores : dict
        A dictionary mapping days of the week ("monday", "tuesday" etc.) to numerical scores in the range [-1.0, +1.0].

        Each of a subscriber's interactions with a tower is given a score for the day of the week it took place on. For
        example, passing {"monday":1.0, "tuesday":0, "wednesday":0, "thursday":0, "friday":0, "saturday":0, "sunday":0}
        would score any interaction taking place on a monday 1, and 0 on all other days. So a subscriber who made two calls
        on a monday, and received one sms on tuesday, all from the same tower would have a final score of 0.666 for that
        tower.
    tower_hour_of_day_scores : list of float
        A length 24 list containing numerical scores in the range [-1.0, +1.0], where the first entry is midnight.
        Each of a subscriber's interactions with a tower is given a score for the hour of the day it took place in. For
        example, if the first entry of this list was 1, and all others were zero, each interaction the subscriber had
        that used a tower at midnight would receive a score of 1. If the subscriber used a particular tower twice, once
        at midnight, and once at noon, the final hour score for that tower would be 0.5.
    tower_cluster_radius : float
        When constructing clusters, towers will be considered for inclusion in a cluster only if they are within this
        number of km from the current cluster centroid. Hence, large values here will tend to produce clusters containing
        more towers, and fewer clusters.
    tower_cluster_call_threshold : int
        Exclude towers from a subscriber's clusters if they have been used on less than this number of days.
    subscriber_subset : dict or None
        Subset of subscribers to retrieve modal locations for. Must be None
        (= all subscribers) or a dictionary with the specification of a
        subset query.

    Returns
    -------
    dict
         Dict which functions as the query specification

    References
    ----------
    .. [1] S. Isaacman et al., "Identifying Important Places in People's Lives from Cellular Network Data", International Conference on Pervasive Computing (2011), pp 133-151.
    .. [2] Zagatti, Guilherme Augusto, et al. "A trip to work: Estimation of origin and destination of commuting patterns in the main metropolitan regions of Haiti using CDR." Development Engineering 3 (2018): 133-165.

    Notes
    -----
    Does not return any value below 15.
    """
    return {
        "query_kind": "meaningful_locations_aggregate",
        "aggregation_unit": aggregation_unit,
        "start_date": start_date,
        "stop_date": stop_date,
        "label": label,
        "labels": labels,
        "tower_day_of_week_scores": tower_day_of_week_scores,
        "tower_hour_of_day_scores": tower_hour_of_day_scores,
        "tower_cluster_radius": tower_cluster_radius,
        "tower_cluster_call_threshold": tower_cluster_call_threshold,
        "subscriber_subset": subscriber_subset,
    }


def meaningful_locations_between_label_od_matrix(
    *,
    start_date: str,
    stop_date: str,
    label_a: str,
    label_b: str,
    labels: Dict[str, Dict[str, dict]],
    tower_day_of_week_scores: Dict[str, float],
    tower_hour_of_day_scores: List[float],
    aggregation_unit: str,
    tower_cluster_radius: float = 1.0,
    tower_cluster_call_threshold: int = 0,
    subscriber_subset: Union[dict, None] = None,
) -> dict:
    """
    Return an origin-destination matrix between two meaningful locations at some unit of spatial aggregation.
    Generates clusters of towers used by subscribers' over the given time period, scores the clusters based on the
    subscribers' usage patterns over hours of the day and days of the week. Each subscriber then has a number of
    clusters, each of which has a score for hourly usage, and day of week usage. These clusters are then labelled
    based on whether they overlap with the regions of that space defined in the `labels` parameter.

    Once the clusters are labelled, those clusters which have either `label_a` or `label_b` are extracted, and then
    a count of number of subscribers who move between the labels is returned, after aggregating spatially.
    Each subscriber contributes to `1/(num_cluster_with_label_a*num_clusters_with_label_b)` to the count. So, for example
    a subscriber with two clusters labelled evening, and one labelled day, all in different spatial units would contribute
    0.5 to the flow from each of the spatial units containing the evening clusters, to the unit containing the day cluster.

    This methodology is based on work originally by Isaacman et al.[1]_, and extensions by Zagatti et al[2]_.

    Parameters
    ----------
    start_date : str
        ISO format date that begins the period, e.g. "2016-01-01"
    stop_date : str
        ISO format date that begins the period, e.g. "2016-01-07"
    label_a, label_b : str
        One of the labels specified in `labels`, or 'unknown'. Calculates the OD between these two labels.
    labels : dict of dicts
        A dictionary whose keys are the label names and the values geojson-style shapes,
        specified hour of day, and day of week score, with hour of day score on the x-axis
        and day of week score on the y-axis, where all scores are real numbers in the range [-1.0, +1.0]
    aggregation_unit : str
        Unit of aggregation, e.g. "admin3"
    tower_day_of_week_scores : dict
        A dictionary mapping days of the week ("monday", "tuesday" etc.) to numerical scores in the range [-1.0, +1.0].

        Each of a subscriber's interactions with a tower is given a score for the day of the week it took place on. For
        example, passing {"monday":1.0, "tuesday":0, "wednesday":0, "thursday":0, "friday":0, "saturday":0, "sunday":0}
        would score any interaction taking place on a monday 1, and 0 on all other days. So a subscriber who made two calls
        on a monday, and received one sms on tuesday, all from the same tower would have a final score of 0.666 for that
        tower.
    tower_hour_of_day_scores : list of float
        A length 24 list containing numerical scores in the range [-1.0, +1.0], where the first entry is midnight.
        Each of a subscriber's interactions with a tower is given a score for the hour of the day it took place in. For
        example, if the first entry of this list was 1, and all others were zero, each interaction the subscriber had
        that used a tower at midnight would receive a score of 1. If the subscriber used a particular tower twice, once
        at midnight, and once at noon, the final hour score for that tower would be 0.5.
    tower_cluster_radius : float
        When constructing clusters, towers will be considered for inclusion in a cluster only if they are within this
        number of km from the current cluster centroid. Hence, large values here will tend to produce clusters containing
        more towers, and fewer clusters.
    tower_cluster_call_threshold : int
        Exclude towers from a subscriber's clusters if they have been used on less than this number of days.
    subscriber_subset : dict or None
        Subset of subscribers to retrieve modal locations for. Must be None
        (= all subscribers) or a dictionary with the specification of a
        subset query.

    Returns
    -------
    dict
         Dict which functions as the query specification

    Notes
    -----
    Does not return any value below 15.

    References
    ----------
    .. [1] S. Isaacman et al., "Identifying Important Places in People's Lives from Cellular Network Data", International Conference on Pervasive Computing (2011), pp 133-151.
    .. [2] Zagatti, Guilherme Augusto, et al. "A trip to work: Estimation of origin and destination of commuting patterns in the main metropolitan regions of Haiti using CDR." Development Engineering 3 (2018): 133-165.
    """
    return {
        "query_kind": "meaningful_locations_between_label_od_matrix",
        "aggregation_unit": aggregation_unit,
        "start_date": start_date,
        "stop_date": stop_date,
        "label_a": label_a,
        "label_b": label_b,
        "labels": labels,
        "tower_day_of_week_scores": tower_day_of_week_scores,
        "tower_hour_of_day_scores": tower_hour_of_day_scores,
        "tower_cluster_radius": tower_cluster_radius,
        "tower_cluster_call_threshold": tower_cluster_call_threshold,
        "subscriber_subset": subscriber_subset,
    }


def meaningful_locations_between_dates_od_matrix(
    *,
    start_date_a: str,
    stop_date_a: str,
    start_date_b: str,
    stop_date_b: str,
    label: str,
    labels: Dict[str, Dict[str, dict]],
    tower_day_of_week_scores: Dict[str, float],
    tower_hour_of_day_scores: List[float],
    aggregation_unit: str,
    tower_cluster_radius: float = 1.0,
    tower_cluster_call_threshold: float = 0,
    subscriber_subset: Union[dict, None] = None,
) -> dict:
    """
    Return an origin-destination matrix between one meaningful location in two time periods at some unit of spatial
    aggregation. This is analagous to performing a `flows` calculation.

    Generates clusters of towers used by subscribers' over the given time period, scores the clusters based on the
    subscribers' usage patterns over hours of the day and days of the week. Each subscriber then has a number of
    clusters, each of which has a score for hourly usage, and day of week usage. These clusters are then labelled
    based on whether they overlap with the regions of that space defined in the `labels` parameter.

    Once the clusters are labelled, those clusters which have a label of `label` are extracted, and then
    a count of of number of subscribers who's labelled clusters have moved between time periods is returned, after
    aggregating spatially.
    Each subscriber contributes to `1/(num_cluster_with_label_in_period_a*num_clusters_with_label_in_period_b)` to the
    count. So, for example a subscriber with two clusters labelled evening in the first time period, and only one in the
    second time period, with all clusters in different spatial units, would contribute 0.5 to the flow from the spatial
    units holding both the original clusters, to the spatial unit of the cluster in the second time period.

    This methodology is based on work originally by Isaacman et al.[1]_, and extensions by Zagatti et al[2]_.

    Parameters
    ----------
    start_date_a, start_date_b : str
        ISO format date that begins the period, e.g. "2016-01-01"
    stop_date_a, stop_date_b : str
        ISO format date that begins the period, e.g. "2016-01-07"
    label : str
        One of the labels specified in `labels`, or 'unknown'. Locations with this
        label are returned.
    labels : dict of dicts
        A dictionary whose keys are the label names and the values geojson-style shapes,
        specified hour of day, and day of week score, with hour of day score on the x-axis
        and day of week score on the y-axis, where all scores are real numbers in the range [-1.0, +1.0]
    aggregation_unit : str
        Unit of aggregation, e.g. "admin3"
    tower_day_of_week_scores : dict
        A dictionary mapping days of the week ("monday", "tuesday" etc.) to numerical scores in the range [-1.0, +1.0].

        Each of a subscriber's interactions with a tower is given a score for the day of the week it took place on. For
        example, passing {"monday":1.0, "tuesday":0, "wednesday":0, "thursday":0, "friday":0, "saturday":0, "sunday":0}
        would score any interaction taking place on a monday 1, and 0 on all other days. So a subscriber who made two calls
        on a monday, and received one sms on tuesday, all from the same tower would have a final score of 0.666 for that
        tower.
    tower_hour_of_day_scores : list of float
        A length 24 list containing numerical scores in the range [-1.0, +1.0], where the first entry is midnight.
        Each of a subscriber's interactions with a tower is given a score for the hour of the day it took place in. For
        example, if the first entry of this list was 1, and all others were zero, each interaction the subscriber had
        that used a tower at midnight would receive a score of 1. If the subscriber used a particular tower twice, once
        at midnight, and once at noon, the final hour score for that tower would be 0.5.
    tower_cluster_radius : float
        When constructing clusters, towers will be considered for inclusion in a cluster only if they are within this
        number of km from the current cluster centroid. Hence, large values here will tend to produce clusters containing
        more towers, and fewer clusters.
    tower_cluster_call_threshold : int
        Exclude towers from a subscriber's clusters if they have been used on less than this number of days.
    subscriber_subset : dict or None
        Subset of subscribers to retrieve modal locations for. Must be None
        (= all subscribers) or a dictionary with the specification of a
        subset query.

    Returns
    -------
    dict
         Dict which functions as the query specification

    Notes
    -----
    Does not return any value below 15.

    References
    ----------
    .. [1] S. Isaacman et al., "Identifying Important Places in People's Lives from Cellular Network Data", International Conference on Pervasive Computing (2011), pp 133-151.
    .. [2] Zagatti, Guilherme Augusto, et al. "A trip to work: Estimation of origin and destination of commuting patterns in the main metropolitan regions of Haiti using CDR." Development Engineering 3 (2018): 133-165.
    """
    return {
        "query_kind": "meaningful_locations_between_dates_od_matrix",
        "aggregation_unit": aggregation_unit,
        "start_date_a": start_date_a,
        "stop_date_a": stop_date_a,
        "start_date_b": start_date_b,
        "stop_date_b": stop_date_b,
        "label": label,
        "labels": labels,
        "tower_day_of_week_scores": tower_day_of_week_scores,
        "tower_hour_of_day_scores": tower_hour_of_day_scores,
        "tower_cluster_radius": tower_cluster_radius,
        "tower_cluster_call_threshold": tower_cluster_call_threshold,
        "subscriber_subset": subscriber_subset,
    }


def modal_location(
    *, locations: List[Dict[str, Union[str, Dict[str, str]]]], aggregation_unit: str
) -> dict:
    """
    Return query spec for a modal location query for a list of locations.
    Must be passed to `spatial_aggregate` to retrieve a result from the aggregates API.

    Parameters
    ----------
    locations : list of dicts
        List of location query specifications
    aggregation_unit : str
        Unit of aggregation, e.g. "admin3"

    Returns
    -------
    dict
        Dict which functions as the query specification for the modal location

    """
    return {
        "query_kind": "modal_location",
        "aggregation_unit": aggregation_unit,
        "locations": locations,
    }


def modal_location_from_dates(
    *,
    start_date: str,
    stop_date: str,
    aggregation_unit: str,
    method: str,
    subscriber_subset: Union[dict, None] = None,
) -> dict:
    """
    Return query spec for a modal location query for an (inclusive) date range and unit of aggregation.
    Must be passed to `spatial_aggregate` to retrieve a result from the aggregates API.

    Parameters
    ----------
    start_date : str
        ISO format date that begins the period, e.g. "2016-01-01"
    stop_date : str
        ISO format date that begins the period, e.g. "2016-01-07"
    aggregation_unit : str
        Unit of aggregation, e.g. "admin3"
    method : str
        Method to use for daily locations, one of 'last' or 'most-common'
    subscriber_subset : dict or None
        Subset of subscribers to retrieve modal locations for. Must be None
        (= all subscribers) or a dictionary with the specification of a
        subset query.

    Returns
    -------
    dict
        Dict which functions as the query specification

    """
    dates = [
        d.strftime("%Y-%m-%d") for d in pd.date_range(start_date, stop_date, freq="D")
    ]
    daily_locations = [
        daily_location(
            date=date,
            aggregation_unit=aggregation_unit,
            method=method,
            subscriber_subset=subscriber_subset,
        )
        for date in dates
    ]
    return modal_location(locations=daily_locations, aggregation_unit=aggregation_unit)


def flows(
    *,
    from_location: Dict[str, Union[str, Dict[str, str]]],
    to_location: Dict[str, Union[str, Dict[str, str]]],
    aggregation_unit: str,
) -> dict:
    """
    Return query spec for flows between two locations.

    Parameters
    ----------
    from_location: dict
        Query which maps individuals to single location for the "origin" period of interest.
    to_location: dict
        Query which maps individuals to single location for the "destination" period of interest.
    aggregation_unit : str
        Unit of aggregation, e.g. "admin3"

    Returns
    -------
    dict
        Dict which functions as the query specification for the flow

    """
    return {
        "query_kind": "flows",
        "from_location": from_location,
        "to_location": to_location,
        "aggregation_unit": aggregation_unit,
    }


def unique_subscriber_counts(
    *, start_date: str, end_date: str, aggregation_unit: str
) -> dict:
    """
    Return query spec for unique subscriber counts

    Parameters
    ----------
    start_date : str
        ISO format date of the first day of the count, e.g. "2016-01-01"
    end_date : str
        ISO format date of the day _after_ the final date of the count, e.g. "2016-01-08"
    aggregation_unit : str
        Unit of aggregation, e.g. "admin3"

    Returns
    -------
    dict
        Dict which functions as the query specification
    """
    return {
        "query_kind": "unique_subscriber_counts",
        "start_date": start_date,
        "end_date": end_date,
        "aggregation_unit": aggregation_unit,
    }


def location_introversion(
    *, start_date: str, end_date: str, aggregation_unit: str, direction: str = "both"
) -> dict:
    """
    Return query spec for location introversion

    Parameters
    ----------
    start_date : str
        ISO format date of the first day of the count, e.g. "2016-01-01"
    end_date : str
        ISO format date of the day _after_ the final date of the count, e.g. "2016-01-08"
    aggregation_unit : str
        Unit of aggregation, e.g. "admin3"
    direction : {"in", "out", "both"}, default "both"
        Optionally, include only ingoing or outbound calls/texts
>
    Returns
    -------
    dict
        Dict which functions as the query specification
    """
    return {
        "query_kind": "location_introversion",
        "start_date": start_date,
        "end_date": end_date,
        "aggregation_unit": aggregation_unit,
        "direction": direction,
    }


def total_network_objects(
    *, start_date: str, end_date: str, aggregation_unit: str, period: str = "day"
) -> dict:
    """
    Return query spec for total network objects

    Parameters
    ----------
    start_date : str
        ISO format date of the first day of the count, e.g. "2016-01-01"
    end_date : str
        ISO format date of the day _after_ the final date of the count, e.g. "2016-01-08"
    aggregation_unit : str
        Unit of aggregation, e.g. "admin3"
    period : {"second", "minute", "hour", "day", "month", "year"}
        Time period to bucket by
    Returns
    -------
    dict
        Dict which functions as the query specification
    """
    return {
        "query_kind": "total_network_objects",
        "start_date": start_date,
        "end_date": end_date,
        "aggregation_unit": aggregation_unit,
        "period": period,
    }


def spatial_aggregate(*, locations: Dict[str, Union[str, Dict[str, str]]]) -> dict:
    """
    Return a query spec for a spatially aggregated modal or daily location.

    Parameters
    ----------
    locations : dict
        Modal or daily location query to aggregate spatially

    Returns
    -------
    dict
        Query specification for an aggregated daily or modal location
    """
    return {"query_kind": "spatial_aggregate", "locations": locations}


<<<<<<< HEAD
def aggregate_network_objects(
    *, total_network_objects: dict, statistic: str, by: str
) -> dict:
    """
    Return query spec for aggregate network objects

    Parameters
    ----------
    total_network_objects : dict
        TotalNetworkObjects query result
    statistic : str
        Statistic type
    by : str
        Period type
=======
def joined_spatial_aggregate(
    *,
    locations: Dict[str, Union[str, Dict[str, str]]],
    metric: Dict[str, Union[str, Dict[str, str]]],
    method: str = "avg",
) -> dict:
    """
    Return a query spec for a metric aggregated by attaching location information.

    Parameters
    ----------
    locations : dict
        Modal or daily location query to use to localise the metric
    metric: dict
        Metric to calculate and aggregate
    method: {"avg", "max", "min", "median", "mode", "stddev", "variance"}, default "avg"
        Method of aggregation
>>>>>>> a4578d55

    Returns
    -------
    dict
<<<<<<< HEAD
        Query specification for an aggregated network objects query
    """
    return {
        "query_kind": "aggregate_network_objects",
        "total_network_objects": total_network_objects,
        "statistic": statistic,
        "by": by,
=======
        Query specification for an aggregated daily or modal location
    """
    return {
        "query_kind": "joined_spatial_aggregate",
        "method": method,
        "locations": locations,
        "metric": metric,
>>>>>>> a4578d55
    }<|MERGE_RESOLUTION|>--- conflicted
+++ resolved
@@ -1070,7 +1070,38 @@
     return {"query_kind": "spatial_aggregate", "locations": locations}
 
 
-<<<<<<< HEAD
+def joined_spatial_aggregate(
+    *,
+    locations: Dict[str, Union[str, Dict[str, str]]],
+    metric: Dict[str, Union[str, Dict[str, str]]],
+    method: str = "avg",
+) -> dict:
+    """
+    Return a query spec for a metric aggregated by attaching location information.
+
+    Parameters
+    ----------
+    locations : dict
+        Modal or daily location query to use to localise the metric
+    metric: dict
+        Metric to calculate and aggregate
+    method: {"avg", "max", "min", "median", "mode", "stddev", "variance"}, default "avg"
+        Method of aggregation
+
+    Returns
+    -------
+    dict
+
+        Query specification for an aggregated daily or modal location
+    """
+    return {
+        "query_kind": "joined_spatial_aggregate",
+        "method": method,
+        "locations": locations,
+        "metric": metric,
+    }
+
+
 def aggregate_network_objects(
     *, total_network_objects: dict, statistic: str, by: str
 ) -> dict:
@@ -1085,30 +1116,10 @@
         Statistic type
     by : str
         Period type
-=======
-def joined_spatial_aggregate(
-    *,
-    locations: Dict[str, Union[str, Dict[str, str]]],
-    metric: Dict[str, Union[str, Dict[str, str]]],
-    method: str = "avg",
-) -> dict:
-    """
-    Return a query spec for a metric aggregated by attaching location information.
-
-    Parameters
-    ----------
-    locations : dict
-        Modal or daily location query to use to localise the metric
-    metric: dict
-        Metric to calculate and aggregate
-    method: {"avg", "max", "min", "median", "mode", "stddev", "variance"}, default "avg"
-        Method of aggregation
->>>>>>> a4578d55
-
-    Returns
-    -------
-    dict
-<<<<<<< HEAD
+
+    Returns
+    -------
+    dict
         Query specification for an aggregated network objects query
     """
     return {
@@ -1116,13 +1127,4 @@
         "total_network_objects": total_network_objects,
         "statistic": statistic,
         "by": by,
-=======
-        Query specification for an aggregated daily or modal location
-    """
-    return {
-        "query_kind": "joined_spatial_aggregate",
-        "method": method,
-        "locations": locations,
-        "metric": metric,
->>>>>>> a4578d55
     }