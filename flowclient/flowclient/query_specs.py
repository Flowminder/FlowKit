# This Source Code Form is subject to the terms of the Mozilla Public
# License, v. 2.0. If a copy of the MPL was not distributed with this
# file, You can obtain one at http://mozilla.org/MPL/2.0/.

from typing import Union, List, Dict, Optional, Tuple, Any

import pandas as pd


def unique_locations_spec(
    *,
    start_date: str,
    end_date: str,
    aggregation_unit: str,
    event_types: Optional[List[str]] = None,
    subscriber_subset: Optional[Union[dict, str]] = None,
    mapping_table: Optional[str] = None,
    geom_table: Optional[str] = None,
    geom_table_join_column: Optional[str] = None,
    hours: Optional[Tuple[int, int]] = None,
) -> dict:
    """
    Subscriber level query which retrieves the unique set of locations visited by each subscriber
    in the time period.

    Parameters
    ----------
    start_date, end_date : str
        ISO format dates between which to get unique locations, e.g. "2016-01-01"
    aggregation_unit : str
        Unit of aggregation, e.g. "admin3"
    event_types : list of {"calls", "sms", "mds", "topups"}, optional
        Optionally, include only a subset of event types (for example: ["calls", "sms"]).
        If None, include all event types in the query.
    subscriber_subset : dict or None
        Subset of subscribers to retrieve daily locations for. Must be None
        (= all subscribers) or a dictionary with the specification of a
        subset query.
    hours : tuple of int or None
        Hours of the day to include in query

    Returns
    -------
    dict
        Unique locations query specification.

    """
    return dict(
        query_kind="unique_locations",
        start_date=start_date,
        end_date=end_date,
        aggregation_unit=aggregation_unit,
        event_types=event_types,
        subscriber_subset=subscriber_subset,
        mapping_table=mapping_table,
        geom_table=geom_table,
        geom_table_join_column=geom_table_join_column,
        hours=None if hours is None else dict(start_hour=hours[0], end_hour=hours[1]),
    )


def most_frequent_location_spec(
    *,
    start_date: str,
    end_date: str,
    aggregation_unit: str,
    hours: Optional[Tuple[int, int]] = None,
    event_types: Optional[List[str]] = None,
    subscriber_subset: Optional[Union[dict, str]] = None,
    mapping_table: Optional[str] = None,
    geom_table: Optional[str] = None,
    geom_table_join_column: Optional[str] = None,
) -> dict:
    """
    Subscriber level query which retrieves the location most frequently visited by each subscriber
    in the time period.

    Parameters
    ----------
    start_date, end_date : str
        ISO format dates between which to get locations, e.g. "2016-01-01"
    hours : tuple of int
        Hours of the day to include locations from 0-24.
    aggregation_unit : str
        Unit of aggregation, e.g. "admin3"
    event_types : list of {"calls", "sms", "mds", "topups"}, optional
        Optionally, include only a subset of event types (for example: ["calls", "sms"]).
        If None, include all event types in the query.
    subscriber_subset : dict or None
        Subset of subscribers to retrieve locations for. Must be None
        (= all subscribers) or a dictionary with the specification of a
        subset query.

    Returns
    -------
    dict
        Most frequent location query specification.

    """
    return dict(
        query_kind="most_frequent_location",
        start_date=start_date,
        end_date=end_date,
        hours=None if hours is None else dict(start_hour=hours[0], end_hour=hours[1]),
        aggregation_unit=aggregation_unit,
        event_types=event_types,
        subscriber_subset=subscriber_subset,
        mapping_table=mapping_table,
        geom_table=geom_table,
        geom_table_join_column=geom_table_join_column,
    )


def daily_location_spec(
    *,
    date: str,
    aggregation_unit: str,
    method: str,
    event_types: Optional[List[str]] = None,
    subscriber_subset: Optional[Union[dict, str]] = None,
    mapping_table: Optional[str] = None,
    geom_table: Optional[str] = None,
    geom_table_join_column: Optional[str] = None,
    hours: Optional[Tuple[int, int]] = None,
) -> dict:
    """
    Return query spec for a daily location query for a date and unit of aggregation.
    Must be passed to `spatial_aggregate` to retrieve a result from the aggregates API.

    Parameters
    ----------
    date : str
        ISO format date to get the daily location for, e.g. "2016-01-01"
    aggregation_unit : str
        Unit of aggregation, e.g. "admin3"
    method : str
        Method to use for daily location, one of 'last' or 'most-common'
    event_types : list of {"calls", "sms", "mds", "topups"}, optional
        Optionally, include only a subset of event types (for example: ["calls", "sms"]).
        If None, include all event types in the query.
    subscriber_subset : dict or None
        Subset of subscribers to retrieve daily locations for. Must be None
        (= all subscribers) or a dictionary with the specification of a
        subset query.
    hours : tuple of int
        Hours of the day to include

    Returns
    -------
    dict
        Dict which functions as the query specification

    """
    return {
        "query_kind": "daily_location",
        "date": date,
        "aggregation_unit": aggregation_unit,
        "method": method,
        "event_types": event_types,
        "subscriber_subset": subscriber_subset,
        "mapping_table": mapping_table,
        "geom_table": geom_table,
        "geom_table_join_column": geom_table_join_column,
        "hours": None
        if hours is None
        else dict(start_hour=hours[0], end_hour=hours[1]),
    }


def modal_location_spec(
    *, locations: List[Dict[str, Union[str, Dict[str, str]]]]
) -> dict:
    """
    Return query spec for a modal location query for a list of locations.
    Must be passed to `spatial_aggregate` to retrieve a result from the aggregates API.

    Parameters
    ----------
    locations : list of dicts
        List of location query specifications


    Returns
    -------
    dict
        Dict which functions as the query specification for the modal location

    """
    return {
        "query_kind": "modal_location",
        "locations": locations,
    }


def modal_location_from_dates_spec(
    *,
    start_date: str,
    end_date: str,
    aggregation_unit: str,
    method: str,
    event_types: Optional[List[str]] = None,
    subscriber_subset: Optional[Union[dict, str]] = None,
    mapping_table: Optional[str] = None,
    geom_table: Optional[str] = None,
    geom_table_join_column: Optional[str] = None,
    hours: Optional[Tuple[int, int]] = None,
) -> dict:
    """
    Return query spec for a modal location query for a date range and unit of aggregation.
    Must be passed to `spatial_aggregate` to retrieve a result from the aggregates API.

    Parameters
    ----------
    start_date : str
        ISO format date that begins the period, e.g. "2016-01-01"
    end_date : str
        ISO format date for the day _after_ the final date of the period, e.g. "2016-01-08"
    aggregation_unit : str
        Unit of aggregation, e.g. "admin3"
    method : str
        Method to use for daily locations, one of 'last' or 'most-common'
    event_types : list of {"calls", "sms", "mds", "topups"}, optional
        Optionally, include only a subset of event types (for example: ["calls", "sms"]).
        If None, include all event types in the query.
    subscriber_subset : dict or None
        Subset of subscribers to retrieve modal locations for. Must be None
        (= all subscribers), a dictionary with the specification of a
        subset query, or a string which is a valid query id.
    hours : tuple of int
        Hours of the day to include

    Returns
    -------
    dict
        Dict which functions as the query specification

    """
    dates = [
        d.strftime("%Y-%m-%d")
        for d in pd.date_range(start_date, end_date, freq="D", closed="left")
    ]
    daily_locations = [
        daily_location_spec(
            date=date,
            aggregation_unit=aggregation_unit,
            method=method,
            event_types=event_types,
            subscriber_subset=subscriber_subset,
            mapping_table=mapping_table,
            geom_table=geom_table,
            geom_table_join_column=geom_table_join_column,
            hours=hours,
        )
        for date in dates
    ]
    return modal_location_spec(locations=daily_locations)


def radius_of_gyration_spec(
    *,
    start_date: str,
    end_date: str,
    event_types: Optional[List[str]] = None,
    subscriber_subset: Optional[Union[dict, str]] = None,
    hours: Optional[Tuple[int, int]] = None,
) -> dict:
    """
    Return query spec for radius of gyration

    Parameters
    ----------
    start_date : str
        ISO format date of the first day of the count, e.g. "2016-01-01"
    end_date : str
        ISO format date of the day _after_ the final date of the count, e.g. "2016-01-08"
    event_types : list of {"calls", "sms", "mds", "topups"}, optional
        Optionally, include only a subset of event types (for example: ["calls", "sms"]).
        If None, include all event types in the query.
    subscriber_subset : dict or None, default None
        Subset of subscribers to include in event counts. Must be None
        (= all subscribers) or a dictionary with the specification of a
        subset query.
    hours : tuple of int
        Hours of the day to include

    Returns
    -------
    dict
        Dict which functions as the query specification
    """
    return {
        "query_kind": "radius_of_gyration",
        "start_date": start_date,
        "end_date": end_date,
        "event_types": event_types,
        "subscriber_subset": subscriber_subset,
        "hours": None
        if hours is None
        else dict(start_hour=hours[0], end_hour=hours[1]),
    }


def total_active_periods_spec(
    *,
    start_date: str,
    total_periods: int,
    period_unit: str = "days",
    period_length: int = 1,
    event_types: Optional[List[str]] = None,
    subscriber_subset: Optional[Union[dict, str]] = None,
    hours: Optional[Tuple[int, int]] = None,
) -> dict:
    """
    Return query spec for total active periods.

    Parameters
    ----------
    start_date : str
        ISO format date of the first day of the count, e.g. "2016-01-01"
    total_periods : int
        Total number of periods to break your time span into
    period_length : int, default 1
        Total number of days per period.
    period_unit : {'days', 'hours', 'minutes'} default 'days'
        Split this time frame into hours or days etc.
    event_types : list of {"calls", "sms", "mds", "topups"}, optional
        Optionally, include only a subset of event types (for example: ["calls", "sms"]).
        If None, include all event types in the query.
    subscriber_subset : dict or None, default None
        Subset of subscribers to include in event counts. Must be None
        (= all subscribers) or a dictionary with the specification of a
        subset query.
    hours : tuple of int
        Hours of the day to include

    Returns
    -------
    dict
        Dict which functions as the query specification
    """
    return dict(
        query_kind="total_active_periods",
        total_periods=total_periods,
        period_length=period_length,
        period_unit=period_unit,
        start_date=start_date,
        event_types=event_types,
        subscriber_subset=subscriber_subset,
        hours=None if hours is None else dict(start_hour=hours[0], end_hour=hours[1]),
    )


def unique_location_counts_spec(
    *,
    start_date: str,
    end_date: str,
    aggregation_unit: str,
    event_types: Optional[List[str]] = None,
    subscriber_subset: Optional[Union[dict, str]] = None,
    hours: Optional[Tuple[int, int]] = None,
    mapping_table: Optional[str] = None,
    geom_table: Optional[str] = None,
    geom_table_join_column: Optional[str] = None,
) -> dict:
    """
    Return query spec for unique location count

    Parameters
    ----------
    start_date : str
        ISO format date of the first day of the count, e.g. "2016-01-01"
    end_date : str
        ISO format date of the day _after_ the final date of the count, e.g. "2016-01-08"
    aggregation_unit : str
        Unit of aggregation, e.g. "admin3"
    event_types : list of {"calls", "sms", "mds", "topups"}, optional
        Optionally, include only a subset of event types (for example: ["calls", "sms"]).
        If None, include all event types in the query.
    subscriber_subset : dict or None, default None
        Subset of subscribers to include in event counts. Must be None
        (= all subscribers) or a dictionary with the specification of a
        subset query.
    hours : tuple of int
        Hours of the day to include

    Returns
    -------
    dict
        Dict which functions as the query specification
    """
    return {
        "query_kind": "unique_location_counts",
        "start_date": start_date,
        "end_date": end_date,
        "aggregation_unit": aggregation_unit,
        "event_types": event_types,
        "subscriber_subset": subscriber_subset,
        "mapping_table": mapping_table,
        "geom_table": geom_table,
        "geom_table_join_column": geom_table_join_column,
        "hours": None
        if hours is None
        else dict(start_hour=hours[0], end_hour=hours[1]),
    }


def topup_balance_spec(
    *,
    start_date: str,
    end_date: str,
    statistic: str,
    subscriber_subset: Optional[Union[dict, str]] = None,
    hours: Optional[Tuple[int, int]] = None,
) -> dict:
    """
    Return query spec for top-up balance.

    Parameters
    ----------
    start_date : str
        ISO format date of the first day of the count, e.g. "2016-01-01"
    end_date : str
        ISO format date of the day _after_ the final date of the count, e.g. "2016-01-08"
    statistic : {"avg", "max", "min", "median", "mode", "stddev", "variance"}
        Statistic type one of "avg", "max", "min", "median", "mode", "stddev" or "variance".
    subscriber_subset : dict or None, default None
        Subset of subscribers to include in event counts. Must be None
        (= all subscribers) or a dictionary with the specification of a
        subset query.
    hours : tuple of int
        Hours of the day to include

    Returns
    -------
    dict
        Dict which functions as the query specification
    """
    return {
        "query_kind": "topup_balance",
        "start_date": start_date,
        "end_date": end_date,
        "statistic": statistic,
        "subscriber_subset": subscriber_subset,
        "hours": None
        if hours is None
        else dict(start_hour=hours[0], end_hour=hours[1]),
    }


def subscriber_degree_spec(
    *,
    start_date: str,
    end_date: str,
    direction: str = "both",
    event_types: Optional[List[str]] = None,
    subscriber_subset: Optional[Union[dict, str]] = None,
    hours: Optional[Tuple[int, int]] = None,
) -> dict:
    """
    Return query spec for subscriber degree

    Parameters
    ----------
    start_date : str
        ISO format date of the first day of the count, e.g. "2016-01-01"
    end_date : str
        ISO format date of the day _after_ the final date of the count, e.g. "2016-01-08"
    direction : {"in", "out", "both"}, default "both"
        Optionally, include only ingoing or outbound calls/texts. Can be one of "in", "out" or "both".
    event_types : list of {"calls", "sms", "mds", "topups"}, optional
        Optionally, include only a subset of event types (for example: ["calls", "sms"]).
        If None, include all event types in the query.
    subscriber_subset : dict or None, default None
        Subset of subscribers to include in event counts. Must be None
        (= all subscribers) or a dictionary with the specification of a
        subset query.
    hours : tuple of int
        Hours of the day to include

    Returns
    -------
    dict
        Dict which functions as the query specification
    """
    return {
        "query_kind": "subscriber_degree",
        "start_date": start_date,
        "end_date": end_date,
        "direction": direction,
        "event_types": event_types,
        "subscriber_subset": subscriber_subset,
        "hours": None
        if hours is None
        else dict(start_hour=hours[0], end_hour=hours[1]),
    }


def topup_amount_spec(
    *,
    start_date: str,
    end_date: str,
    statistic: str,
    subscriber_subset: Optional[Union[dict, str]] = None,
    hours: Optional[Tuple[int, int]] = None,
) -> dict:
    """
    Return query spec for topup amount

    Parameters
    ----------
    start_date : str
        ISO format date of the first day of the count, e.g. "2016-01-01"
    end_date : str
        ISO format date of the day _after_ the final date of the count, e.g. "2016-01-08"
    statistic : {"avg", "max", "min", "median", "mode", "stddev", "variance"}
        Statistic type one of "avg", "max", "min", "median", "mode", "stddev" or "variance".
    subscriber_subset : dict or None, default None
        Subset of subscribers to include in event counts. Must be None
        (= all subscribers) or a dictionary with the specification of a
        subset query.
    hours : tuple of int
        Hours of the day to include

    Returns
    -------
    dict
        Dict which functions as the query specification
    """
    return {
        "query_kind": "topup_amount",
        "start_date": start_date,
        "end_date": end_date,
        "statistic": statistic,
        "subscriber_subset": subscriber_subset,
        "hours": None
        if hours is None
        else dict(start_hour=hours[0], end_hour=hours[1]),
    }


def event_count_spec(
    *,
    start_date: str,
    end_date: str,
    direction: str = "both",
    event_types: Optional[List[str]] = None,
    subscriber_subset: Optional[Union[dict, str]] = None,
    hours: Optional[Tuple[int, int]] = None,
) -> dict:
    """
    Return query spec for event count

    Parameters
    ----------
    start_date : str
        ISO format date of the first day of the count, e.g. "2016-01-01"
    end_date : str
        ISO format date of the day _after_ the final date of the count, e.g. "2016-01-08"
    direction : {"in", "out", "both"}, default "both"
        Optionally, include only ingoing or outbound calls/texts. Can be one of "in", "out" or "both".
    event_types : list of {"calls", "sms", "mds", "topups"}, optional
        Optionally, include only a subset of event types (for example: ["calls", "sms"]).
        If None, include all event types in the query.
    subscriber_subset : dict or None, default None
        Subset of subscribers to include in event counts. Must be None
        (= all subscribers) or a dictionary with the specification of a
        subset query.
    hours : tuple of int
        Hours of the day to include

    Returns
    -------
    dict
        Dict which functions as the query specification
    """
    return {
        "query_kind": "event_count",
        "start_date": start_date,
        "end_date": end_date,
        "direction": direction,
        "event_types": event_types,
        "subscriber_subset": subscriber_subset,
        "hours": None
        if hours is None
        else dict(start_hour=hours[0], end_hour=hours[1]),
    }


def displacement_spec(
    *,
    start_date: str,
    end_date: str,
    statistic: str,
    reference_location: Dict[str, str],
    event_types: Optional[List[str]] = None,
    subscriber_subset: Optional[Union[dict, str]] = None,
    hours: Optional[Tuple[int, int]] = None,
) -> dict:
    """
    Return query spec for displacement

    Parameters
    ----------
    start_date : str
        ISO format date of the first day of the count, e.g. "2016-01-01"
    end_date : str
        ISO format date of the day _after_ the final date of the count, e.g. "2016-01-08"
    statistic : {"avg", "max", "min", "median", "mode", "stddev", "variance"}
        Statistic type one of "avg", "max", "min", "median", "mode", "stddev" or "variance".
    reference_location : dict
        Query specification for the locations (daily or modal location) from which to
        calculate displacement.
    event_types : list of {"calls", "sms", "mds", "topups"}, optional
        Optionally, include only a subset of event types (for example: ["calls", "sms"]).
        If None, include all event types in the query.
    subscriber_subset : dict or None, default None
        Subset of subscribers to include in event counts. Must be None
        (= all subscribers) or a dictionary with the specification of a
        subset query.
    hours : tuple of int
        Hours of the day to include

    Returns
    -------
    dict
        Dict which functions as the query specification
    """
    return {
        "query_kind": "displacement",
        "start_date": start_date,
        "end_date": end_date,
        "statistic": statistic,
        "reference_location": reference_location,
        "event_types": event_types,
        "subscriber_subset": subscriber_subset,
        "hours": None
        if hours is None
        else dict(start_hour=hours[0], end_hour=hours[1]),
    }


def pareto_interactions_spec(
    *,
    start_date: str,
    end_date: str,
    proportion: float,
    event_types: Optional[List[str]] = None,
    subscriber_subset: Optional[Union[dict, str]] = None,
    hours: Optional[Tuple[int, int]] = None,
) -> dict:
    """
    Return query spec for pareto interactions

    Parameters
    ----------
    start_date : str
        ISO format date of the first day of the time interval to be considered, e.g. "2016-01-01"
    end_date : str
        ISO format date of the day _after_ the final date of the time interval to be considered, e.g. "2016-01-08"
    proportion : float
        proportion to track below
    event_types : list of {"calls", "sms", "mds", "topups"}, optional
        Optionally, include only a subset of event types (for example: ["calls", "sms"]).
        If None, include all event types in the query.
    subscriber_subset : dict or None, default None
        Subset of subscribers to include in result. Must be None
        (= all subscribers) or a dictionary with the specification of a
        subset query.
    hours : tuple of int
        Hours of the day to include

    Returns
    -------
    dict
        Dict which functions as the query specification
    """
    return {
        "query_kind": "pareto_interactions",
        "start_date": start_date,
        "end_date": end_date,
        "proportion": proportion,
        "event_types": event_types,
        "subscriber_subset": subscriber_subset,
        "hours": None
        if hours is None
        else dict(start_hour=hours[0], end_hour=hours[1]),
    }


def nocturnal_events_spec(
    *,
    start_date: str,
    end_date: str,
    hours: Tuple[int, int],
    event_types: Optional[List[str]] = None,
    subscriber_subset: Optional[Union[dict, str]] = None,
) -> dict:
    """
    Return query spec for nocturnal events

    Parameters
    ----------
    start_date : str
        ISO format date of the first day for which to count nocturnal events, e.g. "2016-01-01"
    end_date : str
        ISO format date of the day _after_ the final date for which to count nocturnal events, e.g. "2016-01-08"
    hours: tuple(int,int)
        Tuple defining beginning and end of night
    event_types : list of {"calls", "sms", "mds", "topups"}, optional
        Optionally, include only a subset of event types (for example: ["calls", "sms"]).
        If None, include all event types in the query.
    subscriber_subset : dict or None, default None
        Subset of subscribers to include in event counts. Must be None
        (= all subscribers) or a dictionary with the specification of a
        subset query.

    Returns
    -------
    dict
        Dict which functions as the query specification
    """

    return {
        "query_kind": "nocturnal_events",
        "start_date": start_date,
        "end_date": end_date,
        "night_start_hour": hours[0],
        "night_end_hour": hours[1],
        "event_types": event_types,
        "subscriber_subset": subscriber_subset,
    }


def handset_spec(
    *,
    start_date: str,
    end_date: str,
    characteristic: str = "hnd_type",
    method: str = "last",
    event_types: Optional[List[str]] = None,
    subscriber_subset: Optional[Union[dict, str]] = None,
    hours: Optional[Tuple[int, int]] = None,
) -> dict:
    """
    Return query spec for handset

    Parameters
    ----------
    start : str
        ISO format date of the first day for which to count handsets, e.g. "2016-01-01"
    stop : str
        ISO format date of the day _after_ the final date for which to count handsets, e.g. "2016-01-08"
    characteristic: {"hnd_type", "brand", "model", "software_os_name", "software_os_vendor"}, default "hnd_type"
        The required handset characteristic.
    method: {"last", "most-common"}, default "last"
        Method for choosing a handset to associate with subscriber.
    event_types : list of {"calls", "sms", "mds", "topups"}, optional
        Optionally, include only a subset of event types (for example: ["calls", "sms"]).
        If None, include all event types in the query.
    subscriber_subset : dict or None, default None
        Subset of subscribers to include in event counts. Must be None
        (= all subscribers) or a dictionary with the specification of a
        subset query.
    hours : tuple of int
        Hours of the day to include

    Returns
    -------
    dict
        Dict which functions as the query specification
    """
    return {
        "query_kind": "handset",
        "start_date": start_date,
        "end_date": end_date,
        "characteristic": characteristic,
        "method": method,
        "event_types": event_types,
        "subscriber_subset": subscriber_subset,
        "hours": None
        if hours is None
        else dict(start_hour=hours[0], end_hour=hours[1]),
    }


def random_sample_spec(
    *,
    query: Dict[str, Union[str, dict]],
    seed: float,
    sampling_method: str = "random_ids",
    size: Union[int, None] = None,
    fraction: Union[float, None] = None,
    estimate_count: bool = True,
) -> dict:
    """
    Return spec for a random sample from a query result.

    Parameters
    ----------
    query : dict
        Specification of the query to be sampled.
    sampling_method : {'system', 'bernoulli', 'random_ids'}, default 'random_ids'
        Specifies the method used to select the random sample.
        'system': performs block-level sampling by randomly sampling each
            physical storage page for the underlying relation. This
            sampling method is not guaranteed to generate a sample of the
            specified size, but an approximation. This method may not
            produce a sample at all, so it might be worth running it again
            if it returns an empty dataframe.
        'bernoulli': samples directly on each row of the underlying
            relation. This sampling method is slower and is not guaranteed to
            generate a sample of the specified size, but an approximation
        'random_ids': samples rows by randomly sampling the row number.
    size : int, optional
        The number of rows to draw.
        Exactly one of the 'size' or 'fraction' arguments must be provided.
    fraction : float, optional
        Fraction of rows to draw.
        Exactly one of the 'size' or 'fraction' arguments must be provided.
    estimate_count : bool, default True
        Whether to estimate the number of rows in the table using
        information contained in the `pg_class` or whether to perform an
        actual count in the number of rows.
    seed : float
        A seed for repeatable random samples.
        If using random_ids method, seed must be between -/+1.

    Returns
    -------
    dict
        Dict which functions as the query specification.
    """
    sampled_query = dict(query)
    sampling = dict(
        seed=seed,
        sampling_method=sampling_method,
        size=size,
        fraction=fraction,
        estimate_count=estimate_count,
    )
    sampled_query["sampling"] = sampling
    return sampled_query


def majority_location_spec(
    *, subscriber_location_weights: Dict, include_unlocatable=False
) -> dict:
    """
    A class for producing a list of subscribers along with the location (derived from `spatial_unit')
    that they visited more than half the time.

    Parameters
    ----------
    subscriber_location_weights: dict
        A `location_visits_spec`  query specification
    include_unlocatable: bool default False
        If `True`, returns every unique subscriber in the `subscriber_location_weights` query, with
        the location column as `NULL` if no majority is reached.
        If `False`, returns only subscribers that have achieved a majority location

    Returns
    -------
    dict
        A dictionary of the query specification


    """
    return {
        "query_kind": "majority_location",
        "subscriber_location_weights": subscriber_location_weights,
        "include_unlocatable": include_unlocatable,
    }


def location_visits_spec(*, locations: List) -> dict:
    """
    Class that defines lists of unique Dailylocations for each subscriber.
    Each location is accompanied by the count of times it was a daily_location.

    Parameters
    ----------
    locations : List
        A list of either daily_location or modal_location query specs

    Returns
    -------
    dict
        A dictionary specifying a location_visits query

    """
    return {"query_kind": "location_visits", "locations": locations}


<<<<<<< HEAD
def mobility_classification_spec(
    *, locations: List[Dict[str, Any]], stay_length_threshold: int
) -> dict:
    """
    Based on subscribers' reference locations in a sequence of reference
    periods, classify each subscriber as having one of the following mobility
    types (the assigned label corresponds to the first of these criteria that
    is true for a given subscriber):

    - 'unlocated': Subscriber has a NULL location in the most recent period
    - 'irregular': Subscriber is not active in at least one of the reference
      periods
    - 'not_always_locatable': Subscriber has a NULL location in at least one of
      the reference periods
    - 'mobile': Subscriber spent fewer than 'stay_length_threshold' consecutive
      periods at any single location
    - 'stable': Subscriber spent at least 'stay_length_threshold' consecutive
      periods at the same location
    Only subscribers appearing in the result of the reference location query
    for the most recent period are included in the result of this query (i.e.
    subscribers absent from the query result can be assumed to fall into a
    sixth category: "not active in the most recent period").

    Parameters
    ----------
    locations : list of reference location query specs
        List of reference location queries, each returning a single location
        per subscriber (or NULL location for subscribers that are active but
        unlocatable). The list is assumed to be sorted into ascending
        chronological order.
    stay_length_threshold : int
        Minimum number of consecutive periods over which a subscriber's
        location must remain the same for that subscriber to be classified as
        'stable'.
    
    Returns
    -------
    dict
        A dictionary specifying a mobility_classification query
    """
    return {
        "query_kind": "mobility_classification",
        "locations": locations,
        "stay_length_threshold": stay_length_threshold,
    }
=======
def coalesced_location_spec(
    *,
    preferred_location,
    fallback_location,
    subscriber_location_weights,
    weight_threshold,
) -> dict:
    return {
        "query_kind": "coalesced_location",
        "preferred_location": preferred_location,
        "fallback_location": fallback_location,
        "subscriber_location_weights": subscriber_location_weights,
        "weight_threshold": weight_threshold,
    }
>>>>>>> 3b3ad47d
<|MERGE_RESOLUTION|>--- conflicted
+++ resolved
@@ -890,8 +890,23 @@
     """
     return {"query_kind": "location_visits", "locations": locations}
 
-
-<<<<<<< HEAD
+  
+def coalesced_location_spec(
+    *,
+    preferred_location,
+    fallback_location,
+    subscriber_location_weights,
+    weight_threshold,
+) -> dict:
+    return {
+        "query_kind": "coalesced_location",
+        "preferred_location": preferred_location,
+        "fallback_location": fallback_location,
+        "subscriber_location_weights": subscriber_location_weights,
+        "weight_threshold": weight_threshold,
+    }
+
+
 def mobility_classification_spec(
     *, locations: List[Dict[str, Any]], stay_length_threshold: int
 ) -> dict:
@@ -936,20 +951,4 @@
         "query_kind": "mobility_classification",
         "locations": locations,
         "stay_length_threshold": stay_length_threshold,
-    }
-=======
-def coalesced_location_spec(
-    *,
-    preferred_location,
-    fallback_location,
-    subscriber_location_weights,
-    weight_threshold,
-) -> dict:
-    return {
-        "query_kind": "coalesced_location",
-        "preferred_location": preferred_location,
-        "fallback_location": fallback_location,
-        "subscriber_location_weights": subscriber_location_weights,
-        "weight_threshold": weight_threshold,
-    }
->>>>>>> 3b3ad47d
+    }