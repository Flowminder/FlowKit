# This Source Code Form is subject to the terms of the Mozilla Public
# License, v. 2.0. If a copy of the MPL was not distributed with this
# file, You can obtain one at http://mozilla.org/MPL/2.0/.
"""
FlowClient is a Python client to FlowAPI.
"""

from ._version import get_versions

__version__ = get_versions()["version"]
del get_versions

from .client import (
    Connection,
    connect,
    daily_location,
    modal_location,
    modal_location_from_dates,
    location_event_counts,
    flows,
    meaningful_locations_aggregate,
    meaningful_locations_between_dates_od_matrix,
    meaningful_locations_between_label_od_matrix,
    get_geography,
    get_result,
    get_result_by_query_id,
    get_status,
    query_is_ready,
    run_query,
    get_available_dates,
    unique_subscriber_counts,
    location_introversion,
    total_network_objects,
<<<<<<< HEAD
    aggregate_network_objects,
=======
    spatial_aggregate,
>>>>>>> ed779fd1
)

__all__ = [
    "Connection",
    "connect",
    "daily_location",
    "modal_location",
    "modal_location_from_dates",
    "location_event_counts",
    "meaningful_locations_between_dates_od_matrix",
    "meaningful_locations_between_label_od_matrix",
    "meaningful_locations_aggregate",
    "flows",
    "get_geography",
    "get_result",
    "get_result_by_query_id",
    "get_status",
    "query_is_ready",
    "run_query",
    "get_available_dates",
    "unique_subscriber_counts",
    "location_introversion",
    "total_network_objects",
<<<<<<< HEAD
    "aggregate_network_objects",
=======
    "spatial_aggregate",
>>>>>>> ed779fd1
]<|MERGE_RESOLUTION|>--- conflicted
+++ resolved
@@ -31,11 +31,8 @@
     unique_subscriber_counts,
     location_introversion,
     total_network_objects,
-<<<<<<< HEAD
     aggregate_network_objects,
-=======
     spatial_aggregate,
->>>>>>> ed779fd1
 )
 
 __all__ = [
@@ -59,9 +56,6 @@
     "unique_subscriber_counts",
     "location_introversion",
     "total_network_objects",
-<<<<<<< HEAD
     "aggregate_network_objects",
-=======
     "spatial_aggregate",
->>>>>>> ed779fd1
 ]