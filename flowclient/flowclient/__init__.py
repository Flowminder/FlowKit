# This Source Code Form is subject to the terms of the Mozilla Public
# License, v. 2.0. If a copy of the MPL was not distributed with this
# file, You can obtain one at http://mozilla.org/MPL/2.0/.
"""
FlowClient is a Python client to FlowAPI.
"""

from ._version import get_versions

__version__ = get_versions()["version"]
del get_versions

from .client import (
    Connection,
    connect,
    daily_location,
    modal_location,
    modal_location_from_dates,
    location_event_counts,
    flows,
    meaningful_locations_aggregate,
    meaningful_locations_between_dates_od_matrix,
    meaningful_locations_between_label_od_matrix,
    get_geography,
    get_result,
    get_result_by_query_id,
    get_status,
    query_is_ready,
    run_query,
    get_available_dates,
    unique_subscriber_counts,
    location_introversion,
    total_network_objects,
    aggregate_network_objects,
    spatial_aggregate,
    joined_spatial_aggregate,
    radius_of_gyration,
    unique_location_counts,
    subscriber_degree,
    topup_amount,
    topup_balance,
    event_count,
<<<<<<< HEAD
    displacement,
=======
    pareto_interactions,
>>>>>>> 0c6a349a
    nocturnal_events,
)

__all__ = [
    "Connection",
    "connect",
    "daily_location",
    "modal_location",
    "modal_location_from_dates",
    "location_event_counts",
    "meaningful_locations_between_dates_od_matrix",
    "meaningful_locations_between_label_od_matrix",
    "meaningful_locations_aggregate",
    "flows",
    "get_geography",
    "get_result",
    "get_result_by_query_id",
    "get_status",
    "query_is_ready",
    "run_query",
    "get_available_dates",
    "unique_subscriber_counts",
    "location_introversion",
    "total_network_objects",
    "aggregate_network_objects",
    "spatial_aggregate",
    "joined_spatial_aggregate",
    "radius_of_gyration",
    "unique_location_counts",
    "subscriber_degree",
    "topup_amount",
    "topup_balance",
    "event_count",
<<<<<<< HEAD
    "displacement",
=======
    "pareto_interactions",
>>>>>>> 0c6a349a
    "nocturnal_events",
]<|MERGE_RESOLUTION|>--- conflicted
+++ resolved
@@ -40,11 +40,8 @@
     topup_amount,
     topup_balance,
     event_count,
-<<<<<<< HEAD
     displacement,
-=======
     pareto_interactions,
->>>>>>> 0c6a349a
     nocturnal_events,
 )
 
@@ -78,10 +75,7 @@
     "topup_amount",
     "topup_balance",
     "event_count",
-<<<<<<< HEAD
     "displacement",
-=======
     "pareto_interactions",
->>>>>>> 0c6a349a
     "nocturnal_events",
 ]