# This Source Code Form is subject to the terms of the Mozilla Public
# License, v. 2.0. If a copy of the MPL was not distributed with this
# file, You can obtain one at http://mozilla.org/MPL/2.0/.
"""
FlowClient is a Python client to FlowAPI.
"""

from ._version import get_versions

__version__ = get_versions()["version"]
del get_versions

from .client import (
    Connection,
    connect,
    daily_location,
    modal_location,
    modal_location_from_dates,
    location_event_counts,
    flows,
    meaningful_locations_aggregate,
    meaningful_locations_between_dates_od_matrix,
    meaningful_locations_between_label_od_matrix,
    get_geography,
    get_result,
    get_result_by_query_id,
    get_status,
    query_is_ready,
    run_query,
    get_available_dates,
    unique_subscriber_counts,
    location_introversion,
    total_network_objects,
    aggregate_network_objects,
    spatial_aggregate,
    joined_spatial_aggregate,
    radius_of_gyration,
    unique_location_counts,
    subscriber_degree,
    topup_amount,
    topup_balance,
    event_count,
<<<<<<< HEAD
    displacement,
=======
    nocturnal_events,
>>>>>>> 374a2d8d
)

__all__ = [
    "Connection",
    "connect",
    "daily_location",
    "modal_location",
    "modal_location_from_dates",
    "location_event_counts",
    "meaningful_locations_between_dates_od_matrix",
    "meaningful_locations_between_label_od_matrix",
    "meaningful_locations_aggregate",
    "flows",
    "get_geography",
    "get_result",
    "get_result_by_query_id",
    "get_status",
    "query_is_ready",
    "run_query",
    "get_available_dates",
    "unique_subscriber_counts",
    "location_introversion",
    "total_network_objects",
    "aggregate_network_objects",
    "spatial_aggregate",
    "joined_spatial_aggregate",
    "radius_of_gyration",
    "unique_location_counts",
    "subscriber_degree",
    "topup_amount",
    "topup_balance",
    "event_count",
<<<<<<< HEAD
    "displacement",
=======
    "nocturnal_events",
>>>>>>> 374a2d8d
]<|MERGE_RESOLUTION|>--- conflicted
+++ resolved
@@ -40,11 +40,8 @@
     topup_amount,
     topup_balance,
     event_count,
-<<<<<<< HEAD
     displacement,
-=======
     nocturnal_events,
->>>>>>> 374a2d8d
 )
 
 __all__ = [
@@ -77,9 +74,6 @@
     "topup_amount",
     "topup_balance",
     "event_count",
-<<<<<<< HEAD
     "displacement",
-=======
     "nocturnal_events",
->>>>>>> 374a2d8d
 ]