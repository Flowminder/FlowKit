--- conflicted
+++ resolved
@@ -29,11 +29,8 @@
     run_query,
     get_available_dates,
     unique_subscriber_counts,
-<<<<<<< HEAD
+    location_introversion,
     total_network_objects,
-=======
-    location_introversion,
->>>>>>> a030995a
 )
 
 __all__ = [
@@ -55,9 +52,6 @@
     "run_query",
     "get_available_dates",
     "unique_subscriber_counts",
-<<<<<<< HEAD
+    "location_introversion",
     "total_network_objects",
-=======
-    "location_introversion",
->>>>>>> a030995a
 ]