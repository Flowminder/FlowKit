--- conflicted
+++ resolved
@@ -37,11 +37,8 @@
     radius_of_gyration,
     unique_location_counts,
     subscriber_degree,
-<<<<<<< HEAD
     topup_amount,
-=======
     event_count,
->>>>>>> 57a71dd3
 )
 
 __all__ = [
@@ -71,9 +68,6 @@
     "radius_of_gyration",
     "unique_location_counts",
     "subscriber_degree",
-<<<<<<< HEAD
     "topup_amount",
-=======
     "event_count",
->>>>>>> 57a71dd3
 ]