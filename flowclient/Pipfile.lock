{
    "_meta": {
        "hash": {
<<<<<<< HEAD
            "sha256": "7d098ca4bef6513a001739a7541391476234688784be9bb6eedb46aaea85c577"
=======
            "sha256": "5ee807ecfce95fc628c4c39c1cd4aa50d138e534a7ab364f867207142441ff4f"
>>>>>>> 38087975
        },
        "pipfile-spec": 6,
        "requires": {
            "python_version": "3.8"
        },
        "sources": [
            {
                "name": "pypi",
                "url": "https://pypi.org/simple",
                "verify_ssl": true
            }
        ]
    },
    "default": {
        "anyio": {
            "hashes": [
<<<<<<< HEAD
                "sha256:929a6852074397afe1d989002aa96d457e3e1e5441357c60d03e7eea0e65e1b0",
                "sha256:ae57a67583e5ff8b4af47666ff5651c3732d45fd26c929253748e796af860374"
            ],
            "markers": "python_full_version >= '3.6.2'",
            "version": "==3.3.0"
        },
        "blessings": {
            "hashes": [
                "sha256:98e5854d805f50a5b58ac2333411b0482516a8210f23f43308baeb58d77c157d",
                "sha256:b1fdd7e7a675295630f9ae71527a8ebc10bfefa236b3d6aa4932ee4462c17ba3",
                "sha256:caad5211e7ba5afe04367cdd4cfc68fa886e2e08f6f35e76b7387d2109ccea6e"
            ],
            "markers": "python_version >= '2.7' and python_version not in '3.0, 3.1, 3.2, 3.3'",
            "version": "==1.7"
        },
        "bpython": {
            "hashes": [
                "sha256:64a2032052c629f0fc2d215cdcf3cbdc005d9001a4e8c11b2126e80899be77fb",
                "sha256:88aa9b89974f6a7726499a2608fa7ded216d84c69e78114ab2ef996a45709487"
            ],
            "index": "pypi",
            "version": "==0.21"
=======
                "sha256:56ceaeed2877723578b1341f4f68c29081db189cfb40a97d1922b9513f6d7db6",
                "sha256:8eccec339cb4a856c94a75d50fc1d451faf32a05ef406be462e2efc59c9838b0"
            ],
            "markers": "python_full_version >= '3.6.2'",
            "version": "==3.3.3"
>>>>>>> 38087975
        },
        "certifi": {
            "hashes": [
                "sha256:78884e7c1d4b00ce3cea67b44566851c4343c120abd683433ce934a68ea58872",
                "sha256:d62a0163eb4c2344ac042ab2bdf75399a71a2d8c7d47eac2e2ee91b9d6339569"
            ],
            "version": "==2021.10.8"
        },
        "charset-normalizer": {
            "hashes": [
                "sha256:0c8911edd15d19223366a194a513099a302055a962bca2cec0f54b8b63175d8b",
                "sha256:f23667ebe1084be45f6ae0538e4a5a865206544097e4e8bbcacf42cd02a348f3"
            ],
            "markers": "python_version >= '3'",
            "version": "==2.0.4"
        },
        "curtsies": {
            "hashes": [
                "sha256:a587ff3335667a32be7afed163f60a1c82c5d9c848d8297534a06fd29de20dbd"
            ],
            "markers": "python_version >= '3.6'",
            "version": "==0.3.5"
        },
        "cwcwidth": {
            "hashes": [
                "sha256:01b630049fdd8fc37f0e929d24012fee7855d8aa3f304c8a0c26caf2415c7d85",
                "sha256:0614e892110401284fec5850ee45846d5ff163654574d3df040f86f02ec05399",
                "sha256:0e05498c57629bf6c8445b17b2e5a9ec26c0f97080cb7ae2602e14a5db67209b",
                "sha256:146069bc61cb5db11d3c037b057454d78ef2254932f4f4871ae355e0923ce8e7",
                "sha256:2fc0d1c4214f76ba7fec60aac6e1467588d865a0005ce9063c5471c57751f895",
                "sha256:3011f108504e3ad6472f53df0b7a12b9a978e6e0e41bd841a768a6a5f678bc0e",
                "sha256:3a93491f4cbe5fc821bae02ebcccfa5b9206f441fa3ef618dc6f62fdccde0f07",
                "sha256:3bec2366e89de99c6ca8dcd1c92156d60efdbb47dc3a9cdb86d7064773c05d65",
                "sha256:482a937891a6918667436e0a7041aab576c26e4bcbcdddd178ef79362fbcf9ab",
                "sha256:51481cb731c6d9c46a5d751bafff03ea3072f856c590fe8d4a27a1d404bb20be",
                "sha256:53ec58c6478af6062e979a89fc11ec6ca1e4254e93f3305ac62da28809745185",
                "sha256:55969b269a11f317c29b206e74cae02267af92a3a9a2fb86860a84f64366705a",
                "sha256:5a7da558423d32064bb8cabe461824543c6072ecdf2d0c2adf521dc63b3f0073",
                "sha256:63190cb5b87a568ed89cfae3be203935a14dea0c10b116160a15031273771b44",
                "sha256:73d66da4f1807cc673cf924c9fd83f9f61465af13693f5ef2b5b4b9c32faa0c7",
                "sha256:77281cd94e6d582f3459e1535305cb3ad0afd3fbed0bacbe2e84b7e5cb3e9123",
                "sha256:7779cb2ccc04694f95134d3f660216f32be5de82101dcbd8f1c8f81ff748ae41",
                "sha256:99fb16a3b0258ee2fa952e7dab80b839b990aebdb96b98b648211a99e8a0c906",
                "sha256:9faa4adcdb0c74fb8350da8eee6f893dde5b9a0f817ee0b83607b8e0e4d12929",
                "sha256:a85539ec3b879177eb1715bda5bd2bb9753d84569f8717684f07016efb92a5c7",
                "sha256:b1d75b2c9edc19a579dd5d92e93dc7087b6430a250928a06527aa6ebd627b06c",
                "sha256:b9d0188488c55d947f71d48f47e7f8e4355d75a86afcc8932a500cd84e32e278",
                "sha256:d5a487c6981bf157b67f83514a754df5e6713a9090df71558a2625788c4a448a",
                "sha256:d76c3b5078355e78ca3aa0fd06939a9793f5a9f9bf4522738fff90fb58b47429",
                "sha256:d8f8464656b48549d2a8ac776eed5c6f10906ee2dcc3767ef8228cc582857f6d",
                "sha256:ec9d57742804a975a75dc633ee3a0bb5bffe67dc897def6a3d84717805584dbd",
                "sha256:ede2a05f88e3ddc4be22591fd5c5491e8a94f6e7fd3c93a3a06164f4ce8690d0",
                "sha256:ef08bc8af421e5991ff6c2e67124add008e73ed7fd4fb8767f44c07b789fe114",
                "sha256:ffb278e25d3ff9789dca99dcb666469a390ff226b181f846cc8736f1554ff085"
            ],
            "version": "==0.1.4"
        },
        "greenlet": {
            "hashes": [
                "sha256:03f28a5ea20201e70ab70518d151116ce939b412961c33827519ce620957d44c",
                "sha256:06d7ac89e6094a0a8f8dc46aa61898e9e1aec79b0f8b47b2400dd51a44dbc832",
                "sha256:06ecb43b04480e6bafc45cb1b4b67c785e183ce12c079473359e04a709333b08",
                "sha256:096cb0217d1505826ba3d723e8981096f2622cde1eb91af9ed89a17c10aa1f3e",
                "sha256:0c557c809eeee215b87e8a7cbfb2d783fb5598a78342c29ade561440abae7d22",
                "sha256:0de64d419b1cb1bfd4ea544bedea4b535ef3ae1e150b0f2609da14bbf48a4a5f",
                "sha256:14927b15c953f8f2d2a8dffa224aa78d7759ef95284d4c39e1745cf36e8cdd2c",
                "sha256:16183fa53bc1a037c38d75fdc59d6208181fa28024a12a7f64bb0884434c91ea",
                "sha256:206295d270f702bc27dbdbd7651e8ebe42d319139e0d90217b2074309a200da8",
                "sha256:22002259e5b7828b05600a762579fa2f8b33373ad95a0ee57b4d6109d0e589ad",
                "sha256:2325123ff3a8ecc10ca76f062445efef13b6cf5a23389e2df3c02a4a527b89bc",
                "sha256:258f9612aba0d06785143ee1cbf2d7361801c95489c0bd10c69d163ec5254a16",
                "sha256:3096286a6072553b5dbd5efbefc22297e9d06a05ac14ba017233fedaed7584a8",
                "sha256:3d13da093d44dee7535b91049e44dd2b5540c2a0e15df168404d3dd2626e0ec5",
                "sha256:408071b64e52192869129a205e5b463abda36eff0cebb19d6e63369440e4dc99",
                "sha256:598bcfd841e0b1d88e32e6a5ea48348a2c726461b05ff057c1b8692be9443c6e",
                "sha256:5d928e2e3c3906e0a29b43dc26d9b3d6e36921eee276786c4e7ad9ff5665c78a",
                "sha256:5f75e7f237428755d00e7460239a2482fa7e3970db56c8935bd60da3f0733e56",
                "sha256:60848099b76467ef09b62b0f4512e7e6f0a2c977357a036de602b653667f5f4c",
                "sha256:6b1d08f2e7f2048d77343279c4d4faa7aef168b3e36039cba1917fffb781a8ed",
                "sha256:70bd1bb271e9429e2793902dfd194b653221904a07cbf207c3139e2672d17959",
                "sha256:76ed710b4e953fc31c663b079d317c18f40235ba2e3d55f70ff80794f7b57922",
                "sha256:7920e3eccd26b7f4c661b746002f5ec5f0928076bd738d38d894bb359ce51927",
                "sha256:7db68f15486d412b8e2cfcd584bf3b3a000911d25779d081cbbae76d71bd1a7e",
                "sha256:8833e27949ea32d27f7e96930fa29404dd4f2feb13cce483daf52e8842ec246a",
                "sha256:944fbdd540712d5377a8795c840a97ff71e7f3221d3fddc98769a15a87b36131",
                "sha256:9a6b035aa2c5fcf3dbbf0e3a8a5bc75286fc2d4e6f9cfa738788b433ec894919",
                "sha256:9bdcff4b9051fb1aa4bba4fceff6a5f770c6be436408efd99b76fc827f2a9319",
                "sha256:a9017ff5fc2522e45562882ff481128631bf35da444775bc2776ac5c61d8bcae",
                "sha256:aa4230234d02e6f32f189fd40b59d5a968fe77e80f59c9c933384fe8ba535535",
                "sha256:ad80bb338cf9f8129c049837a42a43451fc7c8b57ad56f8e6d32e7697b115505",
                "sha256:adb94a28225005890d4cf73648b5131e885c7b4b17bc762779f061844aabcc11",
                "sha256:b3090631fecdf7e983d183d0fad7ea72cfb12fa9212461a9b708ff7907ffff47",
                "sha256:b33b51ab057f8a20b497ffafdb1e79256db0c03ef4f5e3d52e7497200e11f821",
                "sha256:b97c9a144bbeec7039cca44df117efcbeed7209543f5695201cacf05ba3b5857",
                "sha256:be13a18cec649ebaab835dff269e914679ef329204704869f2f167b2c163a9da",
                "sha256:be9768e56f92d1d7cd94185bab5856f3c5589a50d221c166cc2ad5eb134bd1dc",
                "sha256:c1580087ab493c6b43e66f2bdd165d9e3c1e86ef83f6c2c44a29f2869d2c5bd5",
                "sha256:c35872b2916ab5a240d52a94314c963476c989814ba9b519bc842e5b61b464bb",
                "sha256:c70c7dd733a4c56838d1f1781e769081a25fade879510c5b5f0df76956abfa05",
                "sha256:c767458511a59f6f597bfb0032a1c82a52c29ae228c2c0a6865cfeaeaac4c5f5",
                "sha256:c87df8ae3f01ffb4483c796fe1b15232ce2b219f0b18126948616224d3f658ee",
                "sha256:ca1c4a569232c063615f9e70ff9a1e2fee8c66a6fb5caf0f5e8b21a396deec3e",
                "sha256:cc407b68e0a874e7ece60f6639df46309376882152345508be94da608cc0b831",
                "sha256:da862b8f7de577bc421323714f63276acb2f759ab8c5e33335509f0b89e06b8f",
                "sha256:dfe7eac0d253915116ed0cd160a15a88981a1d194c1ef151e862a5c7d2f853d3",
                "sha256:ed1377feed808c9c1139bdb6a61bcbf030c236dd288d6fca71ac26906ab03ba6",
                "sha256:f42ad188466d946f1b3afc0a9e1a266ac8926461ee0786c06baac6bd71f8a6f3",
                "sha256:f92731609d6625e1cc26ff5757db4d32b6b810d2a3363b0ff94ff573e5901f6f"
            ],
            "markers": "python_version >= '2.7' and python_version not in '3.0, 3.1, 3.2, 3.3, 3.4'",
            "version": "==1.1.0"
        },
        "h11": {
            "hashes": [
                "sha256:36a3cb8c0a032f56e2da7084577878a035d3b61d104230d4bd49c0c6b555a9c6",
                "sha256:47222cb6067e4a307d535814917cd98fd0a57b6788ce715755fa2b6c28b56042"
            ],
            "markers": "python_version >= '3.6'",
            "version": "==0.12.0"
        },
        "httpcore": {
            "hashes": [
                "sha256:036f960468759e633574d7c121afba48af6419615d36ab8ede979f1ad6276fa3",
                "sha256:369aa481b014cf046f7067fddd67d00560f2f00426e79569d99cb11245134af0"
            ],
            "markers": "python_version >= '3.6'",
            "version": "==0.13.7"
        },
        "httpx": {
            "hashes": [
                "sha256:979afafecb7d22a1d10340bafb403cf2cb75aff214426ff206521fc79d26408c",
                "sha256:9f99c15d33642d38bce8405df088c1c4cfd940284b4290cacbfb02e64f4877c6"
            ],
            "index": "pypi",
            "version": "==0.18.2"
        },
        "idna": {
            "hashes": [
                "sha256:84d9dd047ffa80596e0f246e2eab0b391788b0503584e8945f2368256d2735ff",
                "sha256:9d643ff0a55b762d5cdb124b8eaa99c66322e2157b69160bc32796e824360e6d"
            ],
            "version": "==3.3"
        },
        "merge-args": {
            "hashes": [
                "sha256:79b01449801757f6ef2a24520b90fa270bc1a5296adf731a899afa950e6f1545",
                "sha256:96b76d7141dda4bb2571f571a5794701a1ff0c3b1a09c0bc69fa8764ee1858c3"
            ],
            "index": "pypi",
            "version": "==0.1.4"
        },
        "numpy": {
            "hashes": [
                "sha256:09858463db6dd9f78b2a1a05c93f3b33d4f65975771e90d2cf7aadb7c2f66edf",
                "sha256:209666ce9d4a817e8a4597cd475b71b4878a85fa4b8db41d79fdb4fdee01dde2",
                "sha256:298156f4d3d46815eaf0fcf0a03f9625fc7631692bd1ad851517ab93c3168fc6",
                "sha256:30fc68307c0155d2a75ad19844224be0f2c6f06572d958db4e2053f816b859ad",
                "sha256:423216d8afc5923b15df86037c6053bf030d15cc9e3224206ef868c2d63dd6dc",
                "sha256:426a00b68b0d21f2deb2ace3c6d677e611ad5a612d2c76494e24a562a930c254",
                "sha256:466e682264b14982012887e90346d33435c984b7fead7b85e634903795c8fdb0",
                "sha256:51a7b9db0a2941434cd930dacaafe0fc9da8f3d6157f9d12f761bbde93f46218",
                "sha256:52a664323273c08f3b473548bf87c8145b7513afd63e4ebba8496ecd3853df13",
                "sha256:550564024dc5ceee9421a86fc0fb378aa9d222d4d0f858f6669eff7410c89bef",
                "sha256:5de64950137f3a50b76ce93556db392e8f1f954c2d8207f78a92d1f79aa9f737",
                "sha256:640c1ccfd56724f2955c237b6ccce2e5b8607c3bc1cc51d3933b8c48d1da3723",
                "sha256:7fdc7689daf3b845934d67cb221ba8d250fdca20ac0334fea32f7091b93f00d3",
                "sha256:805459ad8baaf815883d0d6f86e45b3b0b67d823a8f3fa39b1ed9c45eaf5edf1",
                "sha256:92a0ab128b07799dd5b9077a9af075a63467d03ebac6f8a93e6440abfea4120d",
                "sha256:9f2dc79c093f6c5113718d3d90c283f11463d77daa4e83aeeac088ec6a0bda52",
                "sha256:a5109345f5ce7ddb3840f5970de71c34a0ff7fceb133c9441283bb8250f532a3",
                "sha256:a55e4d81c4260386f71d22294795c87609164e22b28ba0d435850fbdf82fc0c5",
                "sha256:a9da45b748caad72ea4a4ed57e9cd382089f33c5ec330a804eb420a496fa760f",
                "sha256:b160b9a99ecc6559d9e6d461b95c8eec21461b332f80267ad2c10394b9503496",
                "sha256:b342064e647d099ca765f19672696ad50c953cac95b566af1492fd142283580f",
                "sha256:b5e8590b9245803c849e09bae070a8e1ff444f45e3f0bed558dd722119eea724",
                "sha256:bf75d5825ef47aa51d669b03ce635ecb84d69311e05eccea083f31c7570c9931",
                "sha256:c01b59b33c7c3ba90744f2c695be571a3bd40ab2ba7f3d169ffa6db3cfba614f",
                "sha256:d96a6a7d74af56feb11e9a443150216578ea07b7450f7c05df40eec90af7f4a7",
                "sha256:dd0e3651d210068d13e18503d75aaa45656eef51ef0b261f891788589db2cc38",
                "sha256:e167b9805de54367dcb2043519382be541117503ce99e3291cc9b41ca0a83557",
                "sha256:e42029e184008a5fd3d819323345e25e2337b0ac7f5c135b7623308530209d57",
                "sha256:f545c082eeb09ae678dd451a1b1dbf17babd8a0d7adea02897a76e639afca310",
                "sha256:fde50062d67d805bc96f1a9ecc0d37bfc2a8f02b937d2c50824d186aa91f2419"
            ],
            "markers": "python_version < '3.11' and python_version >= '3.7'",
            "version": "==1.21.2"
        },
        "pandas": {
            "hashes": [
<<<<<<< HEAD
                "sha256:0c976e023ed580e60a82ccebdca8e1cc24d8b1fbb28175eb6521025c127dab66",
                "sha256:114c6789d15862508900a25cb4cb51820bfdd8595ea306bab3b53cd19f990b65",
                "sha256:1ee8418d0f936ff2216513aa03e199657eceb67690995d427a4a7ecd2e68f442",
                "sha256:22f3fcc129fb482ef44e7df2a594f0bd514ac45aabe50da1a10709de1b0f9d84",
                "sha256:23c7452771501254d2ae23e9e9dac88417de7e6eff3ce64ee494bb94dc88c300",
                "sha256:341935a594db24f3ff07d1b34d1d231786aa9adfa84b76eab10bf42907c8aed3",
                "sha256:45656cd59ae9745a1a21271a62001df58342b59c66d50754390066db500a8362",
                "sha256:527c43311894aff131dea99cf418cd723bfd4f0bcf3c3da460f3b57e52a64da5",
                "sha256:5c09a2538f0fddf3895070579082089ff4ae52b6cb176d8ec7a4dacf7e3676c1",
                "sha256:5d9acfca191140a518779d1095036d842d5e5bc8e8ad8b5eaad1aff90fe1870d",
                "sha256:5ee927c70794e875a59796fab8047098aa59787b1be680717c141cd7873818ae",
                "sha256:7150039e78a81eddd9f5a05363a11cadf90a4968aac6f086fd83e66cf1c8d1d6",
                "sha256:905fc3e0fcd86b0a9f1f97abee7d36894698d2592b22b859f08ea5a8fe3d3aab",
                "sha256:9d06661c6eb741ae633ee1c57e8c432bb4203024e263fe1a077fa3fda7817fdb",
                "sha256:9e1fe6722cbe27eb5891c1977bca62d456c19935352eea64d33956db46139364",
                "sha256:be12d77f7e03c40a2466ed00ccd1a5f20a574d3c622fe1516037faa31aa448aa",
                "sha256:c28760932283d2c9f6fa5e53d2f77a514163b9e67fd0ee0879081be612567195",
                "sha256:e323028ab192fcfe1e8999c012a0fa96d066453bb354c7e7a4a267b25e73d3c8",
                "sha256:fdb3b33dde260b1766ea4d3c6b8fbf6799cee18d50a2a8bc534cf3550b7c819a"
            ],
            "index": "pypi",
            "version": "==1.3.1"
        },
        "pygments": {
            "hashes": [
                "sha256:a18f47b506a429f6f4b9df81bb02beab9ca21d0a5fee38ed15aef65f0545519f",
                "sha256:d66e804411278594d764fc69ec36ec13d9ae9147193a1740cd34d272ca383b8e"
            ],
            "markers": "python_version >= '3.5'",
            "version": "==2.9.0"
=======
                "sha256:272c8cb14aa9793eada6b1ebe81994616e647b5892a370c7135efb2924b701df",
                "sha256:3334a5a9eeaca953b9db1b2b165dcdc5180b5011f3bec3a57a3580c9c22eae68",
                "sha256:37d63e78e87eb3791da7be4100a65da0383670c2b59e493d9e73098d7a879226",
                "sha256:3f5020613c1d8e304840c34aeb171377dc755521bf5e69804991030c2a48aec3",
                "sha256:45649503e167d45360aa7c52f18d1591a6d5c70d2f3a26bc90a3297a30ce9a66",
                "sha256:49fd2889d8116d7acef0709e4c82b8560a8b22b0f77471391d12c27596e90267",
                "sha256:4def2ef2fb7fcd62f2aa51bacb817ee9029e5c8efe42fe527ba21f6a3ddf1a9f",
                "sha256:53e2fb11f86f6253bb1df26e3aeab3bf2e000aaa32a953ec394571bec5dc6fd6",
                "sha256:629138b7cf81a2e55aa29ce7b04c1cece20485271d1f6c469c6a0c03857db6a4",
                "sha256:68408a39a54ebadb9014ee5a4fae27b2fe524317bc80adf56c9ac59e8f8ea431",
                "sha256:7326b37de08d42dd3fff5b7ef7691d0fd0bf2428f4ba5a2bdc3b3247e9a52e4c",
                "sha256:7557b39c8e86eb0543a17a002ac1ea0f38911c3c17095bc9350d0a65b32d801c",
                "sha256:86b16b1b920c4cb27fdd65a2c20258bcd9c794be491290660722bb0ea765054d",
                "sha256:a800df4e101b721e94d04c355e611863cc31887f24c0b019572e26518cbbcab6",
                "sha256:a9f1b54d7efc9df05320b14a48fb18686f781aa66cc7b47bb62fabfc67a0985c",
                "sha256:c399200631db9bd9335d013ec7fce4edb98651035c249d532945c78ad453f23a",
                "sha256:e574c2637c9d27f322e911650b36e858c885702c5996eda8a5a60e35e6648cf2",
                "sha256:e9bc59855598cb57f68fdabd4897d3ed2bc3a3b3bef7b868a0153c4cd03f3207",
                "sha256:ebbed7312547a924df0cbe133ff1250eeb94cdff3c09a794dc991c5621c8c735",
                "sha256:ed2f29b4da6f6ae7c68f4b3708d9d9e59fa89b2f9e87c2b64ce055cbd39f729e",
                "sha256:f7d84f321674c2f0f31887ee6d5755c54ca1ea5e144d6d54b3bbf566dd9ea0cc"
            ],
            "index": "pypi",
            "version": "==1.3.3"
>>>>>>> 38087975
        },
        "pyjwt": {
            "hashes": [
                "sha256:a0b9a3b4e5ca5517cac9f1a6e9cd30bf1aa80be74fcdf4e28eded582ecfcfbae",
                "sha256:b0ed5824c8ecc5362e540c65dc6247567db130c4226670bf7699aec92fb4dae1"
            ],
            "index": "pypi",
            "version": "==2.2.0"
        },
        "python-dateutil": {
            "hashes": [
                "sha256:0123cacc1627ae19ddf3c27a5de5bd67ee4586fbdd6440d9748f8abb483d3e86",
                "sha256:961d03dc3453ebbc59dbdea9e4e11c5651520a876d0f4db161e8674aae935da9"
            ],
            "markers": "python_version >= '2.7' and python_version not in '3.0, 3.1, 3.2, 3.3'",
            "version": "==2.8.2"
        },
        "pytz": {
            "hashes": [
                "sha256:3672058bc3453457b622aab7a1c3bfd5ab0bdae451512f6cf25f64ed37f5b87c",
                "sha256:acad2d8b20a1af07d4e4c9d2e9285c5ed9104354062f275f3fcd88dcef4f1326"
            ],
            "version": "==2021.3"
        },
        "pyxdg": {
            "hashes": [
                "sha256:2d6701ab7c74bbab8caa6a95e0a0a129b1643cf6c298bf7c569adec06d0709a0",
                "sha256:80bd93aae5ed82435f20462ea0208fb198d8eec262e831ee06ce9ddb6b91c5a5"
            ],
            "version": "==0.27"
        },
        "requests": {
            "hashes": [
                "sha256:6c1246513ecd5ecd4528a0906f910e8f0f9c6b8ec72030dc9fd154dc1a6efd24",
                "sha256:b8aa58f8cf793ffd8782d3d8cb19e66ef36f7aba4353eec859e74678b01b07a7"
            ],
            "markers": "python_version >= '2.7' and python_version not in '3.0, 3.1, 3.2, 3.3, 3.4, 3.5'",
            "version": "==2.26.0"
        },
        "rfc3986": {
            "extras": [
                "idna2008"
            ],
            "hashes": [
                "sha256:270aaf10d87d0d4e095063c65bf3ddbc6ee3d0b226328ce21e036f946e421835",
                "sha256:a86d6e1f5b1dc238b218b012df0aa79409667bb209e58da56d0b94704e712a97"
            ],
            "version": "==1.5.0"
        },
        "six": {
            "hashes": [
                "sha256:1e61c37477a1626458e36f7b1d82aa5c9b094fa4802892072e49de9c60c4c926",
                "sha256:8abb2f1d86890a2dfb989f9a77cfcfd3e47c2a354b01111771326f8aa26e0254"
            ],
            "markers": "python_version >= '2.7' and python_version not in '3.0, 3.1, 3.2, 3.3'",
            "version": "==1.16.0"
        },
        "sniffio": {
            "hashes": [
                "sha256:471b71698eac1c2112a40ce2752bb2f4a4814c22a54a3eed3676bc0f5ca9f663",
                "sha256:c4666eecec1d3f50960c6bdf61ab7bc350648da6c126e3cf6898d8cd4ddcd3de"
            ],
            "markers": "python_version >= '3.5'",
            "version": "==1.2.0"
        },
        "tqdm": {
            "hashes": [
<<<<<<< HEAD
                "sha256:3642d483b558eec80d3c831e23953582c34d7e4540db86d9e5ed9dad238dabc6",
                "sha256:706dea48ee05ba16e936ee91cb3791cd2ea6da348a0e50b46863ff4363ff4340"
            ],
            "index": "pypi",
            "version": "==4.62.0"
        },
        "urllib3": {
            "hashes": [
                "sha256:39fb8672126159acb139a7718dd10806104dec1e2f0f6c88aab05d17df10c8d4",
                "sha256:f57b4c16c62fa2760b7e3d97c35b255512fb6b59a259730f36ba32ce9f8e342f"
            ],
            "markers": "python_version >= '2.7' and python_version not in '3.0, 3.1, 3.2, 3.3, 3.4' and python_version < '4'",
            "version": "==1.26.6"
        }
    },
    "develop": {
        "appdirs": {
=======
                "sha256:8dd278a422499cd6b727e6ae4061c40b48fce8b76d1ccbf5d34fca9b7f925b0c",
                "sha256:d359de7217506c9851b7869f3708d8ee53ed70a1b8edbba4dbcb47442592920d"
            ],
            "index": "pypi",
            "version": "==4.62.3"
        }
    },
    "develop": {
        "appnope": {
            "hashes": [
                "sha256:93aa393e9d6c54c5cd570ccadd8edad61ea0c4b9ea7a01409020c9aa019eb442",
                "sha256:dd83cd4b5b460958838f6eb3000c660b1f9caf2a5b1de4264e941512f603258a"
            ],
            "markers": "sys_platform == 'darwin' and platform_system == 'Darwin'",
            "version": "==0.1.2"
        },
        "argon2-cffi": {
>>>>>>> 38087975
            "hashes": [
                "sha256:165cadae5ac1e26644f5ade3bd9c18d89963be51d9ea8817bd671006d7909057",
                "sha256:217b4f0f853ccbbb5045242946ad2e162e396064575860141b71a85eb47e475a",
                "sha256:245f64a203012b144b7b8c8ea6d468cb02b37caa5afee5ba4a10c80599334f6a",
                "sha256:4ad152c418f7eb640eac41ac815534e6aa61d1624530b8e7779114ecfbf327f8",
                "sha256:566ffb581bbd9db5562327aee71b2eda24a1c15b23a356740abe3c011bbe0dcb",
                "sha256:65213a9174320a1aee03fe826596e0620783966b49eb636955958b3074e87ff9",
                "sha256:bc513db2283c385ea4da31a2cd039c33380701f376f4edd12fe56db118a3b21a",
                "sha256:c7a7c8cc98ac418002090e4add5bebfff1b915ea1cb459c578cd8206fef10378",
                "sha256:e4d8f0ae1524b7b0372a3e574a2561cbdddb3fdb6c28b70a72868189bda19659",
                "sha256:f710b61103d1a1f692ca3ecbd1373e28aa5e545ac625ba067ff2feca1b2bb870",
                "sha256:fa7e7d1fc22514a32b1761fdfa1882b6baa5c36bb3ef557bdd69e6fc9ba14a41"
            ],
            "markers": "python_version >= '3.5'",
            "version": "==21.1.0"
        },
        "argon2-cffi": {
            "hashes": [
                "sha256:05a8ac07c7026542377e38389638a8a1e9b78f1cd8439cd7493b39f08dd75fbf",
                "sha256:0bf066bc049332489bb2d75f69216416329d9dc65deee127152caeb16e5ce7d5",
                "sha256:18dee20e25e4be86680b178b35ccfc5d495ebd5792cd00781548d50880fee5c5",
                "sha256:36320372133a003374ef4275fbfce78b7ab581440dfca9f9471be3dd9a522428",
                "sha256:392c3c2ef91d12da510cfb6f9bae52512a4552573a9e27600bdb800e05905d2b",
                "sha256:3aa804c0e52f208973845e8b10c70d8957c9e5a666f702793256242e9167c4e0",
                "sha256:57358570592c46c420300ec94f2ff3b32cbccd10d38bdc12dc6979c4a8484fbc",
                "sha256:6678bb047373f52bcff02db8afab0d2a77d83bde61cfecea7c5c62e2335cb203",
                "sha256:6ea92c980586931a816d61e4faf6c192b4abce89aa767ff6581e6ddc985ed003",
                "sha256:77e909cc756ef81d6abb60524d259d959bab384832f0c651ed7dcb6e5ccdbb78",
                "sha256:7d455c802727710e9dfa69b74ccaab04568386ca17b0ad36350b622cd34606fe",
                "sha256:8282b84ceb46b5b75c3a882b28856b8cd7e647ac71995e71b6705ec06fc232c3",
                "sha256:8a84934bd818e14a17943de8099d41160da4a336bcc699bb4c394bbb9b94bd32",
                "sha256:9bee3212ba4f560af397b6d7146848c32a800652301843df06b9e8f68f0f7361",
                "sha256:9dfd5197852530294ecb5795c97a823839258dfd5eb9420233c7cfedec2058f2",
                "sha256:b160416adc0f012fb1f12588a5e6954889510f82f698e23ed4f4fa57f12a0647",
                "sha256:b94042e5dcaa5d08cf104a54bfae614be502c6f44c9c89ad1535b2ebdaacbd4c",
                "sha256:ba7209b608945b889457f949cc04c8e762bed4fe3fec88ae9a6b7765ae82e496",
                "sha256:cc0e028b209a5483b6846053d5fd7165f460a1f14774d79e632e75e7ae64b82b",
                "sha256:d8029b2d3e4b4cea770e9e5a0104dd8fa185c1724a0f01528ae4826a6d25f97d",
                "sha256:da7f0445b71db6d3a72462e04f36544b0de871289b0bc8a7cc87c0f5ec7079fa",
                "sha256:e2db6e85c057c16d0bd3b4d2b04f270a7467c147381e8fd73cbbe5bc719832be"
            ],
            "version": "==20.1.0"
        },
        "async-generator": {
            "hashes": [
                "sha256:01c7bf666359b4967d2cda0000cc2e4af16a0ae098cbffcb8472fb9e8ad6585b",
                "sha256:6ebb3d106c12920aaae42ccb6f787ef5eefdcdd166ea3d628fa8476abe712144"
            ],
            "markers": "python_version >= '3.5'",
            "version": "==1.10"
        },
        "asynctest": {
            "hashes": [
                "sha256:5da6118a7e6d6b54d83a8f7197769d046922a44d2a99c21382f0a6e4fadae676",
                "sha256:c27862842d15d83e6a34eb0b2866c323880eb3a75e4485b079ea11748fd77fac"
            ],
            "index": "pypi",
            "version": "==0.13.0"
        },
        "attrs": {
            "hashes": [
                "sha256:149e90d6d8ac20db7a955ad60cf0e6881a3f20d37096140088356da6c716b0b1",
                "sha256:ef6aaac3ca6cd92904cdd0d83f629a15f18053ec84e6432106f7a4d04ae4f5fb"
            ],
            "markers": "python_version >= '2.7' and python_version not in '3.0, 3.1, 3.2, 3.3, 3.4'",
            "version": "==21.2.0"
        },
        "backcall": {
            "hashes": [
                "sha256:5cbdbf27be5e7cfadb448baf0aa95508f91f2bbc6c6437cd9cd06e2a4c215e1e",
                "sha256:fbbce6a29f263178a1f7915c1940bde0ec2b2a967566fe1c65c1dfb7422bd255"
            ],
            "version": "==0.2.0"
        },
        "black": {
            "hashes": [
                "sha256:380f1b5da05e5a1429225676655dddb96f5ae8c75bdf91e53d798871b902a115",
                "sha256:7de4cfc7eb6b710de325712d40125689101d21d25283eed7e9998722cf10eb91"
            ],
            "index": "pypi",
            "version": "==21.9b0"
        },
        "bleach": {
            "hashes": [
                "sha256:0900d8b37eba61a802ee40ac0061f8c2b5dee29c1927dd1d233e075ebf5a71da",
                "sha256:4d2651ab93271d1129ac9cbc679f524565cc8a1b791909c4a51eac4446a15994"
            ],
            "markers": "python_version >= '3.6'",
            "version": "==4.1.0"
        },
        "bleach": {
            "hashes": [
                "sha256:c1685a132e6a9a38bf93752e5faab33a9517a6c0bb2f37b785e47bf253bdb51d",
                "sha256:ffa9221c6ac29399cc50fcc33473366edd0cf8d5e2cbbbb63296dc327fb67cc8"
            ],
            "markers": "python_version >= '3.6'",
            "version": "==4.0.0"
        },
        "certifi": {
            "hashes": [
                "sha256:78884e7c1d4b00ce3cea67b44566851c4343c120abd683433ce934a68ea58872",
                "sha256:d62a0163eb4c2344ac042ab2bdf75399a71a2d8c7d47eac2e2ee91b9d6339569"
            ],
            "version": "==2021.10.8"
        },
        "cffi": {
            "hashes": [
                "sha256:00c878c90cb53ccfaae6b8bc18ad05d2036553e6d9d1d9dbcf323bbe83854ca3",
                "sha256:0104fb5ae2391d46a4cb082abdd5c69ea4eab79d8d44eaaf79f1b1fd806ee4c2",
                "sha256:06c48159c1abed75c2e721b1715c379fa3200c7784271b3c46df01383b593636",
                "sha256:0808014eb713677ec1292301ea4c81ad277b6cdf2fdd90fd540af98c0b101d20",
                "sha256:10dffb601ccfb65262a27233ac273d552ddc4d8ae1bf93b21c94b8511bffe728",
                "sha256:14cd121ea63ecdae71efa69c15c5543a4b5fbcd0bbe2aad864baca0063cecf27",
                "sha256:17771976e82e9f94976180f76468546834d22a7cc404b17c22df2a2c81db0c66",
                "sha256:181dee03b1170ff1969489acf1c26533710231c58f95534e3edac87fff06c443",
                "sha256:23cfe892bd5dd8941608f93348c0737e369e51c100d03718f108bf1add7bd6d0",
                "sha256:263cc3d821c4ab2213cbe8cd8b355a7f72a8324577dc865ef98487c1aeee2bc7",
                "sha256:2756c88cbb94231c7a147402476be2c4df2f6078099a6f4a480d239a8817ae39",
                "sha256:27c219baf94952ae9d50ec19651a687b826792055353d07648a5695413e0c605",
                "sha256:2a23af14f408d53d5e6cd4e3d9a24ff9e05906ad574822a10563efcef137979a",
                "sha256:31fb708d9d7c3f49a60f04cf5b119aeefe5644daba1cd2a0fe389b674fd1de37",
                "sha256:3415c89f9204ee60cd09b235810be700e993e343a408693e80ce7f6a40108029",
                "sha256:3773c4d81e6e818df2efbc7dd77325ca0dcb688116050fb2b3011218eda36139",
                "sha256:3b96a311ac60a3f6be21d2572e46ce67f09abcf4d09344c49274eb9e0bf345fc",
                "sha256:3f7d084648d77af029acb79a0ff49a0ad7e9d09057a9bf46596dac9514dc07df",
                "sha256:41d45de54cd277a7878919867c0f08b0cf817605e4eb94093e7516505d3c8d14",
                "sha256:4238e6dab5d6a8ba812de994bbb0a79bddbdf80994e4ce802b6f6f3142fcc880",
                "sha256:45db3a33139e9c8f7c09234b5784a5e33d31fd6907800b316decad50af323ff2",
                "sha256:45e8636704eacc432a206ac7345a5d3d2c62d95a507ec70d62f23cd91770482a",
                "sha256:4958391dbd6249d7ad855b9ca88fae690783a6be9e86df65865058ed81fc860e",
                "sha256:4a306fa632e8f0928956a41fa8e1d6243c71e7eb59ffbd165fc0b41e316b2474",
                "sha256:57e9ac9ccc3101fac9d6014fba037473e4358ef4e89f8e181f8951a2c0162024",
                "sha256:59888172256cac5629e60e72e86598027aca6bf01fa2465bdb676d37636573e8",
                "sha256:5e069f72d497312b24fcc02073d70cb989045d1c91cbd53979366077959933e0",
                "sha256:64d4ec9f448dfe041705426000cc13e34e6e5bb13736e9fd62e34a0b0c41566e",
                "sha256:6dc2737a3674b3e344847c8686cf29e500584ccad76204efea14f451d4cc669a",
                "sha256:74fdfdbfdc48d3f47148976f49fab3251e550a8720bebc99bf1483f5bfb5db3e",
                "sha256:75e4024375654472cc27e91cbe9eaa08567f7fbdf822638be2814ce059f58032",
                "sha256:786902fb9ba7433aae840e0ed609f45c7bcd4e225ebb9c753aa39725bb3e6ad6",
                "sha256:8b6c2ea03845c9f501ed1313e78de148cd3f6cad741a75d43a29b43da27f2e1e",
                "sha256:91d77d2a782be4274da750752bb1650a97bfd8f291022b379bb8e01c66b4e96b",
                "sha256:91ec59c33514b7c7559a6acda53bbfe1b283949c34fe7440bcf917f96ac0723e",
                "sha256:920f0d66a896c2d99f0adbb391f990a84091179542c205fa53ce5787aff87954",
                "sha256:a5263e363c27b653a90078143adb3d076c1a748ec9ecc78ea2fb916f9b861962",
                "sha256:abb9a20a72ac4e0fdb50dae135ba5e77880518e742077ced47eb1499e29a443c",
                "sha256:c2051981a968d7de9dd2d7b87bcb9c939c74a34626a6e2f8181455dd49ed69e4",
                "sha256:c21c9e3896c23007803a875460fb786118f0cdd4434359577ea25eb556e34c55",
                "sha256:c2502a1a03b6312837279c8c1bd3ebedf6c12c4228ddbad40912d671ccc8a962",
                "sha256:d4d692a89c5cf08a8557fdeb329b82e7bf609aadfaed6c0d79f5a449a3c7c023",
                "sha256:da5db4e883f1ce37f55c667e5c0de439df76ac4cb55964655906306918e7363c",
                "sha256:e7022a66d9b55e93e1a845d8c9eba2a1bebd4966cd8bfc25d9cd07d515b33fa6",
                "sha256:ef1f279350da2c586a69d32fc8733092fd32cc8ac95139a00377841f59a3f8d8",
                "sha256:f54a64f8b0c8ff0b64d18aa76675262e1700f3995182267998c31ae974fbc382",
                "sha256:f5c7150ad32ba43a07c4479f40241756145a1f03b43480e058cfd862bf5041c7",
                "sha256:f6f824dc3bce0edab5f427efcfb1d63ee75b6fcb7282900ccaf925be84efb0fc",
                "sha256:fd8a250edc26254fe5b33be00402e6d287f562b6a5b2152dec302fa15bb3e997",
                "sha256:ffaa5c925128e29efbde7301d8ecaf35c8c60ffbcd6a1ffd3a552177c8e5e796"
            ],
            "version": "==1.15.0"
        },
        "cffi": {
            "hashes": [
                "sha256:06c54a68935738d206570b20da5ef2b6b6d92b38ef3ec45c5422c0ebaf338d4d",
                "sha256:0c0591bee64e438883b0c92a7bed78f6290d40bf02e54c5bf0978eaf36061771",
                "sha256:19ca0dbdeda3b2615421d54bef8985f72af6e0c47082a8d26122adac81a95872",
                "sha256:22b9c3c320171c108e903d61a3723b51e37aaa8c81255b5e7ce102775bd01e2c",
                "sha256:26bb2549b72708c833f5abe62b756176022a7b9a7f689b571e74c8478ead51dc",
                "sha256:33791e8a2dc2953f28b8d8d300dde42dd929ac28f974c4b4c6272cb2955cb762",
                "sha256:3c8d896becff2fa653dc4438b54a5a25a971d1f4110b32bd3068db3722c80202",
                "sha256:4373612d59c404baeb7cbd788a18b2b2a8331abcc84c3ba40051fcd18b17a4d5",
                "sha256:487d63e1454627c8e47dd230025780e91869cfba4c753a74fda196a1f6ad6548",
                "sha256:48916e459c54c4a70e52745639f1db524542140433599e13911b2f329834276a",
                "sha256:4922cd707b25e623b902c86188aca466d3620892db76c0bdd7b99a3d5e61d35f",
                "sha256:55af55e32ae468e9946f741a5d51f9896da6b9bf0bbdd326843fec05c730eb20",
                "sha256:57e555a9feb4a8460415f1aac331a2dc833b1115284f7ded7278b54afc5bd218",
                "sha256:5d4b68e216fc65e9fe4f524c177b54964af043dde734807586cf5435af84045c",
                "sha256:64fda793737bc4037521d4899be780534b9aea552eb673b9833b01f945904c2e",
                "sha256:6d6169cb3c6c2ad50db5b868db6491a790300ade1ed5d1da29289d73bbe40b56",
                "sha256:7bcac9a2b4fdbed2c16fa5681356d7121ecabf041f18d97ed5b8e0dd38a80224",
                "sha256:80b06212075346b5546b0417b9f2bf467fea3bfe7352f781ffc05a8ab24ba14a",
                "sha256:818014c754cd3dba7229c0f5884396264d51ffb87ec86e927ef0be140bfdb0d2",
                "sha256:8eb687582ed7cd8c4bdbff3df6c0da443eb89c3c72e6e5dcdd9c81729712791a",
                "sha256:99f27fefe34c37ba9875f224a8f36e31d744d8083e00f520f133cab79ad5e819",
                "sha256:9f3e33c28cd39d1b655ed1ba7247133b6f7fc16fa16887b120c0c670e35ce346",
                "sha256:a8661b2ce9694ca01c529bfa204dbb144b275a31685a075ce123f12331be790b",
                "sha256:a9da7010cec5a12193d1af9872a00888f396aba3dc79186604a09ea3ee7c029e",
                "sha256:aedb15f0a5a5949ecb129a82b72b19df97bbbca024081ed2ef88bd5c0a610534",
                "sha256:b315d709717a99f4b27b59b021e6207c64620790ca3e0bde636a6c7f14618abb",
                "sha256:ba6f2b3f452e150945d58f4badd92310449876c4c954836cfb1803bdd7b422f0",
                "sha256:c33d18eb6e6bc36f09d793c0dc58b0211fccc6ae5149b808da4a62660678b156",
                "sha256:c9a875ce9d7fe32887784274dd533c57909b7b1dcadcc128a2ac21331a9765dd",
                "sha256:c9e005e9bd57bc987764c32a1bee4364c44fdc11a3cc20a40b93b444984f2b87",
                "sha256:d2ad4d668a5c0645d281dcd17aff2be3212bc109b33814bbb15c4939f44181cc",
                "sha256:d950695ae4381ecd856bcaf2b1e866720e4ab9a1498cba61c602e56630ca7195",
                "sha256:e22dcb48709fc51a7b58a927391b23ab37eb3737a98ac4338e2448bef8559b33",
                "sha256:e8c6a99be100371dbb046880e7a282152aa5d6127ae01783e37662ef73850d8f",
                "sha256:e9dc245e3ac69c92ee4c167fbdd7428ec1956d4e754223124991ef29eb57a09d",
                "sha256:eb687a11f0a7a1839719edd80f41e459cc5366857ecbed383ff376c4e3cc6afd",
                "sha256:eb9e2a346c5238a30a746893f23a9535e700f8192a68c07c0258e7ece6ff3728",
                "sha256:ed38b924ce794e505647f7c331b22a693bee1538fdf46b0222c4717b42f744e7",
                "sha256:f0010c6f9d1a4011e429109fda55a225921e3206e7f62a0c22a35344bfd13cca",
                "sha256:f0c5d1acbfca6ebdd6b1e3eded8d261affb6ddcf2186205518f1428b8569bb99",
                "sha256:f10afb1004f102c7868ebfe91c28f4a712227fe4cb24974350ace1f90e1febbf",
                "sha256:f174135f5609428cc6e1b9090f9268f5c8935fddb1b25ccb8255a2d50de6789e",
                "sha256:f3ebe6e73c319340830a9b2825d32eb6d8475c1dac020b4f0aa774ee3b898d1c",
                "sha256:f627688813d0a4140153ff532537fbe4afea5a3dffce1f9deb7f91f848a832b5",
                "sha256:fd4305f86f53dfd8cd3522269ed7fc34856a8ee3709a5e28b2836b2db9d4cd69"
            ],
            "version": "==1.14.6"
        },
        "click": {
            "hashes": [
                "sha256:353f466495adaeb40b6b5f592f9f91cb22372351c84caeb068132442a4518ef3",
                "sha256:410e932b050f5eed773c4cda94de75971c89cdb3155a72a0831139a79e5ecb5b"
            ],
            "markers": "python_version >= '3.6'",
            "version": "==8.0.3"
        },
        "coverage": {
            "extras": [
                "toml"
            ],
            "hashes": [
                "sha256:04560539c19ec26995ecfb3d9307ff154fbb9a172cb57e3b3cfc4ced673103d1",
                "sha256:1549e1d08ce38259de2bc3e9a0d5f3642ff4a8f500ffc1b2df73fd621a6cdfc0",
                "sha256:1db67c497688fd4ba85b373b37cc52c50d437fd7267520ecd77bddbd89ea22c9",
                "sha256:30922626ce6f7a5a30bdba984ad21021529d3d05a68b4f71ea3b16bda35b8895",
                "sha256:36e9040a43d2017f2787b28d365a4bb33fcd792c7ff46a047a04094dc0e2a30d",
                "sha256:381d773d896cc7f8ba4ff3b92dee4ed740fb88dfe33b6e42efc5e8ab6dfa1cfe",
                "sha256:3bbda1b550e70fa6ac40533d3f23acd4f4e9cb4e6e77251ce77fdf41b3309fb2",
                "sha256:3be1206dc09fb6298de3fce70593e27436862331a85daee36270b6d0e1c251c4",
                "sha256:424c44f65e8be58b54e2b0bd1515e434b940679624b1b72726147cfc6a9fc7ce",
                "sha256:4b34ae4f51bbfa5f96b758b55a163d502be3dcb24f505d0227858c2b3f94f5b9",
                "sha256:4e28d2a195c533b58fc94a12826f4431726d8eb029ac21d874345f943530c122",
                "sha256:53a294dc53cfb39c74758edaa6305193fb4258a30b1f6af24b360a6c8bd0ffa7",
                "sha256:60e51a3dd55540bec686d7fff61b05048ca31e804c1f32cbb44533e6372d9cc3",
                "sha256:61b598cbdbaae22d9e34e3f675997194342f866bb1d781da5d0be54783dce1ff",
                "sha256:6807947a09510dc31fa86f43595bf3a14017cd60bf633cc746d52141bfa6b149",
                "sha256:6a6a9409223a27d5ef3cca57dd7cd4dfcb64aadf2fad5c3b787830ac9223e01a",
                "sha256:7092eab374346121805fb637572483270324407bf150c30a3b161fc0c4ca5164",
                "sha256:77b1da5767ed2f44611bc9bc019bc93c03fa495728ec389759b6e9e5039ac6b1",
                "sha256:8251b37be1f2cd9c0e5ccd9ae0380909c24d2a5ed2162a41fcdbafaf59a85ebd",
                "sha256:9f1627e162e3864a596486774876415a7410021f4b67fd2d9efdf93ade681afc",
                "sha256:a1b73c7c4d2a42b9d37dd43199c5711d91424ff3c6c22681bc132db4a4afec6f",
                "sha256:a82d79586a0a4f5fd1cf153e647464ced402938fbccb3ffc358c7babd4da1dd9",
                "sha256:abbff240f77347d17306d3201e14431519bf64495648ca5a49571f988f88dee9",
                "sha256:ad9b8c1206ae41d46ec7380b78ba735ebb77758a650643e841dd3894966c31d0",
                "sha256:bbffde2a68398682623d9dd8c0ca3f46fda074709b26fcf08ae7a4c431a6ab2d",
                "sha256:bcae10fccb27ca2a5f456bf64d84110a5a74144be3136a5e598f9d9fb48c0caa",
                "sha256:c9cd3828bbe1a40070c11fe16a51df733fd2f0cb0d745fb83b7b5c1f05967df7",
                "sha256:cd1cf1deb3d5544bd942356364a2fdc8959bad2b6cf6eb17f47d301ea34ae822",
                "sha256:d036dc1ed8e1388e995833c62325df3f996675779541f682677efc6af71e96cc",
                "sha256:db42baa892cba723326284490283a68d4de516bfb5aaba369b4e3b2787a778b7",
                "sha256:e4fb7ced4d9dec77d6cf533acfbf8e1415fe799430366affb18d69ee8a3c6330",
                "sha256:e7a0b42db2a47ecb488cde14e0f6c7679a2c5a9f44814393b162ff6397fcdfbb",
                "sha256:f2f184bf38e74f152eed7f87e345b51f3ab0b703842f447c22efe35e59942c24"
            ],
            "markers": "python_version >= '3.6'",
            "version": "==6.0.2"
        },
        "debugpy": {
            "hashes": [
                "sha256:098753d30232d1e4264eee37e1ddd5d106dc5c4bc6d8d7f4dadad9e44736cd48",
                "sha256:1283e418f595262d11abc5fae6a3ac629c5fc3b44d3988511ea755414aab3062",
                "sha256:33e8a9b4949be8b4f5fcfff07e24bd63c565060659f1c79773c08d19eee012f2",
                "sha256:72093ea83226d5264b3697b948c07a3cfcc4953da14a78a50c4e623a2bb99ad8",
                "sha256:77b5233b23a248cd930bf03ecd684da065c6e7d2a57d137516b6fa1698a58317",
                "sha256:82c4fa1293981a28c435d196a3714e06df761daff0da3336234475ceff1b042c",
                "sha256:86febd61fc351cee926060eef008e242b7259957d71d25eef82860d0cc59b4dc",
                "sha256:8e7391a08a351adce6e5154ed35e4cf90c5f3c10dbf7c8f6a234faef300588d6",
                "sha256:990228f15de4ccbc52c2accf41a63b3b8d0a01e3de9876e02e77e487c4b1ffab",
                "sha256:9f3bed64027bd80a8fe1f35491ec0ec2d2c85f1e63dac7c0311e400bfe58cf05",
                "sha256:a03051ba4fdf6720ee83a42e9f803e3a0b69a48b00436b97d16aeda49d28a8bf",
                "sha256:be7ca2baef5a634dfbd086d9c1d6b5e0783c6d0f6d0a004b43d36f625d4fc0a9",
                "sha256:c3184666cfe1768bf110f8075bafea59d2afce3cc54f4c501f2371c7238bc69d",
                "sha256:cdaf6baaf8176644e752aed321b3f810dcf8b0439709f7edd9ae542f849a639b",
                "sha256:ce0794d50391c87813bb148548c34dc638fb4d58198d275334968f63c088aa69",
                "sha256:dacdb0a3377063d638bd8736c80b7274ae341ce778fec0f883ef1cbb79538bf2",
                "sha256:dd0e8d5e099444c22b27511dafd48e8bdcd7051b811ddd0ab2062965fe36ac80",
                "sha256:de56775b3dbbfc02bc9fb0682da4a960e0a5bada699eac5e22e0723c4107ec9f",
                "sha256:ef71eb8eb276370f8e74ab3f8c7648bbdc9aabac814a5b2840c8dd38a7bc7251",
                "sha256:f058c204341fd7ff800ee0edafc106ca0fb1c9857e8a8895a6e04cca3ddcb7bf",
                "sha256:fda623aa1036b34d554a1225a09cae6bf02b06c0ad903a9f0b8ac3cb74eddc15"
            ],
            "markers": "python_version >= '2.7' and python_version not in '3.0, 3.1, 3.2, 3.3, 3.4'",
            "version": "==1.5.0"
        },
        "debugpy": {
            "hashes": [
                "sha256:00f9d14da52b87e98e26f5c3c8f1937cc496915b38f8ccb7b329336b21898678",
                "sha256:129312b01ec46ab303a8c0667d559a0de0bed1a394cc128039b6f008f1c376b7",
                "sha256:12cb415e7394c6738527cbc482935aa9414e9b4cc87dd040015d0e5cb8b4471a",
                "sha256:1762908202b0b0b481ec44125edb625d136d16c4991d3a7c1310c85672ffe5ba",
                "sha256:1bc8e835a48ef23280cbaf2b70a5a2b629b9ee79685b64d974bfb8d467f4aa67",
                "sha256:2bfda2721046fb43a7074d475a12adcd55a65bfd23a1ff675427b09a01ba40cc",
                "sha256:2d4c4ab934fbe1c7095d19b3d4246afe119396b49540ca5d5ad34ef01b27bd2a",
                "sha256:309909b6c85f89aea3fa10fc256b52fef3c25fee4d00e1b5f5db1ace57203a2c",
                "sha256:3756cd421be701d06490635372327ebd1ccb44b37d59682c994f6bd59e040a91",
                "sha256:399b2c60c8e67a5d30c6e4522129e8be8d484e6064286f8ba3ce857a3927312a",
                "sha256:3a6dee475102d0169732162b735878e8787500719ccb4d54b1458afe992a4c4d",
                "sha256:3d92cb2e8b4f9591f6d6e17ccf8c1a55a58857949d9a5aae0ff37b64faaa3b80",
                "sha256:4655824321b36b353b12d1617a29c79320412f085ecabf54524603b4c0c791e8",
                "sha256:4e0d57a8c35b20b4e363db943b909aa83f12594e2f34070a1db5fa9b7213336b",
                "sha256:52920ccb4acdbb2a9a42e0a4d60a7bbc4a34bf16fd23c674b280f8e9a8cacbd6",
                "sha256:595170ac17567773b546d40a0ff002dc350cfcd95c9233f65e79370954fb9a01",
                "sha256:67d496890d1cada5ce924cb30178684e7b82a36b80b8868beb148db54fd9e44c",
                "sha256:6bb62615b3ad3d7202b7b7eb85f3d000aa17a61303af5f11eab048c91a1f30a6",
                "sha256:71e67d352cabdc6a3f4dc3e39a1d2d1e76763a2102a276904e3495ede48a9832",
                "sha256:732ac8bb79694cb4127c08bfc6128274f3dee9e6fd2ddde7bf026a40efeb202d",
                "sha256:7376bd8f4272ab01342940bd020955f021e26954e1f0df91cfa8bf1fa4451b56",
                "sha256:768f393ffaa66a3b3ed92b06e21912a5df3e01f18fb531bcbba2f94cad1725a7",
                "sha256:7b332ce0d1a46f0f4200d59ee78428f18301d1fb85d07402723b94e1de96951c",
                "sha256:7b4e399790a301c83ad6b153452233695b2f15450d78956a6d297859eb44d185",
                "sha256:7e12e94aa2c9a0017c0a84cd475063108d06e305360b69c933bde17a6a527f80",
                "sha256:84ff51b8b5c847d5421324ca419db1eec813a4dd2bbf19dbbbe132e2ab2b2fc6",
                "sha256:86cd13162b752664e8ef048287a6973c8fba0a71f396b31cf36394880ec2a6bf",
                "sha256:889316de0b8ff3732927cb058cfbd3371e4cd0002ecc170d34c755ad289c867c",
                "sha256:89d53d57001e54a3854489e898c697aafb2d6bb81fca596da2400f3fd7fd397c",
                "sha256:8a2be4e5d696ad39be6c6c37dc580993d04aad7d893fd6e449e1a055d7b5dddb",
                "sha256:8e63585c372873cd88c2380c0b3c4815c724a9713f5b86d1b3a1f1ac30df079e",
                "sha256:939c94d516e6ed5433cc3ba12d9d0d8108499587158ae5f76f6db18d49e21b5b",
                "sha256:959d39f3d724d25b7ab79278f032e33df03c6376d51b3517abaf2f8e83594ee0",
                "sha256:9a0cd73d7a76222fbc9f9180612ccb4ad7d7f7e4f26e55ef1fbd459c0f2f5322",
                "sha256:9d559bd0e4c288487349e0723bc70ff06390638446ee8087d4d5711486119643",
                "sha256:a19def91a0a166877c2a26b611c1ad0473ce85b1df61ae5276197375d574228b",
                "sha256:a2c5a1c49239707ed5bc8e97d8f9252fb392d9e13c79c7b477593d7dde4ae24a",
                "sha256:a4368c79a2c4458d5a0540381a32f8fdc02b3c9ba9dd413a49b42929297b29b3",
                "sha256:a9f582203af34c6978bffaba77425662e949251998276e9dece113862e753459",
                "sha256:ab37f189b1dd0d8420545c9f3d066bd1601a1ae85b26de38f5c1ccb96cf0b042",
                "sha256:ac2d1cdd3279806dab2119937c0769f11dee13166650aaa84b6700b30a845d10",
                "sha256:bad668e9edb21199017ab31f52a05e14506ad6566110560796d2a8f258e0b819",
                "sha256:c5e771fcd12727f734caf2a10ff92966ae9857db0ccb6bebd1a4f776c54186a8",
                "sha256:c96e82d863db97d3eb498cc8e55773004724bdeaa58fb0eb7ee7d5a21d240d6a",
                "sha256:cd36e75c0f71a924f4b4cdb5f74b3321952cf636aadf70e0f85fd9cd2edfc1d0",
                "sha256:cf6b26f26f97ef3033008db7b3df7233363407d7b6cacd4bc4f8e02ce8e11df4",
                "sha256:d89ab3bd51d6a3f13b093bc3881a827d8f6c9588d9a493bddb3b47f9d078fd1d",
                "sha256:dea62527a4a2770a0d12ce46564636d892bba29baaf5dba5bfe98bb55bf17a11",
                "sha256:e47c42bc1a68ead3c39d9a658d3ccf311bc45dc84f3c90fa5cb7de1796243f47",
                "sha256:e6711106aafc26ecb78e43c4be0a49bd0ae4a1f3e1aa502de151e38f4717b2a2",
                "sha256:e7e049a4e8e362183a5a5b4ad058a1543211970819d0c11011c87c3a9dec2eaf",
                "sha256:ebc241351791595796864a960892e1cd58627064feda939d0377edd0730bbff2",
                "sha256:eee2224ce547d2958ffc0d63cd280a9cc6377043f32ce370cfe4ca6be4e05476",
                "sha256:f20a07ac5fb0deee9be1ad1a9a124d858a8b79c66c7ec5e1767d78aa964f86c4",
                "sha256:f77406f33760e6f13a7ff0ac375d9c8856844b61cd95f7502b57116858f0cfe1",
                "sha256:fece69933d17e0918b73ddeb5e23bcf789edd2a6eb0d438b09c40d51e76b9c74"
            ],
            "markers": "python_version >= '2.7' and python_version not in '3.0, 3.1, 3.2, 3.3, 3.4'",
            "version": "==1.4.1"
        },
        "decorator": {
            "hashes": [
                "sha256:7b12e7c3c6ab203a29e157335e9122cb03de9ab7264b137594103fd4a683b374",
                "sha256:e59913af105b9860aa2c8d3272d9de5a56a4e608db9a2f167a8480b323d529a7"
            ],
            "markers": "python_version >= '3.5'",
            "version": "==5.1.0"
        },
        "defusedxml": {
            "hashes": [
                "sha256:1bb3032db185915b62d7c6209c5a8792be6a32ab2fedacc84e01b52c51aa3e69",
                "sha256:a352e7e428770286cc899e2542b6cdaedb2b4953ff269a210103ec58f6198a61"
            ],
            "markers": "python_version >= '2.7' and python_version not in '3.0, 3.1, 3.2, 3.3, 3.4'",
            "version": "==0.7.1"
        },
        "entrypoints": {
            "hashes": [
                "sha256:589f874b313739ad35be6e0cd7efde2a4e9b6fea91edcc34e58ecbb8dbe56d19",
                "sha256:c70dd71abe5a8c85e55e12c19bd91ccfeec11a6e99044204511f9ed547d48451"
            ],
            "markers": "python_version >= '2.7'",
            "version": "==0.3"
        },
        "defusedxml": {
            "hashes": [
                "sha256:1bb3032db185915b62d7c6209c5a8792be6a32ab2fedacc84e01b52c51aa3e69",
                "sha256:a352e7e428770286cc899e2542b6cdaedb2b4953ff269a210103ec58f6198a61"
            ],
            "markers": "python_version >= '2.7' and python_version not in '3.0, 3.1, 3.2, 3.3, 3.4'",
            "version": "==0.7.1"
        },
        "entrypoints": {
            "hashes": [
                "sha256:589f874b313739ad35be6e0cd7efde2a4e9b6fea91edcc34e58ecbb8dbe56d19",
                "sha256:c70dd71abe5a8c85e55e12c19bd91ccfeec11a6e99044204511f9ed547d48451"
            ],
            "markers": "python_version >= '2.7'",
            "version": "==0.3"
        },
        "flowclient": {
            "editable": true,
            "extras": [
                "test"
            ],
            "path": "."
        },
        "h11": {
            "hashes": [
                "sha256:36a3cb8c0a032f56e2da7084577878a035d3b61d104230d4bd49c0c6b555a9c6",
                "sha256:47222cb6067e4a307d535814917cd98fd0a57b6788ce715755fa2b6c28b56042"
            ],
            "markers": "python_version >= '3.6'",
            "version": "==0.12.0"
        },
        "httpcore": {
            "hashes": [
                "sha256:036f960468759e633574d7c121afba48af6419615d36ab8ede979f1ad6276fa3",
                "sha256:369aa481b014cf046f7067fddd67d00560f2f00426e79569d99cb11245134af0"
            ],
            "markers": "python_version >= '3.6'",
            "version": "==0.13.7"
        },
        "httpx": {
            "hashes": [
                "sha256:979afafecb7d22a1d10340bafb403cf2cb75aff214426ff206521fc79d26408c",
                "sha256:9f99c15d33642d38bce8405df088c1c4cfd940284b4290cacbfb02e64f4877c6"
            ],
            "index": "pypi",
            "version": "==0.18.2"
        },
        "idna": {
            "hashes": [
                "sha256:84d9dd047ffa80596e0f246e2eab0b391788b0503584e8945f2368256d2735ff",
                "sha256:9d643ff0a55b762d5cdb124b8eaa99c66322e2157b69160bc32796e824360e6d"
            ],
            "version": "==3.3"
        },
        "iniconfig": {
            "hashes": [
                "sha256:011e24c64b7f47f6ebd835bb12a743f2fbe9a26d4cecaa7f53bc4f35ee9da8b3",
                "sha256:bc3af051d7d14b2ee5ef9969666def0cd1a000e121eaea580d4a313df4b37f32"
            ],
            "version": "==1.1.1"
        },
        "ipdb": {
            "hashes": [
                "sha256:951bd9a64731c444fd907a5ce268543020086a697f6be08f7cc2c9a752a278c5"
            ],
            "index": "pypi",
            "version": "==0.13.9"
        },
        "ipykernel": {
            "hashes": [
<<<<<<< HEAD
                "sha256:0df34a78c7e1422800d6078cde65ccdcdb859597046c338c759db4dbc535c58f",
                "sha256:9f9f41a14caf2fde2b7802446adf83885afcbf50585a46d6c687292599a3c3af"
            ],
            "markers": "python_version >= '3.7'",
            "version": "==6.0.3"
        },
        "ipython": {
            "hashes": [
                "sha256:0cff04bb042800129348701f7bd68a430a844e8fb193979c08f6c99f28bb735e",
                "sha256:892743b65c21ed72b806a3a602cca408520b3200b89d1924f4b3d2cdb3692362"
            ],
            "index": "pypi",
            "version": "==7.26.0"
=======
                "sha256:a3f6c2dda2ecf63b37446808a70ed825fea04790779ca524889c596deae0def8",
                "sha256:df3355e5eec23126bc89767a676c5f0abfc7f4c3497d118c592b83b316e8c0cd"
            ],
            "markers": "python_version >= '3.7'",
            "version": "==6.4.1"
        },
        "ipython": {
            "hashes": [
                "sha256:2097be5c814d1b974aea57673176a924c4c8c9583890e7a5f082f547b9975b11",
                "sha256:f16148f9163e1e526f1008d7c8d966d9c15600ca20d1a754287cf96d00ba6f1d"
            ],
            "index": "pypi",
            "version": "==7.28.0"
>>>>>>> 38087975
        },
        "ipython-genutils": {
            "hashes": [
                "sha256:72dd37233799e619666c9f639a9da83c34013a73e8bbc79a7a6348d93c61fab8",
                "sha256:eb2e116e75ecef9d4d228fdc66af54269afa26ab4463042e33785b887c628ba8"
            ],
            "version": "==0.2.0"
        },
        "ipywidgets": {
            "hashes": [
<<<<<<< HEAD
                "sha256:9f1a43e620530f9e570e4a493677d25f08310118d315b00e25a18f12913c41f0",
                "sha256:e6513cfdaf5878de30f32d57f6dc2474da395a2a2991b94d487406c0ab7f55ca"
            ],
            "version": "==7.6.3"
=======
                "sha256:00974f7cb4d5f8d494c19810fedb9fa9b64bffd3cda7c2be23c133a1ad3c99c5",
                "sha256:d258f582f915c62ea91023299603be095de19afb5ee271698f88327b9fe9bf43"
            ],
            "version": "==7.6.5"
>>>>>>> 38087975
        },
        "jedi": {
            "hashes": [
                "sha256:18456d83f65f400ab0c2d3319e48520420ef43b23a086fdc05dff34132f0fb93",
                "sha256:92550a404bad8afed881a137ec9a461fed49eca661414be45059329614ed0707"
            ],
            "markers": "python_version >= '3.6'",
            "version": "==0.18.0"
        },
        "jinja2": {
            "hashes": [
<<<<<<< HEAD
                "sha256:1f06f2da51e7b56b8f238affdd6b4e2c61e39598a378cc49345bc1bd42a978a4",
                "sha256:703f484b47a6af502e743c9122595cc812b0271f661722403114f71a79d0f5a4"
            ],
            "markers": "python_version >= '3.6'",
            "version": "==3.0.1"
        },
        "jsonschema": {
            "hashes": [
                "sha256:4e5b3cf8216f577bee9ce139cbe72eca3ea4f292ec60928ff24758ce626cd163",
                "sha256:c8a85b28d377cc7737e46e2d9f2b4f44ee3c0e1deac6bf46ddefc7187d30797a"
            ],
            "version": "==3.2.0"
        },
        "jupyter-client": {
            "hashes": [
                "sha256:c4bca1d0846186ca8be97f4d2fa6d2bae889cce4892a167ffa1ba6bd1f73e782",
                "sha256:e053a2c44b6fa597feebe2b3ecb5eea3e03d1d91cc94351a52931ee1426aecfc"
            ],
            "markers": "python_version >= '3.5'",
            "version": "==6.1.12"
        },
        "jupyter-core": {
            "hashes": [
                "sha256:79025cb3225efcd36847d0840f3fc672c0abd7afd0de83ba8a1d3837619122b4",
                "sha256:8c6c0cac5c1b563622ad49321d5ec47017bd18b94facb381c6973a0486395f8e"
            ],
            "markers": "python_version >= '3.6'",
            "version": "==4.7.1"
=======
                "sha256:827a0e32839ab1600d4eb1c4c33ec5a8edfbc5cb42dafa13b81f182f97784b45",
                "sha256:8569982d3f0889eed11dd620c706d39b60c36d6d25843961f33f77fb6bc6b20c"
            ],
            "markers": "python_version >= '3.6'",
            "version": "==3.0.2"
        },
        "jsonschema": {
            "hashes": [
                "sha256:2b3cca28580511d44326f0e7fc582eab3cbe31aabd1a1c2cfa74a399796ffd84",
                "sha256:9dd7c33b4a96138dc37bb86b3610d3b12d30d96433d4d73435ca3025804154a8"
            ],
            "markers": "python_version >= '3.7'",
            "version": "==4.1.0"
        },
        "jupyter-client": {
            "hashes": [
                "sha256:074bdeb1ffaef4a3095468ee16313938cfdc48fc65ca95cc18980b956c2e5d79",
                "sha256:8b6e06000eb9399775e0a55c52df6c1be4766666209c22f90c2691ded0e338dc"
            ],
            "markers": "python_full_version >= '3.6.1'",
            "version": "==7.0.6"
        },
        "jupyter-core": {
            "hashes": [
                "sha256:8dd262ec8afae95bd512518eb003bc546b76adbf34bf99410e9accdf4be9aa3a",
                "sha256:ef210dcb4fca04de07f2ead4adf408776aca94d17151d6f750ad6ded0b91ea16"
            ],
            "markers": "python_version >= '3.6'",
            "version": "==4.8.1"
>>>>>>> 38087975
        },
        "jupyterlab-pygments": {
            "hashes": [
                "sha256:abfb880fd1561987efaefcb2d2ac75145d2a5d0139b1876d5be806e32f630008",
                "sha256:cfcda0873626150932f438eccf0f8bf22bfa92345b814890ab360d666b254146"
            ],
            "version": "==0.1.2"
        },
        "jupyterlab-widgets": {
            "hashes": [
<<<<<<< HEAD
                "sha256:5c1a29a84d3069208cb506b10609175b249b6486d6b1cbae8fcde2a11584fb78",
                "sha256:caeaf3e6103180e654e7d8d2b81b7d645e59e432487c1d35a41d6d3ee56b3fef"
            ],
            "markers": "python_version >= '3.6'",
            "version": "==1.0.0"
=======
                "sha256:7885092b2b96bf189c3a705cc3c412a4472ec5e8382d0b47219a66cccae73cfa",
                "sha256:f5d9efface8ec62941173ba1cffb2edd0ecddc801c11ae2931e30b50492eb8f7"
            ],
            "markers": "python_version >= '3.6'",
            "version": "==1.0.2"
>>>>>>> 38087975
        },
        "markupsafe": {
            "hashes": [
                "sha256:01a9b8ea66f1658938f65b93a85ebe8bc016e6769611be228d797c9d998dd298",
                "sha256:023cb26ec21ece8dc3907c0e8320058b2e0cb3c55cf9564da612bc325bed5e64",
                "sha256:0446679737af14f45767963a1a9ef7620189912317d095f2d9ffa183a4d25d2b",
                "sha256:0717a7390a68be14b8c793ba258e075c6f4ca819f15edfc2a3a027c823718567",
                "sha256:0955295dd5eec6cb6cc2fe1698f4c6d84af2e92de33fbcac4111913cd100a6ff",
<<<<<<< HEAD
                "sha256:10f82115e21dc0dfec9ab5c0223652f7197feb168c940f3ef61563fc2d6beb74",
                "sha256:1d609f577dc6e1aa17d746f8bd3c31aa4d258f4070d61b2aa5c4166c1539de35",
                "sha256:2ef54abee730b502252bcdf31b10dacb0a416229b72c18b19e24a4509f273d26",
                "sha256:3c112550557578c26af18a1ccc9e090bfe03832ae994343cfdacd287db6a6ae7",
=======
                "sha256:0d4b31cc67ab36e3392bbf3862cfbadac3db12bdd8b02a2731f509ed5b829724",
                "sha256:10f82115e21dc0dfec9ab5c0223652f7197feb168c940f3ef61563fc2d6beb74",
                "sha256:168cd0a3642de83558a5153c8bd34f175a9a6e7f6dc6384b9655d2697312a646",
                "sha256:1d609f577dc6e1aa17d746f8bd3c31aa4d258f4070d61b2aa5c4166c1539de35",
                "sha256:1f2ade76b9903f39aa442b4aadd2177decb66525062db244b35d71d0ee8599b6",
                "sha256:2a7d351cbd8cfeb19ca00de495e224dea7e7d919659c2841bbb7f420ad03e2d6",
                "sha256:2d7d807855b419fc2ed3e631034685db6079889a1f01d5d9dac950f764da3dad",
                "sha256:2ef54abee730b502252bcdf31b10dacb0a416229b72c18b19e24a4509f273d26",
                "sha256:36bc903cbb393720fad60fc28c10de6acf10dc6cc883f3e24ee4012371399a38",
                "sha256:37205cac2a79194e3750b0af2a5720d95f786a55ce7df90c3af697bfa100eaac",
                "sha256:3c112550557578c26af18a1ccc9e090bfe03832ae994343cfdacd287db6a6ae7",
                "sha256:3dd007d54ee88b46be476e293f48c85048603f5f516008bee124ddd891398ed6",
>>>>>>> 38087975
                "sha256:47ab1e7b91c098ab893b828deafa1203de86d0bc6ab587b160f78fe6c4011f75",
                "sha256:49e3ceeabbfb9d66c3aef5af3a60cc43b85c33df25ce03d0031a608b0a8b2e3f",
                "sha256:4efca8f86c54b22348a5467704e3fec767b2db12fc39c6d963168ab1d3fc9135",
                "sha256:53edb4da6925ad13c07b6d26c2a852bd81e364f95301c66e930ab2aef5b5ddd8",
<<<<<<< HEAD
                "sha256:594c67807fb16238b30c44bdf74f36c02cdf22d1c8cda91ef8a0ed8dabf5620a",
=======
                "sha256:5855f8438a7d1d458206a2466bf82b0f104a3724bf96a1c781ab731e4201731a",
                "sha256:594c67807fb16238b30c44bdf74f36c02cdf22d1c8cda91ef8a0ed8dabf5620a",
                "sha256:5bb28c636d87e840583ee3adeb78172efc47c8b26127267f54a9c0ec251d41a9",
                "sha256:60bf42e36abfaf9aff1f50f52644b336d4f0a3fd6d8a60ca0d054ac9f713a864",
>>>>>>> 38087975
                "sha256:611d1ad9a4288cf3e3c16014564df047fe08410e628f89805e475368bd304914",
                "sha256:6557b31b5e2c9ddf0de32a691f2312a32f77cd7681d8af66c2692efdbef84c18",
                "sha256:693ce3f9e70a6cf7d2fb9e6c9d8b204b6b39897a2c4a1aa65728d5ac97dcc1d8",
                "sha256:6a7fae0dd14cf60ad5ff42baa2e95727c3d81ded453457771d02b7d2b3f9c0c2",
                "sha256:6c4ca60fa24e85fe25b912b01e62cb969d69a23a5d5867682dd3e80b5b02581d",
<<<<<<< HEAD
=======
                "sha256:6fcf051089389abe060c9cd7caa212c707e58153afa2c649f00346ce6d260f1b",
>>>>>>> 38087975
                "sha256:7d91275b0245b1da4d4cfa07e0faedd5b0812efc15b702576d103293e252af1b",
                "sha256:905fec760bd2fa1388bb5b489ee8ee5f7291d692638ea5f67982d968366bef9f",
                "sha256:97383d78eb34da7e1fa37dd273c20ad4320929af65d156e35a5e2d89566d9dfb",
                "sha256:984d76483eb32f1bcb536dc27e4ad56bba4baa70be32fa87152832cdd9db0833",
<<<<<<< HEAD
                "sha256:a30e67a65b53ea0a5e62fe23682cfe22712e01f453b95233b25502f7c61cb415",
                "sha256:ab3ef638ace319fa26553db0624c4699e31a28bb2a835c5faca8f8acf6a5a902",
                "sha256:b2f4bf27480f5e5e8ce285a8c8fd176c0b03e93dcc6646477d4630e83440c6a9",
                "sha256:b7f2d075102dc8c794cbde1947378051c4e5180d52d276987b8d28a3bd58c17d",
                "sha256:be98f628055368795d818ebf93da628541e10b75b41c559fdf36d104c5787066",
                "sha256:d7f9850398e85aba693bb640262d3611788b1f29a79f0c93c565694658f4071f",
=======
                "sha256:99df47edb6bda1249d3e80fdabb1dab8c08ef3975f69aed437cb69d0a5de1e28",
                "sha256:a30e67a65b53ea0a5e62fe23682cfe22712e01f453b95233b25502f7c61cb415",
                "sha256:ab3ef638ace319fa26553db0624c4699e31a28bb2a835c5faca8f8acf6a5a902",
                "sha256:add36cb2dbb8b736611303cd3bfcee00afd96471b09cda130da3581cbdc56a6d",
                "sha256:b2f4bf27480f5e5e8ce285a8c8fd176c0b03e93dcc6646477d4630e83440c6a9",
                "sha256:b7f2d075102dc8c794cbde1947378051c4e5180d52d276987b8d28a3bd58c17d",
                "sha256:baa1a4e8f868845af802979fcdbf0bb11f94f1cb7ced4c4b8a351bb60d108145",
                "sha256:be98f628055368795d818ebf93da628541e10b75b41c559fdf36d104c5787066",
                "sha256:bf5d821ffabf0ef3533c39c518f3357b171a1651c1ff6827325e4489b0e46c3c",
                "sha256:c47adbc92fc1bb2b3274c4b3a43ae0e4573d9fbff4f54cd484555edbf030baf1",
                "sha256:d7f9850398e85aba693bb640262d3611788b1f29a79f0c93c565694658f4071f",
                "sha256:d8446c54dc28c01e5a2dbac5a25f071f6653e6e40f3a8818e8b45d790fe6ef53",
                "sha256:e0f138900af21926a02425cf736db95be9f4af72ba1bb21453432a07f6082134",
                "sha256:e9936f0b261d4df76ad22f8fee3ae83b60d7c3e871292cd42f40b81b70afae85",
>>>>>>> 38087975
                "sha256:f5653a225f31e113b152e56f154ccbe59eeb1c7487b39b9d9f9cdb58e6c79dc5",
                "sha256:f826e31d18b516f653fe296d967d700fddad5901ae07c622bb3705955e1faa94",
                "sha256:f8ba0e8349a38d3001fae7eadded3f6606f0da5d748ee53cc1dab1d6527b9509",
                "sha256:f9081981fe268bd86831e5c75f7de206ef275defcb82bc70740ae6dc507aee51",
                "sha256:fa130dd50c57d53368c9d59395cb5526eda596d3ffe36666cd81a44d56e48872"
            ],
            "markers": "python_version >= '3.6'",
            "version": "==2.0.1"
        },
        "matplotlib-inline": {
            "hashes": [
                "sha256:a04bfba22e0d1395479f866853ec1ee28eea1485c1d69a6faf00dc3e24ff34ee",
                "sha256:aed605ba3b72462d64d475a21a9296f400a19c4f74a31b59103d2a99ffd5aa5c"
            ],
            "markers": "python_version >= '3.5'",
            "version": "==0.1.3"
        },
        "merge-args": {
            "hashes": [
                "sha256:79b01449801757f6ef2a24520b90fa270bc1a5296adf731a899afa950e6f1545",
                "sha256:96b76d7141dda4bb2571f571a5794701a1ff0c3b1a09c0bc69fa8764ee1858c3"
            ],
            "index": "pypi",
            "version": "==0.1.4"
        },
        "mistune": {
            "hashes": [
                "sha256:59a3429db53c50b5c6bcc8a07f8848cb00d7dc8bdb431a4ab41920d201d4756e",
                "sha256:88a1051873018da288eee8538d476dffe1262495144b33ecb586c4ab266bb8d4"
            ],
            "version": "==0.8.4"
        },
        "merge-args": {
            "hashes": [
                "sha256:79b01449801757f6ef2a24520b90fa270bc1a5296adf731a899afa950e6f1545",
                "sha256:96b76d7141dda4bb2571f571a5794701a1ff0c3b1a09c0bc69fa8764ee1858c3"
            ],
            "index": "pypi",
            "version": "==0.1.4"
        },
        "mistune": {
            "hashes": [
                "sha256:59a3429db53c50b5c6bcc8a07f8848cb00d7dc8bdb431a4ab41920d201d4756e",
                "sha256:88a1051873018da288eee8538d476dffe1262495144b33ecb586c4ab266bb8d4"
            ],
            "version": "==0.8.4"
        },
        "mypy-extensions": {
            "hashes": [
                "sha256:090fedd75945a69ae91ce1303b5824f428daf5a028d2f6ab8a299250a846f15d",
                "sha256:2d82818f5bb3e369420cb3c4060a7970edba416647068eb4c5343488a6c604a8"
            ],
            "version": "==0.4.3"
        },
        "nbclient": {
            "hashes": [
<<<<<<< HEAD
                "sha256:db17271330c68c8c88d46d72349e24c147bb6f34ec82d8481a8f025c4d26589c",
                "sha256:e79437364a2376892b3f46bedbf9b444e5396cfb1bc366a472c37b48e9551500"
            ],
            "markers": "python_full_version >= '3.6.1'",
            "version": "==0.5.3"
        },
        "nbconvert": {
            "hashes": [
                "sha256:37cd92ff2ae6a268e62075ff8b16129e0be4939c4dfcee53dc77cc8a7e06c684",
                "sha256:d22a8ff202644d31db254d24d52c3a96c82156623fcd7c7f987bba2612303ec9"
            ],
            "markers": "python_version >= '3.7'",
            "version": "==6.1.0"
=======
                "sha256:6c8ad36a28edad4562580847f9f1636fe5316a51a323ed85a24a4ad37d4aefce",
                "sha256:95a300c6fbe73721736cf13972a46d8d666f78794b832866ed7197a504269e11"
            ],
            "markers": "python_full_version >= '3.6.1'",
            "version": "==0.5.4"
        },
        "nbconvert": {
            "hashes": [
                "sha256:16ceecd0afaa8fd26c245fa32e2c52066c02f13aa73387fffafd84750baea863",
                "sha256:b1b9dc4f1ff6cafae0e6d91f42fb9046fdc32e6beb6d7e2fa2cd7191ad535240"
            ],
            "markers": "python_version >= '3.7'",
            "version": "==6.2.0"
>>>>>>> 38087975
        },
        "nbformat": {
            "hashes": [
                "sha256:b516788ad70771c6250977c1374fcca6edebe6126fd2adb5a69aa5c2356fd1c8",
                "sha256:eb8447edd7127d043361bc17f2f5a807626bc8e878c7709a1c647abda28a9171"
            ],
            "markers": "python_version >= '3.5'",
            "version": "==5.1.3"
        },
        "nest-asyncio": {
            "hashes": [
                "sha256:76d6e972265063fe92a90b9cc4fb82616e07d586b346ed9d2c89a4187acea39c",
                "sha256:afc5a1c515210a23c461932765691ad39e8eba6551c055ac8d5546e69250d0aa"
            ],
            "markers": "python_version >= '3.5'",
            "version": "==1.5.1"
        },
        "notebook": {
            "hashes": [
<<<<<<< HEAD
                "sha256:9c4625e2a2aa49d6eae4ce20cbc3d8976db19267e32d2a304880e0c10bf8aef9",
                "sha256:f7f0a71a999c7967d9418272ae4c3378a220bd28330fbfb49860e46cf8a5838a"
            ],
            "markers": "python_version >= '3.6'",
            "version": "==6.4.0"
        },
        "numpy": {
            "hashes": [
                "sha256:01721eefe70544d548425a07c80be8377096a54118070b8a62476866d5208e33",
                "sha256:0318c465786c1f63ac05d7c4dbcecd4d2d7e13f0959b01b534ea1e92202235c5",
                "sha256:05a0f648eb28bae4bcb204e6fd14603de2908de982e761a2fc78efe0f19e96e1",
                "sha256:1412aa0aec3e00bc23fbb8664d76552b4efde98fb71f60737c83efbac24112f1",
                "sha256:25b40b98ebdd272bc3020935427a4530b7d60dfbe1ab9381a39147834e985eac",
                "sha256:2d4d1de6e6fb3d28781c73fbde702ac97f03d79e4ffd6598b880b2d95d62ead4",
                "sha256:38e8648f9449a549a7dfe8d8755a5979b45b3538520d1e735637ef28e8c2dc50",
                "sha256:4a3d5fb89bfe21be2ef47c0614b9c9c707b7362386c9a3ff1feae63e0267ccb6",
                "sha256:635e6bd31c9fb3d475c8f44a089569070d10a9ef18ed13738b03049280281267",
                "sha256:73101b2a1fef16602696d133db402a7e7586654682244344b8329cdcbbb82172",
                "sha256:791492091744b0fe390a6ce85cc1bf5149968ac7d5f0477288f78c89b385d9af",
                "sha256:7a708a79c9a9d26904d1cca8d383bf869edf6f8e7650d85dbc77b041e8c5a0f8",
                "sha256:88c0b89ad1cc24a5efbb99ff9ab5db0f9a86e9cc50240177a571fbe9c2860ac2",
                "sha256:8a326af80e86d0e9ce92bcc1e65c8ff88297de4fa14ee936cb2293d414c9ec63",
                "sha256:8a92c5aea763d14ba9d6475803fc7904bda7decc2a0a68153f587ad82941fec1",
                "sha256:91c6f5fc58df1e0a3cc0c3a717bb3308ff850abdaa6d2d802573ee2b11f674a8",
                "sha256:95b995d0c413f5d0428b3f880e8fe1660ff9396dcd1f9eedbc311f37b5652e16",
                "sha256:9749a40a5b22333467f02fe11edc98f022133ee1bfa8ab99bda5e5437b831214",
                "sha256:978010b68e17150db8765355d1ccdd450f9fc916824e8c4e35ee620590e234cd",
                "sha256:9a513bd9c1551894ee3d31369f9b07460ef223694098cf27d399513415855b68",
                "sha256:a75b4498b1e93d8b700282dc8e655b8bd559c0904b3910b144646dbbbc03e062",
                "sha256:c6a2324085dd52f96498419ba95b5777e40b6bcbc20088fddb9e8cbb58885e8e",
                "sha256:d7a4aeac3b94af92a9373d6e77b37691b86411f9745190d2c351f410ab3a791f",
                "sha256:d9e7912a56108aba9b31df688a4c4f5cb0d9d3787386b87d504762b6754fbb1b",
                "sha256:dff4af63638afcc57a3dfb9e4b26d434a7a602d225b42d746ea7fe2edf1342fd",
                "sha256:e46ceaff65609b5399163de5893d8f2a82d3c77d5e56d976c8b5fb01faa6b671",
                "sha256:f01f28075a92eede918b965e86e8f0ba7b7797a95aa8d35e1cc8821f5fc3ad6a",
                "sha256:fd7d7409fa643a91d0a05c7554dd68aa9c9bb16e186f6ccfe40d6e003156e33a"
            ],
            "markers": "python_version >= '3.7'",
            "version": "==1.21.1"
=======
                "sha256:26b0095c568e307a310fd78818ad8ebade4f00462dada4c0e34cbad632b9085d",
                "sha256:33488bdcc5cbef23c3cfa12cd51b0b5459a211945b5053d17405980611818149"
            ],
            "markers": "python_version >= '3.6'",
            "version": "==6.4.4"
        },
        "numpy": {
            "hashes": [
                "sha256:09858463db6dd9f78b2a1a05c93f3b33d4f65975771e90d2cf7aadb7c2f66edf",
                "sha256:209666ce9d4a817e8a4597cd475b71b4878a85fa4b8db41d79fdb4fdee01dde2",
                "sha256:298156f4d3d46815eaf0fcf0a03f9625fc7631692bd1ad851517ab93c3168fc6",
                "sha256:30fc68307c0155d2a75ad19844224be0f2c6f06572d958db4e2053f816b859ad",
                "sha256:423216d8afc5923b15df86037c6053bf030d15cc9e3224206ef868c2d63dd6dc",
                "sha256:426a00b68b0d21f2deb2ace3c6d677e611ad5a612d2c76494e24a562a930c254",
                "sha256:466e682264b14982012887e90346d33435c984b7fead7b85e634903795c8fdb0",
                "sha256:51a7b9db0a2941434cd930dacaafe0fc9da8f3d6157f9d12f761bbde93f46218",
                "sha256:52a664323273c08f3b473548bf87c8145b7513afd63e4ebba8496ecd3853df13",
                "sha256:550564024dc5ceee9421a86fc0fb378aa9d222d4d0f858f6669eff7410c89bef",
                "sha256:5de64950137f3a50b76ce93556db392e8f1f954c2d8207f78a92d1f79aa9f737",
                "sha256:640c1ccfd56724f2955c237b6ccce2e5b8607c3bc1cc51d3933b8c48d1da3723",
                "sha256:7fdc7689daf3b845934d67cb221ba8d250fdca20ac0334fea32f7091b93f00d3",
                "sha256:805459ad8baaf815883d0d6f86e45b3b0b67d823a8f3fa39b1ed9c45eaf5edf1",
                "sha256:92a0ab128b07799dd5b9077a9af075a63467d03ebac6f8a93e6440abfea4120d",
                "sha256:9f2dc79c093f6c5113718d3d90c283f11463d77daa4e83aeeac088ec6a0bda52",
                "sha256:a5109345f5ce7ddb3840f5970de71c34a0ff7fceb133c9441283bb8250f532a3",
                "sha256:a55e4d81c4260386f71d22294795c87609164e22b28ba0d435850fbdf82fc0c5",
                "sha256:a9da45b748caad72ea4a4ed57e9cd382089f33c5ec330a804eb420a496fa760f",
                "sha256:b160b9a99ecc6559d9e6d461b95c8eec21461b332f80267ad2c10394b9503496",
                "sha256:b342064e647d099ca765f19672696ad50c953cac95b566af1492fd142283580f",
                "sha256:b5e8590b9245803c849e09bae070a8e1ff444f45e3f0bed558dd722119eea724",
                "sha256:bf75d5825ef47aa51d669b03ce635ecb84d69311e05eccea083f31c7570c9931",
                "sha256:c01b59b33c7c3ba90744f2c695be571a3bd40ab2ba7f3d169ffa6db3cfba614f",
                "sha256:d96a6a7d74af56feb11e9a443150216578ea07b7450f7c05df40eec90af7f4a7",
                "sha256:dd0e3651d210068d13e18503d75aaa45656eef51ef0b261f891788589db2cc38",
                "sha256:e167b9805de54367dcb2043519382be541117503ce99e3291cc9b41ca0a83557",
                "sha256:e42029e184008a5fd3d819323345e25e2337b0ac7f5c135b7623308530209d57",
                "sha256:f545c082eeb09ae678dd451a1b1dbf17babd8a0d7adea02897a76e639afca310",
                "sha256:fde50062d67d805bc96f1a9ecc0d37bfc2a8f02b937d2c50824d186aa91f2419"
            ],
            "markers": "python_version < '3.11' and python_version >= '3.7'",
            "version": "==1.21.2"
>>>>>>> 38087975
        },
        "packaging": {
            "hashes": [
                "sha256:7dc96269f53a4ccec5c0670940a4281106dd0bb343f47b7471f779df49c2fbe7",
                "sha256:c86254f9220d55e31cc94d69bade760f0847da8000def4dfe1c6b872fd14ff14"
            ],
            "markers": "python_version >= '3.6'",
            "version": "==21.0"
        },
        "pandas": {
            "hashes": [
<<<<<<< HEAD
                "sha256:0c976e023ed580e60a82ccebdca8e1cc24d8b1fbb28175eb6521025c127dab66",
                "sha256:114c6789d15862508900a25cb4cb51820bfdd8595ea306bab3b53cd19f990b65",
                "sha256:1ee8418d0f936ff2216513aa03e199657eceb67690995d427a4a7ecd2e68f442",
                "sha256:22f3fcc129fb482ef44e7df2a594f0bd514ac45aabe50da1a10709de1b0f9d84",
                "sha256:23c7452771501254d2ae23e9e9dac88417de7e6eff3ce64ee494bb94dc88c300",
                "sha256:341935a594db24f3ff07d1b34d1d231786aa9adfa84b76eab10bf42907c8aed3",
                "sha256:45656cd59ae9745a1a21271a62001df58342b59c66d50754390066db500a8362",
                "sha256:527c43311894aff131dea99cf418cd723bfd4f0bcf3c3da460f3b57e52a64da5",
                "sha256:5c09a2538f0fddf3895070579082089ff4ae52b6cb176d8ec7a4dacf7e3676c1",
                "sha256:5d9acfca191140a518779d1095036d842d5e5bc8e8ad8b5eaad1aff90fe1870d",
                "sha256:5ee927c70794e875a59796fab8047098aa59787b1be680717c141cd7873818ae",
                "sha256:7150039e78a81eddd9f5a05363a11cadf90a4968aac6f086fd83e66cf1c8d1d6",
                "sha256:905fc3e0fcd86b0a9f1f97abee7d36894698d2592b22b859f08ea5a8fe3d3aab",
                "sha256:9d06661c6eb741ae633ee1c57e8c432bb4203024e263fe1a077fa3fda7817fdb",
                "sha256:9e1fe6722cbe27eb5891c1977bca62d456c19935352eea64d33956db46139364",
                "sha256:be12d77f7e03c40a2466ed00ccd1a5f20a574d3c622fe1516037faa31aa448aa",
                "sha256:c28760932283d2c9f6fa5e53d2f77a514163b9e67fd0ee0879081be612567195",
                "sha256:e323028ab192fcfe1e8999c012a0fa96d066453bb354c7e7a4a267b25e73d3c8",
                "sha256:fdb3b33dde260b1766ea4d3c6b8fbf6799cee18d50a2a8bc534cf3550b7c819a"
            ],
            "index": "pypi",
            "version": "==1.3.1"
        },
        "pandocfilters": {
            "hashes": [
                "sha256:bc63fbb50534b4b1f8ebe1860889289e8af94a23bff7445259592df25a3906eb"
            ],
            "version": "==1.4.3"
=======
                "sha256:272c8cb14aa9793eada6b1ebe81994616e647b5892a370c7135efb2924b701df",
                "sha256:3334a5a9eeaca953b9db1b2b165dcdc5180b5011f3bec3a57a3580c9c22eae68",
                "sha256:37d63e78e87eb3791da7be4100a65da0383670c2b59e493d9e73098d7a879226",
                "sha256:3f5020613c1d8e304840c34aeb171377dc755521bf5e69804991030c2a48aec3",
                "sha256:45649503e167d45360aa7c52f18d1591a6d5c70d2f3a26bc90a3297a30ce9a66",
                "sha256:49fd2889d8116d7acef0709e4c82b8560a8b22b0f77471391d12c27596e90267",
                "sha256:4def2ef2fb7fcd62f2aa51bacb817ee9029e5c8efe42fe527ba21f6a3ddf1a9f",
                "sha256:53e2fb11f86f6253bb1df26e3aeab3bf2e000aaa32a953ec394571bec5dc6fd6",
                "sha256:629138b7cf81a2e55aa29ce7b04c1cece20485271d1f6c469c6a0c03857db6a4",
                "sha256:68408a39a54ebadb9014ee5a4fae27b2fe524317bc80adf56c9ac59e8f8ea431",
                "sha256:7326b37de08d42dd3fff5b7ef7691d0fd0bf2428f4ba5a2bdc3b3247e9a52e4c",
                "sha256:7557b39c8e86eb0543a17a002ac1ea0f38911c3c17095bc9350d0a65b32d801c",
                "sha256:86b16b1b920c4cb27fdd65a2c20258bcd9c794be491290660722bb0ea765054d",
                "sha256:a800df4e101b721e94d04c355e611863cc31887f24c0b019572e26518cbbcab6",
                "sha256:a9f1b54d7efc9df05320b14a48fb18686f781aa66cc7b47bb62fabfc67a0985c",
                "sha256:c399200631db9bd9335d013ec7fce4edb98651035c249d532945c78ad453f23a",
                "sha256:e574c2637c9d27f322e911650b36e858c885702c5996eda8a5a60e35e6648cf2",
                "sha256:e9bc59855598cb57f68fdabd4897d3ed2bc3a3b3bef7b868a0153c4cd03f3207",
                "sha256:ebbed7312547a924df0cbe133ff1250eeb94cdff3c09a794dc991c5621c8c735",
                "sha256:ed2f29b4da6f6ae7c68f4b3708d9d9e59fa89b2f9e87c2b64ce055cbd39f729e",
                "sha256:f7d84f321674c2f0f31887ee6d5755c54ca1ea5e144d6d54b3bbf566dd9ea0cc"
            ],
            "index": "pypi",
            "version": "==1.3.3"
        },
        "pandocfilters": {
            "hashes": [
                "sha256:0b679503337d233b4339a817bfc8c50064e2eff681314376a47cb582305a7a38",
                "sha256:33aae3f25fd1a026079f5d27bdd52496f0e0803b3469282162bafdcbdf6ef14f"
            ],
            "markers": "python_version >= '2.7' and python_version not in '3.0, 3.1, 3.2, 3.3'",
            "version": "==1.5.0"
>>>>>>> 38087975
        },
        "parso": {
            "hashes": [
                "sha256:12b83492c6239ce32ff5eed6d3639d6a536170723c6f3f1506869f1ace413398",
                "sha256:a8c4922db71e4fdb90e0d0bc6e50f9b273d3397925e5e60a717e719201778d22"
            ],
            "markers": "python_version >= '3.6'",
            "version": "==0.8.2"
        },
        "pathspec": {
            "hashes": [
                "sha256:7d15c4ddb0b5c802d161efc417ec1a2558ea2653c2e8ad9c19098201dc1c993a",
                "sha256:e564499435a2673d586f6b2130bb5b95f04a3ba06f81b8f895b651a3c76aabb1"
            ],
            "version": "==0.9.0"
        },
        "pexpect": {
            "hashes": [
                "sha256:0b48a55dcb3c05f3329815901ea4fc1537514d6ba867a152b581d69ae3710937",
                "sha256:fc65a43959d153d0114afe13997d439c22823a27cefceb5ff35c2178c6784c0c"
            ],
            "markers": "sys_platform != 'win32'",
            "version": "==4.8.0"
        },
        "pickleshare": {
            "hashes": [
                "sha256:87683d47965c1da65cdacaf31c8441d12b8044cdec9aca500cd78fc2c683afca",
                "sha256:9649af414d74d4df115d5d718f82acb59c9d418196b7b4290ed47a12ce62df56"
            ],
            "version": "==0.7.5"
        },
        "platformdirs": {
            "hashes": [
                "sha256:367a5e80b3d04d2428ffa76d33f124cf11e8fff2acdaa9b43d545f5c7d661ef2",
                "sha256:8868bbe3c3c80d42f20156f22e7131d2fb321f5bc86a2a345375c6481a67021d"
            ],
            "markers": "python_version >= '3.6'",
            "version": "==2.4.0"
        },
        "pluggy": {
            "hashes": [
                "sha256:4224373bacce55f955a878bf9cfa763c1e360858e330072059e10bad68531159",
                "sha256:74134bbf457f031a36d68416e1509f34bd5ccc019f0bcc952c7b909d06b37bd3"
            ],
            "markers": "python_version >= '3.6'",
            "version": "==1.0.0"
        },
        "prometheus-client": {
            "hashes": [
                "sha256:3a8baade6cb80bcfe43297e33e7623f3118d660d41387593758e2fb1ea173a86",
                "sha256:b014bc76815eb1399da8ce5fc84b7717a3e63652b0c0f8804092c9363acab1b2"
            ],
            "markers": "python_version >= '2.7' and python_version not in '3.0, 3.1, 3.2, 3.3'",
            "version": "==0.11.0"
        },
        "prometheus-client": {
            "hashes": [
                "sha256:3a8baade6cb80bcfe43297e33e7623f3118d660d41387593758e2fb1ea173a86",
                "sha256:b014bc76815eb1399da8ce5fc84b7717a3e63652b0c0f8804092c9363acab1b2"
            ],
            "markers": "python_version >= '2.7' and python_version not in '3.0, 3.1, 3.2, 3.3'",
            "version": "==0.11.0"
        },
        "prompt-toolkit": {
            "hashes": [
                "sha256:6076e46efae19b1e0ca1ec003ed37a933dc94b4d20f486235d436e64771dcd5c",
                "sha256:eb71d5a6b72ce6db177af4a7d4d7085b99756bf656d98ffcc4fecd36850eea6c"
            ],
            "markers": "python_full_version >= '3.6.2'",
            "version": "==3.0.20"
        },
        "ptyprocess": {
            "hashes": [
                "sha256:4b41f3967fce3af57cc7e94b888626c18bf37a083e3651ca8feeb66d492fef35",
                "sha256:5c5d0a3b48ceee0b48485e0c26037c0acd7d29765ca3fbb5cb3831d347423220"
            ],
            "markers": "os_name != 'nt'",
            "version": "==0.7.0"
        },
        "py": {
            "hashes": [
                "sha256:21b81bda15b66ef5e1a777a21c4dcd9c20ad3efd0b3f817e7a809035269e1bd3",
                "sha256:3b80836aa6d1feeaa108e046da6423ab8f6ceda6468545ae8d02d9d58d18818a"
            ],
            "markers": "python_version >= '2.7' and python_version not in '3.0, 3.1, 3.2, 3.3'",
            "version": "==1.10.0"
        },
        "pycparser": {
            "hashes": [
                "sha256:2d475327684562c3a96cc71adf7dc8c4f0565175cf86b6d7a404ff4c771f15f0",
                "sha256:7582ad22678f0fcd81102833f60ef8d0e57288b6b5fb00323d101be910e35705"
            ],
            "markers": "python_version >= '2.7' and python_version not in '3.0, 3.1, 3.2, 3.3'",
            "version": "==2.20"
        },
        "pygments": {
            "hashes": [
                "sha256:b8e67fe6af78f492b3c4b3e2970c0624cbf08beb1e493b2c99b9fa1b67a20380",
                "sha256:f398865f7eb6874156579fdf36bc840a03cab64d1cde9e93d68f46a425ec52c6"
            ],
            "markers": "python_version >= '3.5'",
            "version": "==2.10.0"
        },
        "pyjwt": {
            "hashes": [
                "sha256:a0b9a3b4e5ca5517cac9f1a6e9cd30bf1aa80be74fcdf4e28eded582ecfcfbae",
                "sha256:b0ed5824c8ecc5362e540c65dc6247567db130c4226670bf7699aec92fb4dae1"
            ],
            "index": "pypi",
            "version": "==2.2.0"
        },
        "pyjwt": {
            "hashes": [
                "sha256:934d73fbba91b0483d3857d1aff50e96b2a892384ee2c17417ed3203f173fca1",
                "sha256:fba44e7898bbca160a2b2b501f492824fc8382485d3a6f11ba5d0c1937ce6130"
            ],
            "index": "pypi",
            "version": "==2.1.0"
        },
        "pyparsing": {
            "hashes": [
                "sha256:c203ec8783bf771a155b207279b9bccb8dea02d8f0c9e5f8ead507bc3246ecc1",
                "sha256:ef9d7589ef3c200abe66653d3f1ab1033c3c419ae9b9bdb1240a85b024efc88b"
            ],
            "markers": "python_version >= '2.6' and python_version not in '3.0, 3.1, 3.2, 3.3'",
            "version": "==2.4.7"
        },
        "pyrsistent": {
            "hashes": [
                "sha256:097b96f129dd36a8c9e33594e7ebb151b1515eb52cceb08474c10a5479e799f2",
                "sha256:2aaf19dc8ce517a8653746d98e962ef480ff34b6bc563fc067be6401ffb457c7",
                "sha256:404e1f1d254d314d55adb8d87f4f465c8693d6f902f67eb6ef5b4526dc58e6ea",
                "sha256:48578680353f41dca1ca3dc48629fb77dfc745128b56fc01096b2530c13fd426",
                "sha256:4916c10896721e472ee12c95cdc2891ce5890898d2f9907b1b4ae0f53588b710",
                "sha256:527be2bfa8dc80f6f8ddd65242ba476a6c4fb4e3aedbf281dfbac1b1ed4165b1",
                "sha256:58a70d93fb79dc585b21f9d72487b929a6fe58da0754fa4cb9f279bb92369396",
                "sha256:5e4395bbf841693eaebaa5bb5c8f5cdbb1d139e07c975c682ec4e4f8126e03d2",
                "sha256:6b5eed00e597b5b5773b4ca30bd48a5774ef1e96f2a45d105db5b4ebb4bca680",
                "sha256:73ff61b1411e3fb0ba144b8f08d6749749775fe89688093e1efef9839d2dcc35",
                "sha256:772e94c2c6864f2cd2ffbe58bb3bdefbe2a32afa0acb1a77e472aac831f83427",
                "sha256:773c781216f8c2900b42a7b638d5b517bb134ae1acbebe4d1e8f1f41ea60eb4b",
                "sha256:a0c772d791c38bbc77be659af29bb14c38ced151433592e326361610250c605b",
                "sha256:b29b869cf58412ca5738d23691e96d8aff535e17390128a1a52717c9a109da4f",
                "sha256:c1a9ff320fa699337e05edcaae79ef8c2880b52720bc031b219e5b5008ebbdef",
                "sha256:cd3caef37a415fd0dae6148a1b6957a8c5f275a62cca02e18474608cb263640c",
                "sha256:d5ec194c9c573aafaceebf05fc400656722793dac57f254cd4741f3c27ae57b4",
                "sha256:da6e5e818d18459fa46fac0a4a4e543507fe1110e808101277c5a2b5bab0cd2d",
                "sha256:e79d94ca58fcafef6395f6352383fa1a76922268fa02caa2272fff501c2fdc78",
                "sha256:f3ef98d7b76da5eb19c37fda834d50262ff9167c65658d1d8f974d2e4d90676b",
                "sha256:f4c8cabb46ff8e5d61f56a037974228e978f26bfefce4f61a4b1ac0ba7a2ab72"
            ],
            "markers": "python_version >= '3.6'",
            "version": "==0.18.0"
        },
        "pytest": {
            "hashes": [
                "sha256:131b36680866a76e6781d13f101efb86cf674ebb9762eb70d3082b6f29889e89",
                "sha256:7310f8d27bc79ced999e760ca304d69f6ba6c6649c0b60fb0e04a4a77cacc134"
            ],
            "index": "pypi",
            "version": "==6.2.5"
        },
        "pytest-asyncio": {
            "hashes": [
                "sha256:2564ceb9612bbd560d19ca4b41347b54e7835c2f792c504f698e05395ed63f6f",
                "sha256:3042bcdf1c5d978f6b74d96a151c4cfb9dcece65006198389ccd7e6c60eb1eea"
            ],
            "index": "pypi",
            "version": "==0.15.1"
        },
        "pytest-cov": {
            "hashes": [
                "sha256:578d5d15ac4a25e5f961c938b85a05b09fdaae9deef3bb6de9a6e766622ca7a6",
                "sha256:e7f0f5b1617d2210a2cabc266dfe2f4c75a8d32fb89eafb7ad9d06f6d076d470"
            ],
            "index": "pypi",
            "version": "==3.0.0"
        },
        "pytest-runner": {
            "hashes": [
                "sha256:0fce5b8dc68760f353979d99fdd6b3ad46330b6b1837e2077a89ebcf204aac91",
                "sha256:85f93af814438ee322b4ea08fe3f5c2ad53b253577f3bd84b2ad451fee450ac5"
            ],
            "markers": "python_version >= '3.6'",
            "version": "==5.3.1"
        },
        "python-dateutil": {
            "hashes": [
                "sha256:0123cacc1627ae19ddf3c27a5de5bd67ee4586fbdd6440d9748f8abb483d3e86",
                "sha256:961d03dc3453ebbc59dbdea9e4e11c5651520a876d0f4db161e8674aae935da9"
            ],
            "markers": "python_version >= '2.7' and python_version not in '3.0, 3.1, 3.2, 3.3'",
            "version": "==2.8.2"
        },
        "pytz": {
            "hashes": [
                "sha256:3672058bc3453457b622aab7a1c3bfd5ab0bdae451512f6cf25f64ed37f5b87c",
                "sha256:acad2d8b20a1af07d4e4c9d2e9285c5ed9104354062f275f3fcd88dcef4f1326"
            ],
            "version": "==2021.3"
        },
        "pyzmq": {
            "hashes": [
                "sha256:08c4e315a76ef26eb833511ebf3fa87d182152adf43dedee8d79f998a2162a0b",
                "sha256:0ca6cd58f62a2751728016d40082008d3b3412a7f28ddfb4a2f0d3c130f69e74",
                "sha256:1621e7a2af72cced1f6ec8ca8ca91d0f76ac236ab2e8828ac8fe909512d566cb",
                "sha256:18cd854b423fce44951c3a4d3e686bac8f1243d954f579e120a1714096637cc0",
                "sha256:2841997a0d85b998cbafecb4183caf51fd19c4357075dfd33eb7efea57e4c149",
                "sha256:2b97502c16a5ec611cd52410bdfaab264997c627a46b0f98d3f666227fd1ea2d",
                "sha256:3a4c9886d61d386b2b493377d980f502186cd71d501fffdba52bd2a0880cef4f",
                "sha256:3c1895c95be92600233e476fe283f042e71cf8f0b938aabf21b7aafa62a8dac9",
                "sha256:42abddebe2c6a35180ca549fadc7228d23c1e1f76167c5ebc8a936b5804ea2df",
                "sha256:468bd59a588e276961a918a3060948ae68f6ff5a7fa10bb2f9160c18fe341067",
                "sha256:480b9931bfb08bf8b094edd4836271d4d6b44150da051547d8c7113bf947a8b0",
                "sha256:53f4fd13976789ffafedd4d46f954c7bb01146121812b72b4ddca286034df966",
                "sha256:62bcade20813796c426409a3e7423862d50ff0639f5a2a95be4b85b09a618666",
                "sha256:67db33bea0a29d03e6eeec55a8190e033318cee3cbc732ba8fd939617cbf762d",
                "sha256:6b217b8f9dfb6628f74b94bdaf9f7408708cb02167d644edca33f38746ca12dd",
                "sha256:7661fc1d5cb73481cf710a1418a4e1e301ed7d5d924f91c67ba84b2a1b89defd",
                "sha256:76c532fd68b93998aab92356be280deec5de8f8fe59cd28763d2cc8a58747b7f",
                "sha256:79244b9e97948eaf38695f4b8e6fc63b14b78cc37f403c6642ba555517ac1268",
                "sha256:7c58f598d9fcc52772b89a92d72bf8829c12d09746a6d2c724c5b30076c1f11d",
                "sha256:7dc09198e4073e6015d9a8ea093fc348d4e59de49382476940c3dd9ae156fba8",
                "sha256:80e043a89c6cadefd3a0712f8a1322038e819ebe9dbac7eca3bce1721bcb63bf",
                "sha256:851977788b9caa8ed011f5f643d3ee8653af02c5fc723fa350db5125abf2be7b",
                "sha256:8eddc033e716f8c91c6a2112f0a8ebc5e00532b4a6ae1eb0ccc48e027f9c671c",
                "sha256:902319cfe23366595d3fa769b5b751e6ee6750a0a64c5d9f757d624b2ac3519e",
                "sha256:954e73c9cd4d6ae319f1c936ad159072b6d356a92dcbbabfd6e6204b9a79d356",
                "sha256:ab888624ed68930442a3f3b0b921ad7439c51ba122dbc8c386e6487a658e4a4e",
                "sha256:acebba1a23fb9d72b42471c3771b6f2f18dcd46df77482612054bd45c07dfa36",
                "sha256:b4ebed0977f92320f6686c96e9e8dd29eed199eb8d066936bac991afc37cbb70",
                "sha256:badb868fff14cfd0e200eaa845887b1011146a7d26d579aaa7f966c203736b92",
                "sha256:be4e0f229cf3a71f9ecd633566bd6f80d9fa6afaaff5489492be63fe459ef98c",
                "sha256:c0f84360dcca3481e8674393bdf931f9f10470988f87311b19d23cda869bb6b7",
                "sha256:c1e41b32d6f7f9c26bc731a8b529ff592f31fc8b6ef2be9fa74abd05c8a342d7",
                "sha256:c88fa7410e9fc471e0858638f403739ee869924dd8e4ae26748496466e27ac59",
                "sha256:cf98fd7a6c8aaa08dbc699ffae33fd71175696d78028281bc7b832b26f00ca57",
                "sha256:d072f7dfbdb184f0786d63bda26e8a0882041b1e393fbe98940395f7fab4c5e2",
                "sha256:d1b5d457acbadcf8b27561deeaa386b0217f47626b29672fa7bd31deb6e91e1b",
                "sha256:d3dcb5548ead4f1123851a5ced467791f6986d68c656bc63bfff1bf9e36671e2",
                "sha256:d6157793719de168b199194f6b6173f0ccd3bf3499e6870fac17086072e39115",
                "sha256:d728b08448e5ac3e4d886b165385a262883c34b84a7fe1166277fe675e1c197a",
                "sha256:de8df0684398bd74ad160afdc2a118ca28384ac6f5e234eb0508858d8d2d9364",
                "sha256:e6a02cf7271ee94674a44f4e62aa061d2d049001c844657740e156596298b70b",
                "sha256:ea12133df25e3a6918718fbb9a510c6ee5d3fdd5a346320421aac3882f4feeea",
                "sha256:ea5a79e808baef98c48c884effce05c31a0698c1057de8fc1c688891043c1ce1",
                "sha256:f43b4a2e6218371dd4f41e547bd919ceeb6ebf4abf31a7a0669cd11cd91ea973",
                "sha256:f762442bab706fd874064ca218b33a1d8e40d4938e96c24dafd9b12e28017f45",
                "sha256:f89468059ebc519a7acde1ee50b779019535db8dcf9b8c162ef669257fef7a93",
                "sha256:f907c7359ce8bf7f7e63c82f75ad0223384105f5126f313400b7e8004d9b33c3"
            ],
            "markers": "python_version >= '3.6'",
            "version": "==22.3.0"
        },
        "pytest-runner": {
            "hashes": [
                "sha256:0fce5b8dc68760f353979d99fdd6b3ad46330b6b1837e2077a89ebcf204aac91",
                "sha256:85f93af814438ee322b4ea08fe3f5c2ad53b253577f3bd84b2ad451fee450ac5"
            ],
            "markers": "python_version >= '3.6'",
            "version": "==5.3.1"
        },
        "python-dateutil": {
            "hashes": [
                "sha256:0123cacc1627ae19ddf3c27a5de5bd67ee4586fbdd6440d9748f8abb483d3e86",
                "sha256:961d03dc3453ebbc59dbdea9e4e11c5651520a876d0f4db161e8674aae935da9"
            ],
            "markers": "python_version >= '2.7' and python_version not in '3.0, 3.1, 3.2, 3.3'",
            "version": "==2.8.2"
        },
        "pytz": {
            "hashes": [
                "sha256:83a4a90894bf38e243cf052c8b58f381bfe9a7a483f6a9cab140bc7f702ac4da",
                "sha256:eb10ce3e7736052ed3623d49975ce333bcd712c7bb19a58b9e2089d4057d0798"
            ],
            "version": "==2021.1"
        },
        "pyzmq": {
            "hashes": [
                "sha256:089b974ec04d663b8685ac90e86bfe0e4da9d911ff3cf52cb765ff22408b102d",
                "sha256:0ea7f4237991b0f745a4432c63e888450840bf8cb6c48b93fb7d62864f455529",
                "sha256:0f0f27eaab9ba7b92d73d71c51d1a04464a1da6097a252d007922103253d2313",
                "sha256:12ffcf33db6ba7c0e5aaf901e65517f5e2b719367b80bcbfad692f546a297c7a",
                "sha256:1389b615917d4196962a9b469e947ba862a8ec6f5094a47da5e7a8d404bc07a4",
                "sha256:18dd2ca4540c476558099891c129e6f94109971d110b549db2a9775c817cedbd",
                "sha256:24fb5bb641f0b2aa25fc3832f4b6fc62430f14a7d328229fe994b2bcdc07c93a",
                "sha256:285514956c08c7830da9d94e01f5414661a987831bd9f95e4d89cc8aaae8da10",
                "sha256:41049cff5265e9cd75606aa2c90a76b9c80b98d8fe70ee08cf4af3cedb113358",
                "sha256:461ed80d741692d9457ab820b1cc057ba9c37c394e67b647b639f623c8b321f6",
                "sha256:4b8fb1b3174b56fd020e4b10232b1764e52cf7f3babcfb460c5253bdc48adad0",
                "sha256:4c4fe69c7dc0d13d4ae180ad650bb900854367f3349d3c16f0569f6c6447f698",
                "sha256:4e9b9a2f6944acdaf57316436c1acdcb30b8df76726bcf570ad9342bc5001654",
                "sha256:6355f81947e1fe6e7bb9e123aeb3067264391d3ebe8402709f824ef8673fa6f3",
                "sha256:68be16107f41563b9f67d93dff1c9f5587e0f76aa8fd91dc04c83d813bcdab1f",
                "sha256:68e2c4505992ab5b89f976f89a9135742b18d60068f761bef994a6805f1cae0c",
                "sha256:7040d6dd85ea65703904d023d7f57fab793d7ffee9ba9e14f3b897f34ff2415d",
                "sha256:734ea6565c71fc2d03d5b8c7d0d7519c96bb5567e0396da1b563c24a4ac66f0c",
                "sha256:9ee48413a2d3cd867fd836737b4c89c24cea1150a37f4856d82d20293fa7519f",
                "sha256:a1c77796f395804d6002ff56a6a8168c1f98579896897ad7e35665a9b4a9eec5",
                "sha256:b2f707b52e09098a7770503e39294ca6e22ae5138ffa1dd36248b6436d23d78e",
                "sha256:bf80b2cec42d96117248b99d3c86e263a00469c840a778e6cb52d916f4fdf82c",
                "sha256:c4674004ed64685a38bee222cd75afa769424ec603f9329f0dd4777138337f48",
                "sha256:c6a81c9e6754465d09a87e3acd74d9bb1f0039b2d785c6899622f0afdb41d760",
                "sha256:c6d0c32532a0519997e1ded767e184ebb8543bdb351f8eff8570bd461e874efc",
                "sha256:c8fff75af4c7af92dce9f81fa2a83ed009c3e1f33ee8b5222db2ef80b94e242e",
                "sha256:cb9f9fe1305ef69b65794655fd89b2209b11bff3e837de981820a8aa051ef914",
                "sha256:d3ecfee2ee8d91ab2e08d2d8e89302c729b244e302bbc39c5b5dde42306ff003",
                "sha256:d5e5be93e1714a59a535bbbc086b9e4fd2448c7547c5288548f6fd86353cad9e",
                "sha256:de5806be66c9108e4dcdaced084e8ceae14100aa559e2d57b4f0cceb98c462de",
                "sha256:f49755684a963731479ff3035d45a8185545b4c9f662d368bd349c419839886d",
                "sha256:fc712a90401bcbf3fa25747f189d6dcfccbecc32712701cad25c6355589dac57"
            ],
            "markers": "python_version >= '3.6'",
            "version": "==22.1.0"
        },
        "regex": {
            "hashes": [
<<<<<<< HEAD
                "sha256:026beb631097a4a3def7299aa5825e05e057de3c6d72b139c37813bfa351274b",
                "sha256:14caacd1853e40103f59571f169704367e79fb78fac3d6d09ac84d9197cadd16",
                "sha256:16d9eaa8c7e91537516c20da37db975f09ac2e7772a0694b245076c6d68f85da",
                "sha256:18fdc51458abc0a974822333bd3a932d4e06ba2a3243e9a1da305668bd62ec6d",
                "sha256:28e8af338240b6f39713a34e337c3813047896ace09d51593d6907c66c0708ba",
                "sha256:3835de96524a7b6869a6c710b26c90e94558c31006e96ca3cf6af6751b27dca1",
                "sha256:3905c86cc4ab6d71635d6419a6f8d972cab7c634539bba6053c47354fd04452c",
                "sha256:3c09d88a07483231119f5017904db8f60ad67906efac3f1baa31b9b7f7cca281",
                "sha256:4551728b767f35f86b8e5ec19a363df87450c7376d7419c3cac5b9ceb4bce576",
                "sha256:459bbe342c5b2dec5c5223e7c363f291558bc27982ef39ffd6569e8c082bdc83",
                "sha256:4f421e3cdd3a273bace013751c345f4ebeef08f05e8c10757533ada360b51a39",
                "sha256:577737ec3d4c195c4aef01b757905779a9e9aee608fa1cf0aec16b5576c893d3",
                "sha256:57fece29f7cc55d882fe282d9de52f2f522bb85290555b49394102f3621751ee",
                "sha256:7976d410e42be9ae7458c1816a416218364e06e162b82e42f7060737e711d9ce",
                "sha256:85f568892422a0e96235eb8ea6c5a41c8ccbf55576a2260c0160800dbd7c4f20",
                "sha256:8764a78c5464ac6bde91a8c87dd718c27c1cabb7ed2b4beaf36d3e8e390567f9",
                "sha256:8935937dad2c9b369c3d932b0edbc52a62647c2afb2fafc0c280f14a8bf56a6a",
                "sha256:8fe58d9f6e3d1abf690174fd75800fda9bdc23d2a287e77758dc0e8567e38ce6",
                "sha256:937b20955806381e08e54bd9d71f83276d1f883264808521b70b33d98e4dec5d",
                "sha256:9569da9e78f0947b249370cb8fadf1015a193c359e7e442ac9ecc585d937f08d",
                "sha256:a3b73390511edd2db2d34ff09aa0b2c08be974c71b4c0505b4a048d5dc128c2b",
                "sha256:a4eddbe2a715b2dd3849afbdeacf1cc283160b24e09baf64fa5675f51940419d",
                "sha256:a5c6dbe09aff091adfa8c7cfc1a0e83fdb8021ddb2c183512775a14f1435fe16",
                "sha256:b63e3571b24a7959017573b6455e05b675050bbbea69408f35f3cb984ec54363",
                "sha256:bb350eb1060591d8e89d6bac4713d41006cd4d479f5e11db334a48ff8999512f",
                "sha256:bf6d987edd4a44dd2fa2723fca2790f9442ae4de2c8438e53fcb1befdf5d823a",
                "sha256:bfa6a679410b394600eafd16336b2ce8de43e9b13f7fb9247d84ef5ad2b45e91",
                "sha256:c856ec9b42e5af4fe2d8e75970fcc3a2c15925cbcc6e7a9bcb44583b10b95e80",
                "sha256:cea56288eeda8b7511d507bbe7790d89ae7049daa5f51ae31a35ae3c05408531",
                "sha256:ea212df6e5d3f60341aef46401d32fcfded85593af1d82b8b4a7a68cd67fdd6b",
                "sha256:f35567470ee6dbfb946f069ed5f5615b40edcbb5f1e6e1d3d2b114468d505fc6",
                "sha256:fbc20975eee093efa2071de80df7f972b7b35e560b213aafabcec7c0bd00bd8c",
                "sha256:ff4a8ad9638b7ca52313d8732f37ecd5fd3c8e3aff10a8ccb93176fd5b3812f6"
            ],
            "version": "==2021.8.3"
=======
                "sha256:094a905e87a4171508c2a0e10217795f83c636ccc05ddf86e7272c26e14056ae",
                "sha256:09e1031e2059abd91177c302da392a7b6859ceda038be9e015b522a182c89e4f",
                "sha256:176796cb7f82a7098b0c436d6daac82f57b9101bb17b8e8119c36eecf06a60a3",
                "sha256:19b8f6d23b2dc93e8e1e7e288d3010e58fafed323474cf7f27ab9451635136d9",
                "sha256:1abbd95cbe9e2467cac65c77b6abd9223df717c7ae91a628502de67c73bf6838",
                "sha256:1ce02f420a7ec3b2480fe6746d756530f69769292eca363218c2291d0b116a01",
                "sha256:1f51926db492440e66c89cd2be042f2396cf91e5b05383acd7372b8cb7da373f",
                "sha256:26895d7c9bbda5c52b3635ce5991caa90fbb1ddfac9c9ff1c7ce505e2282fb2a",
                "sha256:2efd47704bbb016136fe34dfb74c805b1ef5c7313aef3ce6dcb5ff844299f432",
                "sha256:36c98b013273e9da5790ff6002ab326e3f81072b4616fd95f06c8fa733d2745f",
                "sha256:39079ebf54156be6e6902f5c70c078f453350616cfe7bfd2dd15bdb3eac20ccc",
                "sha256:3d52c5e089edbdb6083391faffbe70329b804652a53c2fdca3533e99ab0580d9",
                "sha256:45cb0f7ff782ef51bc79e227a87e4e8f24bc68192f8de4f18aae60b1d60bc152",
                "sha256:4786dae85c1f0624ac77cb3813ed99267c9adb72e59fdc7297e1cf4d6036d493",
                "sha256:51feefd58ac38eb91a21921b047da8644155e5678e9066af7bcb30ee0dca7361",
                "sha256:55ef044899706c10bc0aa052f2fc2e58551e2510694d6aae13f37c50f3f6ff61",
                "sha256:5e5796d2f36d3c48875514c5cd9e4325a1ca172fc6c78b469faa8ddd3d770593",
                "sha256:5f199419a81c1016e0560c39773c12f0bd924c37715bffc64b97140d2c314354",
                "sha256:5f55c4804797ef7381518e683249310f7f9646da271b71cb6b3552416c7894ee",
                "sha256:6dcf53d35850ce938b4f044a43b33015ebde292840cef3af2c8eb4c860730fff",
                "sha256:74e55f8d66f1b41d44bc44c891bcf2c7fad252f8f323ee86fba99d71fd1ad5e3",
                "sha256:7f125fce0a0ae4fd5c3388d369d7a7d78f185f904c90dd235f7ecf8fe13fa741",
                "sha256:82cfb97a36b1a53de32b642482c6c46b6ce80803854445e19bc49993655ebf3b",
                "sha256:88dc3c1acd3f0ecfde5f95c32fcb9beda709dbdf5012acdcf66acbc4794468eb",
                "sha256:924079d5590979c0e961681507eb1773a142553564ccae18d36f1de7324e71ca",
                "sha256:951be934dc25d8779d92b530e922de44dda3c82a509cdb5d619f3a0b1491fafa",
                "sha256:973499dac63625a5ef9dfa4c791aa33a502ddb7615d992bdc89cf2cc2285daa3",
                "sha256:981c786293a3115bc14c103086ae54e5ee50ca57f4c02ce7cf1b60318d1e8072",
                "sha256:9c070d5895ac6aeb665bd3cd79f673775caf8d33a0b569e98ac434617ecea57d",
                "sha256:9e3e2cea8f1993f476a6833ef157f5d9e8c75a59a8d8b0395a9a6887a097243b",
                "sha256:9e527ab1c4c7cf2643d93406c04e1d289a9d12966529381ce8163c4d2abe4faf",
                "sha256:a37305eb3199d8f0d8125ec2fb143ba94ff6d6d92554c4b8d4a8435795a6eccd",
                "sha256:aa0ab3530a279a3b7f50f852f1bab41bc304f098350b03e30a3876b7dd89840e",
                "sha256:b04e512eb628ea82ed86eb31c0f7fc6842b46bf2601b66b1356a7008327f7700",
                "sha256:b09d3904bf312d11308d9a2867427479d277365b1617e48ad09696fa7dfcdf59",
                "sha256:b0f2f874c6a157c91708ac352470cb3bef8e8814f5325e3c5c7a0533064c6a24",
                "sha256:b8b6ee6555b6fbae578f1468b3f685cdfe7940a65675611365a7ea1f8d724991",
                "sha256:b9b5c215f3870aa9b011c00daeb7be7e1ae4ecd628e9beb6d7e6107e07d81287",
                "sha256:c6569ba7b948c3d61d27f04e2b08ebee24fec9ff8e9ea154d8d1e975b175bfa7",
                "sha256:e2ec1c106d3f754444abf63b31e5c4f9b5d272272a491fa4320475aba9e8157c",
                "sha256:e4204708fa116dd03436a337e8e84261bc8051d058221ec63535c9403a1582a1",
                "sha256:ea8de658d7db5987b11097445f2b1f134400e2232cb40e614e5f7b6f5428710e",
                "sha256:f540f153c4f5617bc4ba6433534f8916d96366a08797cbbe4132c37b70403e92",
                "sha256:fab3ab8aedfb443abb36729410403f0fe7f60ad860c19a979d47fb3eb98ef820",
                "sha256:fb2baff66b7d2267e07ef71e17d01283b55b3cc51a81b54cc385e721ae172ba4",
                "sha256:fe6ce4f3d3c48f9f402da1ceb571548133d3322003ce01b20d960a82251695d2",
                "sha256:ff24897f6b2001c38a805d53b6ae72267025878d35ea225aa24675fbff2dba7f"
            ],
            "version": "==2021.10.8"
>>>>>>> 38087975
        },
        "respx": {
            "hashes": [
                "sha256:07b69af4f127e6651ab0fd104a484bcb9d98b901b25234d4158851ff5a37e34a",
                "sha256:d3438b7ec2edb5a4f575c0ca5a51c37b9a55c42c6693d178a1917aeca290de7f"
            ],
            "index": "pypi",
            "version": "==0.15.1"
        },
        "rfc3986": {
            "extras": [
                "idna2008"
            ],
            "hashes": [
                "sha256:270aaf10d87d0d4e095063c65bf3ddbc6ee3d0b226328ce21e036f946e421835",
                "sha256:a86d6e1f5b1dc238b218b012df0aa79409667bb209e58da56d0b94704e712a97"
            ],
            "version": "==1.5.0"
        },
        "send2trash": {
            "hashes": [
<<<<<<< HEAD
                "sha256:17730aa0a33ab82ed6ca76be3bb25f0433d0014f1ccf63c979bab13a5b9db2b2",
                "sha256:c20fee8c09378231b3907df9c215ec9766a84ee20053d99fbad854fe8bd42159"
            ],
            "version": "==1.7.1"
=======
                "sha256:d2c24762fd3759860a0aff155e45871447ea58d2be6bdd39b5c8f966a0c99c2d",
                "sha256:f20eaadfdb517eaca5ce077640cb261c7d2698385a6a0f072a4a5447fd49fa08"
            ],
            "version": "==1.8.0"
>>>>>>> 38087975
        },
        "six": {
            "hashes": [
                "sha256:1e61c37477a1626458e36f7b1d82aa5c9b094fa4802892072e49de9c60c4c926",
                "sha256:8abb2f1d86890a2dfb989f9a77cfcfd3e47c2a354b01111771326f8aa26e0254"
            ],
            "markers": "python_version >= '2.7' and python_version not in '3.0, 3.1, 3.2, 3.3'",
            "version": "==1.16.0"
        },
        "sniffio": {
            "hashes": [
                "sha256:471b71698eac1c2112a40ce2752bb2f4a4814c22a54a3eed3676bc0f5ca9f663",
                "sha256:c4666eecec1d3f50960c6bdf61ab7bc350648da6c126e3cf6898d8cd4ddcd3de"
            ],
            "markers": "python_version >= '3.5'",
            "version": "==1.2.0"
        },
        "terminado": {
            "hashes": [
<<<<<<< HEAD
                "sha256:89d5dac2f4e2b39758a0ff9a3b643707c95a020a6df36e70583b88297cd59cbe",
                "sha256:c89ace5bffd0e7268bdcf22526830eb787fd146ff9d78691a0528386f92b9ae3"
            ],
            "markers": "python_version >= '3.6'",
            "version": "==0.10.1"
=======
                "sha256:09fdde344324a1c9c6e610ee4ca165c4bb7f5bbf982fceeeb38998a988ef8452",
                "sha256:b20fd93cc57c1678c799799d117874367cc07a3d2d55be95205b1a88fa08393f"
            ],
            "markers": "python_version >= '3.6'",
            "version": "==0.12.1"
>>>>>>> 38087975
        },
        "testpath": {
            "hashes": [
                "sha256:1acf7a0bcd3004ae8357409fc33751e16d37ccc650921da1094a86581ad1e417",
                "sha256:8044f9a0bab6567fc644a3593164e872543bb44225b0e24846e2c89237937589"
            ],
            "markers": "python_version >= '3.5'",
            "version": "==0.5.0"
        },
        "toml": {
            "hashes": [
                "sha256:806143ae5bfb6a3c6e736a764057db0e6a0e05e338b5630894a5f779cabb4f9b",
                "sha256:b3bda1d108d5dd99f4a20d24d9c348e91c4db7ab1b749200bded2f839ccbe68f"
            ],
            "markers": "python_version >= '2.6' and python_version not in '3.0, 3.1, 3.2, 3.3'",
            "version": "==0.10.2"
        },
<<<<<<< HEAD
=======
        "tomli": {
            "hashes": [
                "sha256:8dd0e9524d6f386271a36b41dbf6c57d8e32fd96fd22b6584679dc569d20899f",
                "sha256:a5b75cb6f3968abb47af1b40c1819dc519ea82bcc065776a866e8d74c5ca9442"
            ],
            "version": "==1.2.1"
        },
>>>>>>> 38087975
        "tornado": {
            "hashes": [
                "sha256:0a00ff4561e2929a2c37ce706cb8233b7907e0cdc22eab98888aca5dd3775feb",
                "sha256:0d321a39c36e5f2c4ff12b4ed58d41390460f798422c4504e09eb5678e09998c",
                "sha256:1e8225a1070cd8eec59a996c43229fe8f95689cb16e552d130b9793cb570a288",
                "sha256:20241b3cb4f425e971cb0a8e4ffc9b0a861530ae3c52f2b0434e6c1b57e9fd95",
                "sha256:25ad220258349a12ae87ede08a7b04aca51237721f63b1808d39bdb4b2164558",
                "sha256:33892118b165401f291070100d6d09359ca74addda679b60390b09f8ef325ffe",
                "sha256:33c6e81d7bd55b468d2e793517c909b139960b6c790a60b7991b9b6b76fb9791",
                "sha256:3447475585bae2e77ecb832fc0300c3695516a47d46cefa0528181a34c5b9d3d",
                "sha256:34ca2dac9e4d7afb0bed4677512e36a52f09caa6fded70b4e3e1c89dbd92c326",
                "sha256:3e63498f680547ed24d2c71e6497f24bca791aca2fe116dbc2bd0ac7f191691b",
                "sha256:548430be2740e327b3fe0201abe471f314741efcb0067ec4f2d7dcfb4825f3e4",
                "sha256:6196a5c39286cc37c024cd78834fb9345e464525d8991c21e908cc046d1cc02c",
                "sha256:61b32d06ae8a036a6607805e6720ef00a3c98207038444ba7fd3d169cd998910",
                "sha256:6286efab1ed6e74b7028327365cf7346b1d777d63ab30e21a0f4d5b275fc17d5",
                "sha256:65d98939f1a2e74b58839f8c4dab3b6b3c1ce84972ae712be02845e65391ac7c",
                "sha256:66324e4e1beede9ac79e60f88de548da58b1f8ab4b2f1354d8375774f997e6c0",
                "sha256:6c77c9937962577a6a76917845d06af6ab9197702a42e1346d8ae2e76b5e3675",
                "sha256:70dec29e8ac485dbf57481baee40781c63e381bebea080991893cd297742b8fd",
                "sha256:7250a3fa399f08ec9cb3f7b1b987955d17e044f1ade821b32e5f435130250d7f",
                "sha256:748290bf9112b581c525e6e6d3820621ff020ed95af6f17fedef416b27ed564c",
                "sha256:7da13da6f985aab7f6f28debab00c67ff9cbacd588e8477034c0652ac141feea",
                "sha256:8f959b26f2634a091bb42241c3ed8d3cedb506e7c27b8dd5c7b9f745318ddbb6",
                "sha256:9de9e5188a782be6b1ce866e8a51bc76a0fbaa0e16613823fc38e4fc2556ad05",
                "sha256:a48900ecea1cbb71b8c71c620dee15b62f85f7c14189bdeee54966fbd9a0c5bd",
                "sha256:b87936fd2c317b6ee08a5741ea06b9d11a6074ef4cc42e031bc6403f82a32575",
                "sha256:c77da1263aa361938476f04c4b6c8916001b90b2c2fdd92d8d535e1af48fba5a",
                "sha256:cb5ec8eead331e3bb4ce8066cf06d2dfef1bfb1b2a73082dfe8a161301b76e37",
                "sha256:cc0ee35043162abbf717b7df924597ade8e5395e7b66d18270116f8745ceb795",
                "sha256:d14d30e7f46a0476efb0deb5b61343b1526f73ebb5ed84f23dc794bdb88f9d9f",
                "sha256:d371e811d6b156d82aa5f9a4e08b58debf97c302a35714f6f45e35139c332e32",
                "sha256:d3d20ea5782ba63ed13bc2b8c291a053c8d807a8fa927d941bd718468f7b950c",
                "sha256:d3f7594930c423fd9f5d1a76bee85a2c36fd8b4b16921cae7e965f22575e9c01",
                "sha256:dcef026f608f678c118779cd6591c8af6e9b4155c44e0d1bc0c87c036fb8c8c4",
                "sha256:e0791ac58d91ac58f694d8d2957884df8e4e2f6687cdf367ef7eb7497f79eaa2",
                "sha256:e385b637ac3acaae8022e7e47dfa7b83d3620e432e3ecb9a3f7f58f150e50921",
                "sha256:e519d64089b0876c7b467274468709dadf11e41d65f63bba207e04217f47c085",
                "sha256:e7229e60ac41a1202444497ddde70a48d33909e484f96eb0da9baf8dc68541df",
                "sha256:ed3ad863b1b40cd1d4bd21e7498329ccaece75db5a5bf58cd3c9f130843e7102",
                "sha256:f0ba29bafd8e7e22920567ce0d232c26d4d47c8b5cf4ed7b562b5db39fa199c5",
                "sha256:fa2ba70284fa42c2a5ecb35e322e68823288a4251f9ba9cc77be04ae15eada68",
                "sha256:fba85b6cd9c39be262fcd23865652920832b61583de2a2ca907dbd8e8a8c81e5"
            ],
            "markers": "python_version >= '3.5'",
            "version": "==6.1"
        },
        "tqdm": {
            "hashes": [
<<<<<<< HEAD
                "sha256:3642d483b558eec80d3c831e23953582c34d7e4540db86d9e5ed9dad238dabc6",
                "sha256:706dea48ee05ba16e936ee91cb3791cd2ea6da348a0e50b46863ff4363ff4340"
            ],
            "index": "pypi",
            "version": "==4.62.0"
=======
                "sha256:8dd278a422499cd6b727e6ae4061c40b48fce8b76d1ccbf5d34fca9b7f925b0c",
                "sha256:d359de7217506c9851b7869f3708d8ee53ed70a1b8edbba4dbcb47442592920d"
            ],
            "index": "pypi",
            "version": "==4.62.3"
>>>>>>> 38087975
        },
        "traitlets": {
            "hashes": [
                "sha256:03f172516916220b58c9f19d7f854734136dd9528103d04e9bf139a92c9f54c4",
                "sha256:bd382d7ea181fbbcce157c133db9a829ce06edffe097bcf3ab945b435452b46d"
            ],
            "markers": "python_version >= '3.7'",
            "version": "==5.1.0"
        },
        "typing-extensions": {
            "hashes": [
                "sha256:49f75d16ff11f1cd258e1b988ccff82a3ca5570217d7ad8c5f48205dd99a677e",
                "sha256:d8226d10bc02a29bcc81df19a26e56a9647f8b0a6d4a83924139f4a8b01f17b7",
                "sha256:f1d25edafde516b146ecd0613dabcc61409817af4766fbbcfb8d1ad4ec441a34"
            ],
            "version": "==3.10.0.2"
        },
        "ujson": {
            "hashes": [
                "sha256:0076de81aadc287f025525969bbc1272703be92933e988e5663a76ec5863628f",
                "sha256:02f5a6acc5aa5b054c32bdccd17064c2cbd07c81b3a49449589a4552888f1961",
                "sha256:0d61ae7a505105a16220a4282dbd552bef76968203e5e4f5edfdbb03d3159e3a",
                "sha256:0db1acd8dbbf120095ce4ab118585219066ea2860332df2385a435c585036cae",
                "sha256:0ebc82847938e417092fd463e593da39a280fd12585b998e435a2a45bb7a33f7",
                "sha256:26e299caa9bfc2e532e16de38de2af48cde48258922cda5efc0dd447d42692fc",
                "sha256:26ebe3ac1e0d18d58e11dbf7cdd0459adcefd5c025ede99be7fceae47bd1bfc6",
                "sha256:32f4340c8d6a34e7fa1f9447919ebd4b6256afef0965868d51ea3cdf0694a8f7",
                "sha256:3697cae44a92c2264cf307d4cdd9ea436faa75a009d35a4097362a6bbf221a1b",
                "sha256:40235c3704ac7f29b24a7a785f856e1c45a567c8cd4b57a025f516733e358972",
                "sha256:42f8def3e44d880774f644b53b4701a46889a9506e3fdc191c314c9e2e9b2a38",
                "sha256:50ddff58727cc4f90ade4c818884c4f0fbeeb1f78f764ab2b2bc89cf1f4db126",
                "sha256:50f413177206373b3568dff28c091b2d8c9145e5e54b0a524d3823293d7a29b8",
                "sha256:535f1e5b336f7a0573da59bd9352e9cc6a93185bf4b1d96fb3379e07b4fc619a",
                "sha256:5a885675252e041e19cb92ff76419251fdd1ab4c2ca9766cb3ecfa6ae07884d2",
                "sha256:5f863b12d27867b733d380a9878fc8c3ad11d3aea8a3650c33e7a8c2a888e1eb",
                "sha256:6182898d7031d083017f9be47c6d57f9c2155d9f4391b77ed6c020cab8e5a471",
                "sha256:68088596e237dcda862c1760d1feb2236a8cc36804507a9fcfaa3ed21442ff64",
                "sha256:6bccfff9910fbe3dae6a17ec080c48fca0bfe939b18e4b2622122109d4d2570d",
                "sha256:6e8c30186eaa4f982b9b56cad30b173b71aac9d6a393d97cbcbc4ca805e87943",
                "sha256:74961587e9c1682d3e04fe29e02b67ec9c88cb0c3406ad94cc617d04c6fa6db2",
                "sha256:78f8da27231b20d589319f743bd65011862691c102922be85c9f27e40656a0f7",
                "sha256:8ec19982b7a40fb526b8ffd6edfff2c5c10556a54416d554c4bc83b1e4140a4c",
                "sha256:944dfdfae0cb4e4274a23e5070be913f7ff8f05666d8d143f2356cf873f9a77a",
                "sha256:99322e08e53580867c9909637747343354b7028a8208dc5df3d09233c8f52c30",
                "sha256:a6e27ff0f92c719de004b806d84f471fff0157679e57517092b8f89345eb3a79",
                "sha256:ab70a29914fc202f7c8f6353bb0622b91f878e2892e57a4c7293b341d5a85133",
                "sha256:adca402a97b8388c378d92c55b2bf4e8402baa5dfa059a85870a41e2f142a0d0",
                "sha256:b55dde52028f3c426197b9a928618fbb2b548172eb45824ddb19cdcdf8e493f9",
                "sha256:bac42d0131740b6f1d2b6a15f770c1fef0db97d05aba8564f3c75bb59a9c91c7",
                "sha256:bc9e2e6933ecec17a7d351116f555caee84b798076a4c5276ab1e8654c83bd90",
                "sha256:bff484c162bd77877bc9ae6333b0a684493037ce3c5d8b664e8339becf9ad139",
                "sha256:c53653a12f6ce67b12e7806c190cce1db09c75de31212a5a9adbdbd7a2aba116",
                "sha256:c7b2643b063f33e5e0d539cf2811793a7df9da525e63483f70c9262a343bd59d",
                "sha256:c9723a5e2743ded9bc6106cb04f86244dd779ad847d8ac189cfe808ab16946c1",
                "sha256:cf272e6302c62a42ed0125efcc1d891dd909bcfb3c6aa075d89de209b2b8e930",
                "sha256:d0abc1526d32ebe2f2b6fefcf82b9ee8661da3f45ecac087beee6aeaa21b39ec",
                "sha256:d9a0252da73d8b69de60811252cbfde215d76ee6eea935a519e223353352026c",
                "sha256:dd98d659365fb9271d9f9ba21160670ddfecb93deaec8a5350519a0ab3604654",
                "sha256:e7c8cffd9e45248569fa576d19b043951a3edc67cbee3dca2a6b77e6998cb1ec",
                "sha256:fa68b25c987b73fb1c83ece34e52856c2c6da3031384f72638696c56fa8baca9",
                "sha256:fae1e251d9f9362ebc4adbbb252d0f4a023f66f180390624826fcb1812b808e9",
                "sha256:ff0ae4b1dc70c3362b04f4127e228b17e84946de611f85b32f565b990762deaf",
                "sha256:fffe509f556861c7343c6cba57ed05fe7bcf4b48a934a5b946ccb45428cf8883"
            ],
            "markers": "python_version >= '3.6'",
            "version": "==4.2.0"
        },
        "ujson": {
            "hashes": [
                "sha256:0190d26c0e990c17ad072ec8593647218fe1c675d11089cd3d1440175b568967",
                "sha256:0ea07fe57f9157118ca689e7f6db72759395b99121c0ff038d2e38649c626fb1",
                "sha256:30962467c36ff6de6161d784cd2a6aac1097f0128b522d6e9291678e34fb2b47",
                "sha256:4d6d061563470cac889c0a9fd367013a5dbd8efc36ad01ab3e67a57e56cad720",
                "sha256:5e1636b94c7f1f59a8ead4c8a7bab1b12cc52d4c21ababa295ffec56b445fd2a",
                "sha256:7333e8bc45ea28c74ae26157eacaed5e5629dbada32e0103c23eb368f93af108",
                "sha256:84b1dca0d53b0a8d58835f72ea2894e4d6cf7a5dd8f520ab4cbd698c81e49737",
                "sha256:91396a585ba51f84dc71c8da60cdc86de6b60ba0272c389b6482020a1fac9394",
                "sha256:a214ba5a21dad71a43c0f5aef917cd56a2d70bc974d845be211c66b6742a471c",
                "sha256:aad6d92f4d71e37ea70e966500f1951ecd065edca3a70d3861b37b176dd6702c",
                "sha256:b3a6dcc660220539aa718bcc9dbd6dedf2a01d19c875d1033f028f212e36d6bb",
                "sha256:b5c70704962cf93ec6ea3271a47d952b75ae1980d6c56b8496cec2a722075939",
                "sha256:c615a9e9e378a7383b756b7e7a73c38b22aeb8967a8bfbffd4741f7ffd043c4d",
                "sha256:d3a87888c40b5bfcf69b4030427cd666893e826e82cc8608d1ba8b4b5e04ea99",
                "sha256:e2cadeb0ddc98e3963bea266cc5b884e5d77d73adf807f0bda9eca64d1c509d5",
                "sha256:e390df0dcc7897ffb98e17eae1f4c442c39c91814c298ad84d935a3c5c7a32fa",
                "sha256:e6e90330670c78e727d6637bb5a215d3e093d8e3570d439fd4922942f88da361",
                "sha256:eb6b25a7670c7537a5998e695fa62ff13c7f9c33faf82927adf4daa460d5f62e",
                "sha256:f273a875c0b42c2a019c337631bc1907f6fdfbc84210cc0d1fff0e2019bbfaec",
                "sha256:f8aded54c2bc554ce20b397f72101737dd61ee7b81c771684a7dd7805e6cca0c",
                "sha256:fc51e545d65689c398161f07fd405104956ec27f22453de85898fa088b2cd4bb"
            ],
            "markers": "python_version >= '3.6'",
            "version": "==4.0.2"
        },
        "versioneer": {
            "hashes": [
                "sha256:1b4900f17b84ce76dbc5d462fe06522ea2ec400945c46dc751abad12db2e7ca6",
                "sha256:64f2dbcbbed15f9a6da2b85f643997db729cf496cafdb97670fb2fa73a7d8e20"
            ],
            "index": "pypi",
            "version": "==0.21"
        },
        "wcwidth": {
            "hashes": [
                "sha256:beb4802a9cebb9144e99086eff703a642a13d6a0052920003a230f3294bbe784",
                "sha256:c4d647b99872929fdb7bdcaa4fbe7f01413ed3d98077df798530e5b04f116c83"
            ],
            "version": "==0.2.5"
        },
        "webencodings": {
            "hashes": [
                "sha256:a0af1213f3c2226497a97e2b3aa01a7e4bee4f403f95be16fc9acd2947514a78",
                "sha256:b36a1c245f2d304965eb4e0a82848379241dc04b865afcc4aab16748587e1923"
            ],
            "version": "==0.5.1"
        },
        "widgetsnbextension": {
            "hashes": [
                "sha256:079f87d87270bce047512400efd70238820751a11d2d8cb137a5a5bdbaf255c7",
                "sha256:bd314f8ceb488571a5ffea6cc5b9fc6cba0adaf88a9d2386b93a489751938bcd"
            ],
            "version": "==3.5.1"
        }
    }
}<|MERGE_RESOLUTION|>--- conflicted
+++ resolved
@@ -1,11 +1,7 @@
 {
     "_meta": {
         "hash": {
-<<<<<<< HEAD
-            "sha256": "7d098ca4bef6513a001739a7541391476234688784be9bb6eedb46aaea85c577"
-=======
             "sha256": "5ee807ecfce95fc628c4c39c1cd4aa50d138e534a7ab364f867207142441ff4f"
->>>>>>> 38087975
         },
         "pipfile-spec": 6,
         "requires": {
@@ -22,36 +18,11 @@
     "default": {
         "anyio": {
             "hashes": [
-<<<<<<< HEAD
-                "sha256:929a6852074397afe1d989002aa96d457e3e1e5441357c60d03e7eea0e65e1b0",
-                "sha256:ae57a67583e5ff8b4af47666ff5651c3732d45fd26c929253748e796af860374"
-            ],
-            "markers": "python_full_version >= '3.6.2'",
-            "version": "==3.3.0"
-        },
-        "blessings": {
-            "hashes": [
-                "sha256:98e5854d805f50a5b58ac2333411b0482516a8210f23f43308baeb58d77c157d",
-                "sha256:b1fdd7e7a675295630f9ae71527a8ebc10bfefa236b3d6aa4932ee4462c17ba3",
-                "sha256:caad5211e7ba5afe04367cdd4cfc68fa886e2e08f6f35e76b7387d2109ccea6e"
-            ],
-            "markers": "python_version >= '2.7' and python_version not in '3.0, 3.1, 3.2, 3.3'",
-            "version": "==1.7"
-        },
-        "bpython": {
-            "hashes": [
-                "sha256:64a2032052c629f0fc2d215cdcf3cbdc005d9001a4e8c11b2126e80899be77fb",
-                "sha256:88aa9b89974f6a7726499a2608fa7ded216d84c69e78114ab2ef996a45709487"
-            ],
-            "index": "pypi",
-            "version": "==0.21"
-=======
                 "sha256:56ceaeed2877723578b1341f4f68c29081db189cfb40a97d1922b9513f6d7db6",
                 "sha256:8eccec339cb4a856c94a75d50fc1d451faf32a05ef406be462e2efc59c9838b0"
             ],
             "markers": "python_full_version >= '3.6.2'",
             "version": "==3.3.3"
->>>>>>> 38087975
         },
         "certifi": {
             "hashes": [
@@ -59,110 +30,6 @@
                 "sha256:d62a0163eb4c2344ac042ab2bdf75399a71a2d8c7d47eac2e2ee91b9d6339569"
             ],
             "version": "==2021.10.8"
-        },
-        "charset-normalizer": {
-            "hashes": [
-                "sha256:0c8911edd15d19223366a194a513099a302055a962bca2cec0f54b8b63175d8b",
-                "sha256:f23667ebe1084be45f6ae0538e4a5a865206544097e4e8bbcacf42cd02a348f3"
-            ],
-            "markers": "python_version >= '3'",
-            "version": "==2.0.4"
-        },
-        "curtsies": {
-            "hashes": [
-                "sha256:a587ff3335667a32be7afed163f60a1c82c5d9c848d8297534a06fd29de20dbd"
-            ],
-            "markers": "python_version >= '3.6'",
-            "version": "==0.3.5"
-        },
-        "cwcwidth": {
-            "hashes": [
-                "sha256:01b630049fdd8fc37f0e929d24012fee7855d8aa3f304c8a0c26caf2415c7d85",
-                "sha256:0614e892110401284fec5850ee45846d5ff163654574d3df040f86f02ec05399",
-                "sha256:0e05498c57629bf6c8445b17b2e5a9ec26c0f97080cb7ae2602e14a5db67209b",
-                "sha256:146069bc61cb5db11d3c037b057454d78ef2254932f4f4871ae355e0923ce8e7",
-                "sha256:2fc0d1c4214f76ba7fec60aac6e1467588d865a0005ce9063c5471c57751f895",
-                "sha256:3011f108504e3ad6472f53df0b7a12b9a978e6e0e41bd841a768a6a5f678bc0e",
-                "sha256:3a93491f4cbe5fc821bae02ebcccfa5b9206f441fa3ef618dc6f62fdccde0f07",
-                "sha256:3bec2366e89de99c6ca8dcd1c92156d60efdbb47dc3a9cdb86d7064773c05d65",
-                "sha256:482a937891a6918667436e0a7041aab576c26e4bcbcdddd178ef79362fbcf9ab",
-                "sha256:51481cb731c6d9c46a5d751bafff03ea3072f856c590fe8d4a27a1d404bb20be",
-                "sha256:53ec58c6478af6062e979a89fc11ec6ca1e4254e93f3305ac62da28809745185",
-                "sha256:55969b269a11f317c29b206e74cae02267af92a3a9a2fb86860a84f64366705a",
-                "sha256:5a7da558423d32064bb8cabe461824543c6072ecdf2d0c2adf521dc63b3f0073",
-                "sha256:63190cb5b87a568ed89cfae3be203935a14dea0c10b116160a15031273771b44",
-                "sha256:73d66da4f1807cc673cf924c9fd83f9f61465af13693f5ef2b5b4b9c32faa0c7",
-                "sha256:77281cd94e6d582f3459e1535305cb3ad0afd3fbed0bacbe2e84b7e5cb3e9123",
-                "sha256:7779cb2ccc04694f95134d3f660216f32be5de82101dcbd8f1c8f81ff748ae41",
-                "sha256:99fb16a3b0258ee2fa952e7dab80b839b990aebdb96b98b648211a99e8a0c906",
-                "sha256:9faa4adcdb0c74fb8350da8eee6f893dde5b9a0f817ee0b83607b8e0e4d12929",
-                "sha256:a85539ec3b879177eb1715bda5bd2bb9753d84569f8717684f07016efb92a5c7",
-                "sha256:b1d75b2c9edc19a579dd5d92e93dc7087b6430a250928a06527aa6ebd627b06c",
-                "sha256:b9d0188488c55d947f71d48f47e7f8e4355d75a86afcc8932a500cd84e32e278",
-                "sha256:d5a487c6981bf157b67f83514a754df5e6713a9090df71558a2625788c4a448a",
-                "sha256:d76c3b5078355e78ca3aa0fd06939a9793f5a9f9bf4522738fff90fb58b47429",
-                "sha256:d8f8464656b48549d2a8ac776eed5c6f10906ee2dcc3767ef8228cc582857f6d",
-                "sha256:ec9d57742804a975a75dc633ee3a0bb5bffe67dc897def6a3d84717805584dbd",
-                "sha256:ede2a05f88e3ddc4be22591fd5c5491e8a94f6e7fd3c93a3a06164f4ce8690d0",
-                "sha256:ef08bc8af421e5991ff6c2e67124add008e73ed7fd4fb8767f44c07b789fe114",
-                "sha256:ffb278e25d3ff9789dca99dcb666469a390ff226b181f846cc8736f1554ff085"
-            ],
-            "version": "==0.1.4"
-        },
-        "greenlet": {
-            "hashes": [
-                "sha256:03f28a5ea20201e70ab70518d151116ce939b412961c33827519ce620957d44c",
-                "sha256:06d7ac89e6094a0a8f8dc46aa61898e9e1aec79b0f8b47b2400dd51a44dbc832",
-                "sha256:06ecb43b04480e6bafc45cb1b4b67c785e183ce12c079473359e04a709333b08",
-                "sha256:096cb0217d1505826ba3d723e8981096f2622cde1eb91af9ed89a17c10aa1f3e",
-                "sha256:0c557c809eeee215b87e8a7cbfb2d783fb5598a78342c29ade561440abae7d22",
-                "sha256:0de64d419b1cb1bfd4ea544bedea4b535ef3ae1e150b0f2609da14bbf48a4a5f",
-                "sha256:14927b15c953f8f2d2a8dffa224aa78d7759ef95284d4c39e1745cf36e8cdd2c",
-                "sha256:16183fa53bc1a037c38d75fdc59d6208181fa28024a12a7f64bb0884434c91ea",
-                "sha256:206295d270f702bc27dbdbd7651e8ebe42d319139e0d90217b2074309a200da8",
-                "sha256:22002259e5b7828b05600a762579fa2f8b33373ad95a0ee57b4d6109d0e589ad",
-                "sha256:2325123ff3a8ecc10ca76f062445efef13b6cf5a23389e2df3c02a4a527b89bc",
-                "sha256:258f9612aba0d06785143ee1cbf2d7361801c95489c0bd10c69d163ec5254a16",
-                "sha256:3096286a6072553b5dbd5efbefc22297e9d06a05ac14ba017233fedaed7584a8",
-                "sha256:3d13da093d44dee7535b91049e44dd2b5540c2a0e15df168404d3dd2626e0ec5",
-                "sha256:408071b64e52192869129a205e5b463abda36eff0cebb19d6e63369440e4dc99",
-                "sha256:598bcfd841e0b1d88e32e6a5ea48348a2c726461b05ff057c1b8692be9443c6e",
-                "sha256:5d928e2e3c3906e0a29b43dc26d9b3d6e36921eee276786c4e7ad9ff5665c78a",
-                "sha256:5f75e7f237428755d00e7460239a2482fa7e3970db56c8935bd60da3f0733e56",
-                "sha256:60848099b76467ef09b62b0f4512e7e6f0a2c977357a036de602b653667f5f4c",
-                "sha256:6b1d08f2e7f2048d77343279c4d4faa7aef168b3e36039cba1917fffb781a8ed",
-                "sha256:70bd1bb271e9429e2793902dfd194b653221904a07cbf207c3139e2672d17959",
-                "sha256:76ed710b4e953fc31c663b079d317c18f40235ba2e3d55f70ff80794f7b57922",
-                "sha256:7920e3eccd26b7f4c661b746002f5ec5f0928076bd738d38d894bb359ce51927",
-                "sha256:7db68f15486d412b8e2cfcd584bf3b3a000911d25779d081cbbae76d71bd1a7e",
-                "sha256:8833e27949ea32d27f7e96930fa29404dd4f2feb13cce483daf52e8842ec246a",
-                "sha256:944fbdd540712d5377a8795c840a97ff71e7f3221d3fddc98769a15a87b36131",
-                "sha256:9a6b035aa2c5fcf3dbbf0e3a8a5bc75286fc2d4e6f9cfa738788b433ec894919",
-                "sha256:9bdcff4b9051fb1aa4bba4fceff6a5f770c6be436408efd99b76fc827f2a9319",
-                "sha256:a9017ff5fc2522e45562882ff481128631bf35da444775bc2776ac5c61d8bcae",
-                "sha256:aa4230234d02e6f32f189fd40b59d5a968fe77e80f59c9c933384fe8ba535535",
-                "sha256:ad80bb338cf9f8129c049837a42a43451fc7c8b57ad56f8e6d32e7697b115505",
-                "sha256:adb94a28225005890d4cf73648b5131e885c7b4b17bc762779f061844aabcc11",
-                "sha256:b3090631fecdf7e983d183d0fad7ea72cfb12fa9212461a9b708ff7907ffff47",
-                "sha256:b33b51ab057f8a20b497ffafdb1e79256db0c03ef4f5e3d52e7497200e11f821",
-                "sha256:b97c9a144bbeec7039cca44df117efcbeed7209543f5695201cacf05ba3b5857",
-                "sha256:be13a18cec649ebaab835dff269e914679ef329204704869f2f167b2c163a9da",
-                "sha256:be9768e56f92d1d7cd94185bab5856f3c5589a50d221c166cc2ad5eb134bd1dc",
-                "sha256:c1580087ab493c6b43e66f2bdd165d9e3c1e86ef83f6c2c44a29f2869d2c5bd5",
-                "sha256:c35872b2916ab5a240d52a94314c963476c989814ba9b519bc842e5b61b464bb",
-                "sha256:c70c7dd733a4c56838d1f1781e769081a25fade879510c5b5f0df76956abfa05",
-                "sha256:c767458511a59f6f597bfb0032a1c82a52c29ae228c2c0a6865cfeaeaac4c5f5",
-                "sha256:c87df8ae3f01ffb4483c796fe1b15232ce2b219f0b18126948616224d3f658ee",
-                "sha256:ca1c4a569232c063615f9e70ff9a1e2fee8c66a6fb5caf0f5e8b21a396deec3e",
-                "sha256:cc407b68e0a874e7ece60f6639df46309376882152345508be94da608cc0b831",
-                "sha256:da862b8f7de577bc421323714f63276acb2f759ab8c5e33335509f0b89e06b8f",
-                "sha256:dfe7eac0d253915116ed0cd160a15a88981a1d194c1ef151e862a5c7d2f853d3",
-                "sha256:ed1377feed808c9c1139bdb6a61bcbf030c236dd288d6fca71ac26906ab03ba6",
-                "sha256:f42ad188466d946f1b3afc0a9e1a266ac8926461ee0786c06baac6bd71f8a6f3",
-                "sha256:f92731609d6625e1cc26ff5757db4d32b6b810d2a3363b0ff94ff573e5901f6f"
-            ],
-            "markers": "python_version >= '2.7' and python_version not in '3.0, 3.1, 3.2, 3.3, 3.4'",
-            "version": "==1.1.0"
         },
         "h11": {
             "hashes": [
@@ -241,38 +108,6 @@
         },
         "pandas": {
             "hashes": [
-<<<<<<< HEAD
-                "sha256:0c976e023ed580e60a82ccebdca8e1cc24d8b1fbb28175eb6521025c127dab66",
-                "sha256:114c6789d15862508900a25cb4cb51820bfdd8595ea306bab3b53cd19f990b65",
-                "sha256:1ee8418d0f936ff2216513aa03e199657eceb67690995d427a4a7ecd2e68f442",
-                "sha256:22f3fcc129fb482ef44e7df2a594f0bd514ac45aabe50da1a10709de1b0f9d84",
-                "sha256:23c7452771501254d2ae23e9e9dac88417de7e6eff3ce64ee494bb94dc88c300",
-                "sha256:341935a594db24f3ff07d1b34d1d231786aa9adfa84b76eab10bf42907c8aed3",
-                "sha256:45656cd59ae9745a1a21271a62001df58342b59c66d50754390066db500a8362",
-                "sha256:527c43311894aff131dea99cf418cd723bfd4f0bcf3c3da460f3b57e52a64da5",
-                "sha256:5c09a2538f0fddf3895070579082089ff4ae52b6cb176d8ec7a4dacf7e3676c1",
-                "sha256:5d9acfca191140a518779d1095036d842d5e5bc8e8ad8b5eaad1aff90fe1870d",
-                "sha256:5ee927c70794e875a59796fab8047098aa59787b1be680717c141cd7873818ae",
-                "sha256:7150039e78a81eddd9f5a05363a11cadf90a4968aac6f086fd83e66cf1c8d1d6",
-                "sha256:905fc3e0fcd86b0a9f1f97abee7d36894698d2592b22b859f08ea5a8fe3d3aab",
-                "sha256:9d06661c6eb741ae633ee1c57e8c432bb4203024e263fe1a077fa3fda7817fdb",
-                "sha256:9e1fe6722cbe27eb5891c1977bca62d456c19935352eea64d33956db46139364",
-                "sha256:be12d77f7e03c40a2466ed00ccd1a5f20a574d3c622fe1516037faa31aa448aa",
-                "sha256:c28760932283d2c9f6fa5e53d2f77a514163b9e67fd0ee0879081be612567195",
-                "sha256:e323028ab192fcfe1e8999c012a0fa96d066453bb354c7e7a4a267b25e73d3c8",
-                "sha256:fdb3b33dde260b1766ea4d3c6b8fbf6799cee18d50a2a8bc534cf3550b7c819a"
-            ],
-            "index": "pypi",
-            "version": "==1.3.1"
-        },
-        "pygments": {
-            "hashes": [
-                "sha256:a18f47b506a429f6f4b9df81bb02beab9ca21d0a5fee38ed15aef65f0545519f",
-                "sha256:d66e804411278594d764fc69ec36ec13d9ae9147193a1740cd34d272ca383b8e"
-            ],
-            "markers": "python_version >= '3.5'",
-            "version": "==2.9.0"
-=======
                 "sha256:272c8cb14aa9793eada6b1ebe81994616e647b5892a370c7135efb2924b701df",
                 "sha256:3334a5a9eeaca953b9db1b2b165dcdc5180b5011f3bec3a57a3580c9c22eae68",
                 "sha256:37d63e78e87eb3791da7be4100a65da0383670c2b59e493d9e73098d7a879226",
@@ -297,7 +132,6 @@
             ],
             "index": "pypi",
             "version": "==1.3.3"
->>>>>>> 38087975
         },
         "pyjwt": {
             "hashes": [
@@ -321,21 +155,6 @@
                 "sha256:acad2d8b20a1af07d4e4c9d2e9285c5ed9104354062f275f3fcd88dcef4f1326"
             ],
             "version": "==2021.3"
-        },
-        "pyxdg": {
-            "hashes": [
-                "sha256:2d6701ab7c74bbab8caa6a95e0a0a129b1643cf6c298bf7c569adec06d0709a0",
-                "sha256:80bd93aae5ed82435f20462ea0208fb198d8eec262e831ee06ce9ddb6b91c5a5"
-            ],
-            "version": "==0.27"
-        },
-        "requests": {
-            "hashes": [
-                "sha256:6c1246513ecd5ecd4528a0906f910e8f0f9c6b8ec72030dc9fd154dc1a6efd24",
-                "sha256:b8aa58f8cf793ffd8782d3d8cb19e66ef36f7aba4353eec859e74678b01b07a7"
-            ],
-            "markers": "python_version >= '2.7' and python_version not in '3.0, 3.1, 3.2, 3.3, 3.4, 3.5'",
-            "version": "==2.26.0"
         },
         "rfc3986": {
             "extras": [
@@ -365,25 +184,6 @@
         },
         "tqdm": {
             "hashes": [
-<<<<<<< HEAD
-                "sha256:3642d483b558eec80d3c831e23953582c34d7e4540db86d9e5ed9dad238dabc6",
-                "sha256:706dea48ee05ba16e936ee91cb3791cd2ea6da348a0e50b46863ff4363ff4340"
-            ],
-            "index": "pypi",
-            "version": "==4.62.0"
-        },
-        "urllib3": {
-            "hashes": [
-                "sha256:39fb8672126159acb139a7718dd10806104dec1e2f0f6c88aab05d17df10c8d4",
-                "sha256:f57b4c16c62fa2760b7e3d97c35b255512fb6b59a259730f36ba32ce9f8e342f"
-            ],
-            "markers": "python_version >= '2.7' and python_version not in '3.0, 3.1, 3.2, 3.3, 3.4' and python_version < '4'",
-            "version": "==1.26.6"
-        }
-    },
-    "develop": {
-        "appdirs": {
-=======
                 "sha256:8dd278a422499cd6b727e6ae4061c40b48fce8b76d1ccbf5d34fca9b7f925b0c",
                 "sha256:d359de7217506c9851b7869f3708d8ee53ed70a1b8edbba4dbcb47442592920d"
             ],
@@ -401,7 +201,6 @@
             "version": "==0.1.2"
         },
         "argon2-cffi": {
->>>>>>> 38087975
             "hashes": [
                 "sha256:165cadae5ac1e26644f5ade3bd9c18d89963be51d9ea8817bd671006d7909057",
                 "sha256:217b4f0f853ccbbb5045242946ad2e162e396064575860141b71a85eb47e475a",
@@ -418,41 +217,6 @@
             "markers": "python_version >= '3.5'",
             "version": "==21.1.0"
         },
-        "argon2-cffi": {
-            "hashes": [
-                "sha256:05a8ac07c7026542377e38389638a8a1e9b78f1cd8439cd7493b39f08dd75fbf",
-                "sha256:0bf066bc049332489bb2d75f69216416329d9dc65deee127152caeb16e5ce7d5",
-                "sha256:18dee20e25e4be86680b178b35ccfc5d495ebd5792cd00781548d50880fee5c5",
-                "sha256:36320372133a003374ef4275fbfce78b7ab581440dfca9f9471be3dd9a522428",
-                "sha256:392c3c2ef91d12da510cfb6f9bae52512a4552573a9e27600bdb800e05905d2b",
-                "sha256:3aa804c0e52f208973845e8b10c70d8957c9e5a666f702793256242e9167c4e0",
-                "sha256:57358570592c46c420300ec94f2ff3b32cbccd10d38bdc12dc6979c4a8484fbc",
-                "sha256:6678bb047373f52bcff02db8afab0d2a77d83bde61cfecea7c5c62e2335cb203",
-                "sha256:6ea92c980586931a816d61e4faf6c192b4abce89aa767ff6581e6ddc985ed003",
-                "sha256:77e909cc756ef81d6abb60524d259d959bab384832f0c651ed7dcb6e5ccdbb78",
-                "sha256:7d455c802727710e9dfa69b74ccaab04568386ca17b0ad36350b622cd34606fe",
-                "sha256:8282b84ceb46b5b75c3a882b28856b8cd7e647ac71995e71b6705ec06fc232c3",
-                "sha256:8a84934bd818e14a17943de8099d41160da4a336bcc699bb4c394bbb9b94bd32",
-                "sha256:9bee3212ba4f560af397b6d7146848c32a800652301843df06b9e8f68f0f7361",
-                "sha256:9dfd5197852530294ecb5795c97a823839258dfd5eb9420233c7cfedec2058f2",
-                "sha256:b160416adc0f012fb1f12588a5e6954889510f82f698e23ed4f4fa57f12a0647",
-                "sha256:b94042e5dcaa5d08cf104a54bfae614be502c6f44c9c89ad1535b2ebdaacbd4c",
-                "sha256:ba7209b608945b889457f949cc04c8e762bed4fe3fec88ae9a6b7765ae82e496",
-                "sha256:cc0e028b209a5483b6846053d5fd7165f460a1f14774d79e632e75e7ae64b82b",
-                "sha256:d8029b2d3e4b4cea770e9e5a0104dd8fa185c1724a0f01528ae4826a6d25f97d",
-                "sha256:da7f0445b71db6d3a72462e04f36544b0de871289b0bc8a7cc87c0f5ec7079fa",
-                "sha256:e2db6e85c057c16d0bd3b4d2b04f270a7467c147381e8fd73cbbe5bc719832be"
-            ],
-            "version": "==20.1.0"
-        },
-        "async-generator": {
-            "hashes": [
-                "sha256:01c7bf666359b4967d2cda0000cc2e4af16a0ae098cbffcb8472fb9e8ad6585b",
-                "sha256:6ebb3d106c12920aaae42ccb6f787ef5eefdcdd166ea3d628fa8476abe712144"
-            ],
-            "markers": "python_version >= '3.5'",
-            "version": "==1.10"
-        },
         "asynctest": {
             "hashes": [
                 "sha256:5da6118a7e6d6b54d83a8f7197769d046922a44d2a99c21382f0a6e4fadae676",
@@ -491,14 +255,6 @@
             ],
             "markers": "python_version >= '3.6'",
             "version": "==4.1.0"
-        },
-        "bleach": {
-            "hashes": [
-                "sha256:c1685a132e6a9a38bf93752e5faab33a9517a6c0bb2f37b785e47bf253bdb51d",
-                "sha256:ffa9221c6ac29399cc50fcc33473366edd0cf8d5e2cbbbb63296dc327fb67cc8"
-            ],
-            "markers": "python_version >= '3.6'",
-            "version": "==4.0.0"
         },
         "certifi": {
             "hashes": [
@@ -562,56 +318,6 @@
             ],
             "version": "==1.15.0"
         },
-        "cffi": {
-            "hashes": [
-                "sha256:06c54a68935738d206570b20da5ef2b6b6d92b38ef3ec45c5422c0ebaf338d4d",
-                "sha256:0c0591bee64e438883b0c92a7bed78f6290d40bf02e54c5bf0978eaf36061771",
-                "sha256:19ca0dbdeda3b2615421d54bef8985f72af6e0c47082a8d26122adac81a95872",
-                "sha256:22b9c3c320171c108e903d61a3723b51e37aaa8c81255b5e7ce102775bd01e2c",
-                "sha256:26bb2549b72708c833f5abe62b756176022a7b9a7f689b571e74c8478ead51dc",
-                "sha256:33791e8a2dc2953f28b8d8d300dde42dd929ac28f974c4b4c6272cb2955cb762",
-                "sha256:3c8d896becff2fa653dc4438b54a5a25a971d1f4110b32bd3068db3722c80202",
-                "sha256:4373612d59c404baeb7cbd788a18b2b2a8331abcc84c3ba40051fcd18b17a4d5",
-                "sha256:487d63e1454627c8e47dd230025780e91869cfba4c753a74fda196a1f6ad6548",
-                "sha256:48916e459c54c4a70e52745639f1db524542140433599e13911b2f329834276a",
-                "sha256:4922cd707b25e623b902c86188aca466d3620892db76c0bdd7b99a3d5e61d35f",
-                "sha256:55af55e32ae468e9946f741a5d51f9896da6b9bf0bbdd326843fec05c730eb20",
-                "sha256:57e555a9feb4a8460415f1aac331a2dc833b1115284f7ded7278b54afc5bd218",
-                "sha256:5d4b68e216fc65e9fe4f524c177b54964af043dde734807586cf5435af84045c",
-                "sha256:64fda793737bc4037521d4899be780534b9aea552eb673b9833b01f945904c2e",
-                "sha256:6d6169cb3c6c2ad50db5b868db6491a790300ade1ed5d1da29289d73bbe40b56",
-                "sha256:7bcac9a2b4fdbed2c16fa5681356d7121ecabf041f18d97ed5b8e0dd38a80224",
-                "sha256:80b06212075346b5546b0417b9f2bf467fea3bfe7352f781ffc05a8ab24ba14a",
-                "sha256:818014c754cd3dba7229c0f5884396264d51ffb87ec86e927ef0be140bfdb0d2",
-                "sha256:8eb687582ed7cd8c4bdbff3df6c0da443eb89c3c72e6e5dcdd9c81729712791a",
-                "sha256:99f27fefe34c37ba9875f224a8f36e31d744d8083e00f520f133cab79ad5e819",
-                "sha256:9f3e33c28cd39d1b655ed1ba7247133b6f7fc16fa16887b120c0c670e35ce346",
-                "sha256:a8661b2ce9694ca01c529bfa204dbb144b275a31685a075ce123f12331be790b",
-                "sha256:a9da7010cec5a12193d1af9872a00888f396aba3dc79186604a09ea3ee7c029e",
-                "sha256:aedb15f0a5a5949ecb129a82b72b19df97bbbca024081ed2ef88bd5c0a610534",
-                "sha256:b315d709717a99f4b27b59b021e6207c64620790ca3e0bde636a6c7f14618abb",
-                "sha256:ba6f2b3f452e150945d58f4badd92310449876c4c954836cfb1803bdd7b422f0",
-                "sha256:c33d18eb6e6bc36f09d793c0dc58b0211fccc6ae5149b808da4a62660678b156",
-                "sha256:c9a875ce9d7fe32887784274dd533c57909b7b1dcadcc128a2ac21331a9765dd",
-                "sha256:c9e005e9bd57bc987764c32a1bee4364c44fdc11a3cc20a40b93b444984f2b87",
-                "sha256:d2ad4d668a5c0645d281dcd17aff2be3212bc109b33814bbb15c4939f44181cc",
-                "sha256:d950695ae4381ecd856bcaf2b1e866720e4ab9a1498cba61c602e56630ca7195",
-                "sha256:e22dcb48709fc51a7b58a927391b23ab37eb3737a98ac4338e2448bef8559b33",
-                "sha256:e8c6a99be100371dbb046880e7a282152aa5d6127ae01783e37662ef73850d8f",
-                "sha256:e9dc245e3ac69c92ee4c167fbdd7428ec1956d4e754223124991ef29eb57a09d",
-                "sha256:eb687a11f0a7a1839719edd80f41e459cc5366857ecbed383ff376c4e3cc6afd",
-                "sha256:eb9e2a346c5238a30a746893f23a9535e700f8192a68c07c0258e7ece6ff3728",
-                "sha256:ed38b924ce794e505647f7c331b22a693bee1538fdf46b0222c4717b42f744e7",
-                "sha256:f0010c6f9d1a4011e429109fda55a225921e3206e7f62a0c22a35344bfd13cca",
-                "sha256:f0c5d1acbfca6ebdd6b1e3eded8d261affb6ddcf2186205518f1428b8569bb99",
-                "sha256:f10afb1004f102c7868ebfe91c28f4a712227fe4cb24974350ace1f90e1febbf",
-                "sha256:f174135f5609428cc6e1b9090f9268f5c8935fddb1b25ccb8255a2d50de6789e",
-                "sha256:f3ebe6e73c319340830a9b2825d32eb6d8475c1dac020b4f0aa774ee3b898d1c",
-                "sha256:f627688813d0a4140153ff532537fbe4afea5a3dffce1f9deb7f91f848a832b5",
-                "sha256:fd4305f86f53dfd8cd3522269ed7fc34856a8ee3709a5e28b2836b2db9d4cd69"
-            ],
-            "version": "==1.14.6"
-        },
         "click": {
             "hashes": [
                 "sha256:353f466495adaeb40b6b5f592f9f91cb22372351c84caeb068132442a4518ef3",
@@ -689,68 +395,6 @@
             "markers": "python_version >= '2.7' and python_version not in '3.0, 3.1, 3.2, 3.3, 3.4'",
             "version": "==1.5.0"
         },
-        "debugpy": {
-            "hashes": [
-                "sha256:00f9d14da52b87e98e26f5c3c8f1937cc496915b38f8ccb7b329336b21898678",
-                "sha256:129312b01ec46ab303a8c0667d559a0de0bed1a394cc128039b6f008f1c376b7",
-                "sha256:12cb415e7394c6738527cbc482935aa9414e9b4cc87dd040015d0e5cb8b4471a",
-                "sha256:1762908202b0b0b481ec44125edb625d136d16c4991d3a7c1310c85672ffe5ba",
-                "sha256:1bc8e835a48ef23280cbaf2b70a5a2b629b9ee79685b64d974bfb8d467f4aa67",
-                "sha256:2bfda2721046fb43a7074d475a12adcd55a65bfd23a1ff675427b09a01ba40cc",
-                "sha256:2d4c4ab934fbe1c7095d19b3d4246afe119396b49540ca5d5ad34ef01b27bd2a",
-                "sha256:309909b6c85f89aea3fa10fc256b52fef3c25fee4d00e1b5f5db1ace57203a2c",
-                "sha256:3756cd421be701d06490635372327ebd1ccb44b37d59682c994f6bd59e040a91",
-                "sha256:399b2c60c8e67a5d30c6e4522129e8be8d484e6064286f8ba3ce857a3927312a",
-                "sha256:3a6dee475102d0169732162b735878e8787500719ccb4d54b1458afe992a4c4d",
-                "sha256:3d92cb2e8b4f9591f6d6e17ccf8c1a55a58857949d9a5aae0ff37b64faaa3b80",
-                "sha256:4655824321b36b353b12d1617a29c79320412f085ecabf54524603b4c0c791e8",
-                "sha256:4e0d57a8c35b20b4e363db943b909aa83f12594e2f34070a1db5fa9b7213336b",
-                "sha256:52920ccb4acdbb2a9a42e0a4d60a7bbc4a34bf16fd23c674b280f8e9a8cacbd6",
-                "sha256:595170ac17567773b546d40a0ff002dc350cfcd95c9233f65e79370954fb9a01",
-                "sha256:67d496890d1cada5ce924cb30178684e7b82a36b80b8868beb148db54fd9e44c",
-                "sha256:6bb62615b3ad3d7202b7b7eb85f3d000aa17a61303af5f11eab048c91a1f30a6",
-                "sha256:71e67d352cabdc6a3f4dc3e39a1d2d1e76763a2102a276904e3495ede48a9832",
-                "sha256:732ac8bb79694cb4127c08bfc6128274f3dee9e6fd2ddde7bf026a40efeb202d",
-                "sha256:7376bd8f4272ab01342940bd020955f021e26954e1f0df91cfa8bf1fa4451b56",
-                "sha256:768f393ffaa66a3b3ed92b06e21912a5df3e01f18fb531bcbba2f94cad1725a7",
-                "sha256:7b332ce0d1a46f0f4200d59ee78428f18301d1fb85d07402723b94e1de96951c",
-                "sha256:7b4e399790a301c83ad6b153452233695b2f15450d78956a6d297859eb44d185",
-                "sha256:7e12e94aa2c9a0017c0a84cd475063108d06e305360b69c933bde17a6a527f80",
-                "sha256:84ff51b8b5c847d5421324ca419db1eec813a4dd2bbf19dbbbe132e2ab2b2fc6",
-                "sha256:86cd13162b752664e8ef048287a6973c8fba0a71f396b31cf36394880ec2a6bf",
-                "sha256:889316de0b8ff3732927cb058cfbd3371e4cd0002ecc170d34c755ad289c867c",
-                "sha256:89d53d57001e54a3854489e898c697aafb2d6bb81fca596da2400f3fd7fd397c",
-                "sha256:8a2be4e5d696ad39be6c6c37dc580993d04aad7d893fd6e449e1a055d7b5dddb",
-                "sha256:8e63585c372873cd88c2380c0b3c4815c724a9713f5b86d1b3a1f1ac30df079e",
-                "sha256:939c94d516e6ed5433cc3ba12d9d0d8108499587158ae5f76f6db18d49e21b5b",
-                "sha256:959d39f3d724d25b7ab79278f032e33df03c6376d51b3517abaf2f8e83594ee0",
-                "sha256:9a0cd73d7a76222fbc9f9180612ccb4ad7d7f7e4f26e55ef1fbd459c0f2f5322",
-                "sha256:9d559bd0e4c288487349e0723bc70ff06390638446ee8087d4d5711486119643",
-                "sha256:a19def91a0a166877c2a26b611c1ad0473ce85b1df61ae5276197375d574228b",
-                "sha256:a2c5a1c49239707ed5bc8e97d8f9252fb392d9e13c79c7b477593d7dde4ae24a",
-                "sha256:a4368c79a2c4458d5a0540381a32f8fdc02b3c9ba9dd413a49b42929297b29b3",
-                "sha256:a9f582203af34c6978bffaba77425662e949251998276e9dece113862e753459",
-                "sha256:ab37f189b1dd0d8420545c9f3d066bd1601a1ae85b26de38f5c1ccb96cf0b042",
-                "sha256:ac2d1cdd3279806dab2119937c0769f11dee13166650aaa84b6700b30a845d10",
-                "sha256:bad668e9edb21199017ab31f52a05e14506ad6566110560796d2a8f258e0b819",
-                "sha256:c5e771fcd12727f734caf2a10ff92966ae9857db0ccb6bebd1a4f776c54186a8",
-                "sha256:c96e82d863db97d3eb498cc8e55773004724bdeaa58fb0eb7ee7d5a21d240d6a",
-                "sha256:cd36e75c0f71a924f4b4cdb5f74b3321952cf636aadf70e0f85fd9cd2edfc1d0",
-                "sha256:cf6b26f26f97ef3033008db7b3df7233363407d7b6cacd4bc4f8e02ce8e11df4",
-                "sha256:d89ab3bd51d6a3f13b093bc3881a827d8f6c9588d9a493bddb3b47f9d078fd1d",
-                "sha256:dea62527a4a2770a0d12ce46564636d892bba29baaf5dba5bfe98bb55bf17a11",
-                "sha256:e47c42bc1a68ead3c39d9a658d3ccf311bc45dc84f3c90fa5cb7de1796243f47",
-                "sha256:e6711106aafc26ecb78e43c4be0a49bd0ae4a1f3e1aa502de151e38f4717b2a2",
-                "sha256:e7e049a4e8e362183a5a5b4ad058a1543211970819d0c11011c87c3a9dec2eaf",
-                "sha256:ebc241351791595796864a960892e1cd58627064feda939d0377edd0730bbff2",
-                "sha256:eee2224ce547d2958ffc0d63cd280a9cc6377043f32ce370cfe4ca6be4e05476",
-                "sha256:f20a07ac5fb0deee9be1ad1a9a124d858a8b79c66c7ec5e1767d78aa964f86c4",
-                "sha256:f77406f33760e6f13a7ff0ac375d9c8856844b61cd95f7502b57116858f0cfe1",
-                "sha256:fece69933d17e0918b73ddeb5e23bcf789edd2a6eb0d438b09c40d51e76b9c74"
-            ],
-            "markers": "python_version >= '2.7' and python_version not in '3.0, 3.1, 3.2, 3.3, 3.4'",
-            "version": "==1.4.1"
-        },
         "decorator": {
             "hashes": [
                 "sha256:7b12e7c3c6ab203a29e157335e9122cb03de9ab7264b137594103fd4a683b374",
@@ -758,22 +402,6 @@
             ],
             "markers": "python_version >= '3.5'",
             "version": "==5.1.0"
-        },
-        "defusedxml": {
-            "hashes": [
-                "sha256:1bb3032db185915b62d7c6209c5a8792be6a32ab2fedacc84e01b52c51aa3e69",
-                "sha256:a352e7e428770286cc899e2542b6cdaedb2b4953ff269a210103ec58f6198a61"
-            ],
-            "markers": "python_version >= '2.7' and python_version not in '3.0, 3.1, 3.2, 3.3, 3.4'",
-            "version": "==0.7.1"
-        },
-        "entrypoints": {
-            "hashes": [
-                "sha256:589f874b313739ad35be6e0cd7efde2a4e9b6fea91edcc34e58ecbb8dbe56d19",
-                "sha256:c70dd71abe5a8c85e55e12c19bd91ccfeec11a6e99044204511f9ed547d48451"
-            ],
-            "markers": "python_version >= '2.7'",
-            "version": "==0.3"
         },
         "defusedxml": {
             "hashes": [
@@ -845,21 +473,6 @@
         },
         "ipykernel": {
             "hashes": [
-<<<<<<< HEAD
-                "sha256:0df34a78c7e1422800d6078cde65ccdcdb859597046c338c759db4dbc535c58f",
-                "sha256:9f9f41a14caf2fde2b7802446adf83885afcbf50585a46d6c687292599a3c3af"
-            ],
-            "markers": "python_version >= '3.7'",
-            "version": "==6.0.3"
-        },
-        "ipython": {
-            "hashes": [
-                "sha256:0cff04bb042800129348701f7bd68a430a844e8fb193979c08f6c99f28bb735e",
-                "sha256:892743b65c21ed72b806a3a602cca408520b3200b89d1924f4b3d2cdb3692362"
-            ],
-            "index": "pypi",
-            "version": "==7.26.0"
-=======
                 "sha256:a3f6c2dda2ecf63b37446808a70ed825fea04790779ca524889c596deae0def8",
                 "sha256:df3355e5eec23126bc89767a676c5f0abfc7f4c3497d118c592b83b316e8c0cd"
             ],
@@ -873,7 +486,6 @@
             ],
             "index": "pypi",
             "version": "==7.28.0"
->>>>>>> 38087975
         },
         "ipython-genutils": {
             "hashes": [
@@ -884,17 +496,10 @@
         },
         "ipywidgets": {
             "hashes": [
-<<<<<<< HEAD
-                "sha256:9f1a43e620530f9e570e4a493677d25f08310118d315b00e25a18f12913c41f0",
-                "sha256:e6513cfdaf5878de30f32d57f6dc2474da395a2a2991b94d487406c0ab7f55ca"
-            ],
-            "version": "==7.6.3"
-=======
                 "sha256:00974f7cb4d5f8d494c19810fedb9fa9b64bffd3cda7c2be23c133a1ad3c99c5",
                 "sha256:d258f582f915c62ea91023299603be095de19afb5ee271698f88327b9fe9bf43"
             ],
             "version": "==7.6.5"
->>>>>>> 38087975
         },
         "jedi": {
             "hashes": [
@@ -906,36 +511,6 @@
         },
         "jinja2": {
             "hashes": [
-<<<<<<< HEAD
-                "sha256:1f06f2da51e7b56b8f238affdd6b4e2c61e39598a378cc49345bc1bd42a978a4",
-                "sha256:703f484b47a6af502e743c9122595cc812b0271f661722403114f71a79d0f5a4"
-            ],
-            "markers": "python_version >= '3.6'",
-            "version": "==3.0.1"
-        },
-        "jsonschema": {
-            "hashes": [
-                "sha256:4e5b3cf8216f577bee9ce139cbe72eca3ea4f292ec60928ff24758ce626cd163",
-                "sha256:c8a85b28d377cc7737e46e2d9f2b4f44ee3c0e1deac6bf46ddefc7187d30797a"
-            ],
-            "version": "==3.2.0"
-        },
-        "jupyter-client": {
-            "hashes": [
-                "sha256:c4bca1d0846186ca8be97f4d2fa6d2bae889cce4892a167ffa1ba6bd1f73e782",
-                "sha256:e053a2c44b6fa597feebe2b3ecb5eea3e03d1d91cc94351a52931ee1426aecfc"
-            ],
-            "markers": "python_version >= '3.5'",
-            "version": "==6.1.12"
-        },
-        "jupyter-core": {
-            "hashes": [
-                "sha256:79025cb3225efcd36847d0840f3fc672c0abd7afd0de83ba8a1d3837619122b4",
-                "sha256:8c6c0cac5c1b563622ad49321d5ec47017bd18b94facb381c6973a0486395f8e"
-            ],
-            "markers": "python_version >= '3.6'",
-            "version": "==4.7.1"
-=======
                 "sha256:827a0e32839ab1600d4eb1c4c33ec5a8edfbc5cb42dafa13b81f182f97784b45",
                 "sha256:8569982d3f0889eed11dd620c706d39b60c36d6d25843961f33f77fb6bc6b20c"
             ],
@@ -965,7 +540,6 @@
             ],
             "markers": "python_version >= '3.6'",
             "version": "==4.8.1"
->>>>>>> 38087975
         },
         "jupyterlab-pygments": {
             "hashes": [
@@ -976,19 +550,11 @@
         },
         "jupyterlab-widgets": {
             "hashes": [
-<<<<<<< HEAD
-                "sha256:5c1a29a84d3069208cb506b10609175b249b6486d6b1cbae8fcde2a11584fb78",
-                "sha256:caeaf3e6103180e654e7d8d2b81b7d645e59e432487c1d35a41d6d3ee56b3fef"
-            ],
-            "markers": "python_version >= '3.6'",
-            "version": "==1.0.0"
-=======
                 "sha256:7885092b2b96bf189c3a705cc3c412a4472ec5e8382d0b47219a66cccae73cfa",
                 "sha256:f5d9efface8ec62941173ba1cffb2edd0ecddc801c11ae2931e30b50492eb8f7"
             ],
             "markers": "python_version >= '3.6'",
             "version": "==1.0.2"
->>>>>>> 38087975
         },
         "markupsafe": {
             "hashes": [
@@ -997,12 +563,6 @@
                 "sha256:0446679737af14f45767963a1a9ef7620189912317d095f2d9ffa183a4d25d2b",
                 "sha256:0717a7390a68be14b8c793ba258e075c6f4ca819f15edfc2a3a027c823718567",
                 "sha256:0955295dd5eec6cb6cc2fe1698f4c6d84af2e92de33fbcac4111913cd100a6ff",
-<<<<<<< HEAD
-                "sha256:10f82115e21dc0dfec9ab5c0223652f7197feb168c940f3ef61563fc2d6beb74",
-                "sha256:1d609f577dc6e1aa17d746f8bd3c31aa4d258f4070d61b2aa5c4166c1539de35",
-                "sha256:2ef54abee730b502252bcdf31b10dacb0a416229b72c18b19e24a4509f273d26",
-                "sha256:3c112550557578c26af18a1ccc9e090bfe03832ae994343cfdacd287db6a6ae7",
-=======
                 "sha256:0d4b31cc67ab36e3392bbf3862cfbadac3db12bdd8b02a2731f509ed5b829724",
                 "sha256:10f82115e21dc0dfec9ab5c0223652f7197feb168c940f3ef61563fc2d6beb74",
                 "sha256:168cd0a3642de83558a5153c8bd34f175a9a6e7f6dc6384b9655d2697312a646",
@@ -1015,40 +575,24 @@
                 "sha256:37205cac2a79194e3750b0af2a5720d95f786a55ce7df90c3af697bfa100eaac",
                 "sha256:3c112550557578c26af18a1ccc9e090bfe03832ae994343cfdacd287db6a6ae7",
                 "sha256:3dd007d54ee88b46be476e293f48c85048603f5f516008bee124ddd891398ed6",
->>>>>>> 38087975
                 "sha256:47ab1e7b91c098ab893b828deafa1203de86d0bc6ab587b160f78fe6c4011f75",
                 "sha256:49e3ceeabbfb9d66c3aef5af3a60cc43b85c33df25ce03d0031a608b0a8b2e3f",
                 "sha256:4efca8f86c54b22348a5467704e3fec767b2db12fc39c6d963168ab1d3fc9135",
                 "sha256:53edb4da6925ad13c07b6d26c2a852bd81e364f95301c66e930ab2aef5b5ddd8",
-<<<<<<< HEAD
-                "sha256:594c67807fb16238b30c44bdf74f36c02cdf22d1c8cda91ef8a0ed8dabf5620a",
-=======
                 "sha256:5855f8438a7d1d458206a2466bf82b0f104a3724bf96a1c781ab731e4201731a",
                 "sha256:594c67807fb16238b30c44bdf74f36c02cdf22d1c8cda91ef8a0ed8dabf5620a",
                 "sha256:5bb28c636d87e840583ee3adeb78172efc47c8b26127267f54a9c0ec251d41a9",
                 "sha256:60bf42e36abfaf9aff1f50f52644b336d4f0a3fd6d8a60ca0d054ac9f713a864",
->>>>>>> 38087975
                 "sha256:611d1ad9a4288cf3e3c16014564df047fe08410e628f89805e475368bd304914",
                 "sha256:6557b31b5e2c9ddf0de32a691f2312a32f77cd7681d8af66c2692efdbef84c18",
                 "sha256:693ce3f9e70a6cf7d2fb9e6c9d8b204b6b39897a2c4a1aa65728d5ac97dcc1d8",
                 "sha256:6a7fae0dd14cf60ad5ff42baa2e95727c3d81ded453457771d02b7d2b3f9c0c2",
                 "sha256:6c4ca60fa24e85fe25b912b01e62cb969d69a23a5d5867682dd3e80b5b02581d",
-<<<<<<< HEAD
-=======
                 "sha256:6fcf051089389abe060c9cd7caa212c707e58153afa2c649f00346ce6d260f1b",
->>>>>>> 38087975
                 "sha256:7d91275b0245b1da4d4cfa07e0faedd5b0812efc15b702576d103293e252af1b",
                 "sha256:905fec760bd2fa1388bb5b489ee8ee5f7291d692638ea5f67982d968366bef9f",
                 "sha256:97383d78eb34da7e1fa37dd273c20ad4320929af65d156e35a5e2d89566d9dfb",
                 "sha256:984d76483eb32f1bcb536dc27e4ad56bba4baa70be32fa87152832cdd9db0833",
-<<<<<<< HEAD
-                "sha256:a30e67a65b53ea0a5e62fe23682cfe22712e01f453b95233b25502f7c61cb415",
-                "sha256:ab3ef638ace319fa26553db0624c4699e31a28bb2a835c5faca8f8acf6a5a902",
-                "sha256:b2f4bf27480f5e5e8ce285a8c8fd176c0b03e93dcc6646477d4630e83440c6a9",
-                "sha256:b7f2d075102dc8c794cbde1947378051c4e5180d52d276987b8d28a3bd58c17d",
-                "sha256:be98f628055368795d818ebf93da628541e10b75b41c559fdf36d104c5787066",
-                "sha256:d7f9850398e85aba693bb640262d3611788b1f29a79f0c93c565694658f4071f",
-=======
                 "sha256:99df47edb6bda1249d3e80fdabb1dab8c08ef3975f69aed437cb69d0a5de1e28",
                 "sha256:a30e67a65b53ea0a5e62fe23682cfe22712e01f453b95233b25502f7c61cb415",
                 "sha256:ab3ef638ace319fa26553db0624c4699e31a28bb2a835c5faca8f8acf6a5a902",
@@ -1063,7 +607,6 @@
                 "sha256:d8446c54dc28c01e5a2dbac5a25f071f6653e6e40f3a8818e8b45d790fe6ef53",
                 "sha256:e0f138900af21926a02425cf736db95be9f4af72ba1bb21453432a07f6082134",
                 "sha256:e9936f0b261d4df76ad22f8fee3ae83b60d7c3e871292cd42f40b81b70afae85",
->>>>>>> 38087975
                 "sha256:f5653a225f31e113b152e56f154ccbe59eeb1c7487b39b9d9f9cdb58e6c79dc5",
                 "sha256:f826e31d18b516f653fe296d967d700fddad5901ae07c622bb3705955e1faa94",
                 "sha256:f8ba0e8349a38d3001fae7eadded3f6606f0da5d748ee53cc1dab1d6527b9509",
@@ -1096,21 +639,6 @@
             ],
             "version": "==0.8.4"
         },
-        "merge-args": {
-            "hashes": [
-                "sha256:79b01449801757f6ef2a24520b90fa270bc1a5296adf731a899afa950e6f1545",
-                "sha256:96b76d7141dda4bb2571f571a5794701a1ff0c3b1a09c0bc69fa8764ee1858c3"
-            ],
-            "index": "pypi",
-            "version": "==0.1.4"
-        },
-        "mistune": {
-            "hashes": [
-                "sha256:59a3429db53c50b5c6bcc8a07f8848cb00d7dc8bdb431a4ab41920d201d4756e",
-                "sha256:88a1051873018da288eee8538d476dffe1262495144b33ecb586c4ab266bb8d4"
-            ],
-            "version": "==0.8.4"
-        },
         "mypy-extensions": {
             "hashes": [
                 "sha256:090fedd75945a69ae91ce1303b5824f428daf5a028d2f6ab8a299250a846f15d",
@@ -1120,21 +648,6 @@
         },
         "nbclient": {
             "hashes": [
-<<<<<<< HEAD
-                "sha256:db17271330c68c8c88d46d72349e24c147bb6f34ec82d8481a8f025c4d26589c",
-                "sha256:e79437364a2376892b3f46bedbf9b444e5396cfb1bc366a472c37b48e9551500"
-            ],
-            "markers": "python_full_version >= '3.6.1'",
-            "version": "==0.5.3"
-        },
-        "nbconvert": {
-            "hashes": [
-                "sha256:37cd92ff2ae6a268e62075ff8b16129e0be4939c4dfcee53dc77cc8a7e06c684",
-                "sha256:d22a8ff202644d31db254d24d52c3a96c82156623fcd7c7f987bba2612303ec9"
-            ],
-            "markers": "python_version >= '3.7'",
-            "version": "==6.1.0"
-=======
                 "sha256:6c8ad36a28edad4562580847f9f1636fe5316a51a323ed85a24a4ad37d4aefce",
                 "sha256:95a300c6fbe73721736cf13972a46d8d666f78794b832866ed7197a504269e11"
             ],
@@ -1148,7 +661,6 @@
             ],
             "markers": "python_version >= '3.7'",
             "version": "==6.2.0"
->>>>>>> 38087975
         },
         "nbformat": {
             "hashes": [
@@ -1168,47 +680,6 @@
         },
         "notebook": {
             "hashes": [
-<<<<<<< HEAD
-                "sha256:9c4625e2a2aa49d6eae4ce20cbc3d8976db19267e32d2a304880e0c10bf8aef9",
-                "sha256:f7f0a71a999c7967d9418272ae4c3378a220bd28330fbfb49860e46cf8a5838a"
-            ],
-            "markers": "python_version >= '3.6'",
-            "version": "==6.4.0"
-        },
-        "numpy": {
-            "hashes": [
-                "sha256:01721eefe70544d548425a07c80be8377096a54118070b8a62476866d5208e33",
-                "sha256:0318c465786c1f63ac05d7c4dbcecd4d2d7e13f0959b01b534ea1e92202235c5",
-                "sha256:05a0f648eb28bae4bcb204e6fd14603de2908de982e761a2fc78efe0f19e96e1",
-                "sha256:1412aa0aec3e00bc23fbb8664d76552b4efde98fb71f60737c83efbac24112f1",
-                "sha256:25b40b98ebdd272bc3020935427a4530b7d60dfbe1ab9381a39147834e985eac",
-                "sha256:2d4d1de6e6fb3d28781c73fbde702ac97f03d79e4ffd6598b880b2d95d62ead4",
-                "sha256:38e8648f9449a549a7dfe8d8755a5979b45b3538520d1e735637ef28e8c2dc50",
-                "sha256:4a3d5fb89bfe21be2ef47c0614b9c9c707b7362386c9a3ff1feae63e0267ccb6",
-                "sha256:635e6bd31c9fb3d475c8f44a089569070d10a9ef18ed13738b03049280281267",
-                "sha256:73101b2a1fef16602696d133db402a7e7586654682244344b8329cdcbbb82172",
-                "sha256:791492091744b0fe390a6ce85cc1bf5149968ac7d5f0477288f78c89b385d9af",
-                "sha256:7a708a79c9a9d26904d1cca8d383bf869edf6f8e7650d85dbc77b041e8c5a0f8",
-                "sha256:88c0b89ad1cc24a5efbb99ff9ab5db0f9a86e9cc50240177a571fbe9c2860ac2",
-                "sha256:8a326af80e86d0e9ce92bcc1e65c8ff88297de4fa14ee936cb2293d414c9ec63",
-                "sha256:8a92c5aea763d14ba9d6475803fc7904bda7decc2a0a68153f587ad82941fec1",
-                "sha256:91c6f5fc58df1e0a3cc0c3a717bb3308ff850abdaa6d2d802573ee2b11f674a8",
-                "sha256:95b995d0c413f5d0428b3f880e8fe1660ff9396dcd1f9eedbc311f37b5652e16",
-                "sha256:9749a40a5b22333467f02fe11edc98f022133ee1bfa8ab99bda5e5437b831214",
-                "sha256:978010b68e17150db8765355d1ccdd450f9fc916824e8c4e35ee620590e234cd",
-                "sha256:9a513bd9c1551894ee3d31369f9b07460ef223694098cf27d399513415855b68",
-                "sha256:a75b4498b1e93d8b700282dc8e655b8bd559c0904b3910b144646dbbbc03e062",
-                "sha256:c6a2324085dd52f96498419ba95b5777e40b6bcbc20088fddb9e8cbb58885e8e",
-                "sha256:d7a4aeac3b94af92a9373d6e77b37691b86411f9745190d2c351f410ab3a791f",
-                "sha256:d9e7912a56108aba9b31df688a4c4f5cb0d9d3787386b87d504762b6754fbb1b",
-                "sha256:dff4af63638afcc57a3dfb9e4b26d434a7a602d225b42d746ea7fe2edf1342fd",
-                "sha256:e46ceaff65609b5399163de5893d8f2a82d3c77d5e56d976c8b5fb01faa6b671",
-                "sha256:f01f28075a92eede918b965e86e8f0ba7b7797a95aa8d35e1cc8821f5fc3ad6a",
-                "sha256:fd7d7409fa643a91d0a05c7554dd68aa9c9bb16e186f6ccfe40d6e003156e33a"
-            ],
-            "markers": "python_version >= '3.7'",
-            "version": "==1.21.1"
-=======
                 "sha256:26b0095c568e307a310fd78818ad8ebade4f00462dada4c0e34cbad632b9085d",
                 "sha256:33488bdcc5cbef23c3cfa12cd51b0b5459a211945b5053d17405980611818149"
             ],
@@ -1250,7 +721,6 @@
             ],
             "markers": "python_version < '3.11' and python_version >= '3.7'",
             "version": "==1.21.2"
->>>>>>> 38087975
         },
         "packaging": {
             "hashes": [
@@ -1262,36 +732,6 @@
         },
         "pandas": {
             "hashes": [
-<<<<<<< HEAD
-                "sha256:0c976e023ed580e60a82ccebdca8e1cc24d8b1fbb28175eb6521025c127dab66",
-                "sha256:114c6789d15862508900a25cb4cb51820bfdd8595ea306bab3b53cd19f990b65",
-                "sha256:1ee8418d0f936ff2216513aa03e199657eceb67690995d427a4a7ecd2e68f442",
-                "sha256:22f3fcc129fb482ef44e7df2a594f0bd514ac45aabe50da1a10709de1b0f9d84",
-                "sha256:23c7452771501254d2ae23e9e9dac88417de7e6eff3ce64ee494bb94dc88c300",
-                "sha256:341935a594db24f3ff07d1b34d1d231786aa9adfa84b76eab10bf42907c8aed3",
-                "sha256:45656cd59ae9745a1a21271a62001df58342b59c66d50754390066db500a8362",
-                "sha256:527c43311894aff131dea99cf418cd723bfd4f0bcf3c3da460f3b57e52a64da5",
-                "sha256:5c09a2538f0fddf3895070579082089ff4ae52b6cb176d8ec7a4dacf7e3676c1",
-                "sha256:5d9acfca191140a518779d1095036d842d5e5bc8e8ad8b5eaad1aff90fe1870d",
-                "sha256:5ee927c70794e875a59796fab8047098aa59787b1be680717c141cd7873818ae",
-                "sha256:7150039e78a81eddd9f5a05363a11cadf90a4968aac6f086fd83e66cf1c8d1d6",
-                "sha256:905fc3e0fcd86b0a9f1f97abee7d36894698d2592b22b859f08ea5a8fe3d3aab",
-                "sha256:9d06661c6eb741ae633ee1c57e8c432bb4203024e263fe1a077fa3fda7817fdb",
-                "sha256:9e1fe6722cbe27eb5891c1977bca62d456c19935352eea64d33956db46139364",
-                "sha256:be12d77f7e03c40a2466ed00ccd1a5f20a574d3c622fe1516037faa31aa448aa",
-                "sha256:c28760932283d2c9f6fa5e53d2f77a514163b9e67fd0ee0879081be612567195",
-                "sha256:e323028ab192fcfe1e8999c012a0fa96d066453bb354c7e7a4a267b25e73d3c8",
-                "sha256:fdb3b33dde260b1766ea4d3c6b8fbf6799cee18d50a2a8bc534cf3550b7c819a"
-            ],
-            "index": "pypi",
-            "version": "==1.3.1"
-        },
-        "pandocfilters": {
-            "hashes": [
-                "sha256:bc63fbb50534b4b1f8ebe1860889289e8af94a23bff7445259592df25a3906eb"
-            ],
-            "version": "==1.4.3"
-=======
                 "sha256:272c8cb14aa9793eada6b1ebe81994616e647b5892a370c7135efb2924b701df",
                 "sha256:3334a5a9eeaca953b9db1b2b165dcdc5180b5011f3bec3a57a3580c9c22eae68",
                 "sha256:37d63e78e87eb3791da7be4100a65da0383670c2b59e493d9e73098d7a879226",
@@ -1324,7 +764,6 @@
             ],
             "markers": "python_version >= '2.7' and python_version not in '3.0, 3.1, 3.2, 3.3'",
             "version": "==1.5.0"
->>>>>>> 38087975
         },
         "parso": {
             "hashes": [
@@ -1380,14 +819,6 @@
             "markers": "python_version >= '2.7' and python_version not in '3.0, 3.1, 3.2, 3.3'",
             "version": "==0.11.0"
         },
-        "prometheus-client": {
-            "hashes": [
-                "sha256:3a8baade6cb80bcfe43297e33e7623f3118d660d41387593758e2fb1ea173a86",
-                "sha256:b014bc76815eb1399da8ce5fc84b7717a3e63652b0c0f8804092c9363acab1b2"
-            ],
-            "markers": "python_version >= '2.7' and python_version not in '3.0, 3.1, 3.2, 3.3'",
-            "version": "==0.11.0"
-        },
         "prompt-toolkit": {
             "hashes": [
                 "sha256:6076e46efae19b1e0ca1ec003ed37a933dc94b4d20f486235d436e64771dcd5c",
@@ -1435,14 +866,6 @@
             ],
             "index": "pypi",
             "version": "==2.2.0"
-        },
-        "pyjwt": {
-            "hashes": [
-                "sha256:934d73fbba91b0483d3857d1aff50e96b2a892384ee2c17417ed3203f173fca1",
-                "sha256:fba44e7898bbca160a2b2b501f492824fc8382485d3a6f11ba5d0c1937ce6130"
-            ],
-            "index": "pypi",
-            "version": "==2.1.0"
         },
         "pyparsing": {
             "hashes": [
@@ -1579,106 +1002,8 @@
             "markers": "python_version >= '3.6'",
             "version": "==22.3.0"
         },
-        "pytest-runner": {
-            "hashes": [
-                "sha256:0fce5b8dc68760f353979d99fdd6b3ad46330b6b1837e2077a89ebcf204aac91",
-                "sha256:85f93af814438ee322b4ea08fe3f5c2ad53b253577f3bd84b2ad451fee450ac5"
-            ],
-            "markers": "python_version >= '3.6'",
-            "version": "==5.3.1"
-        },
-        "python-dateutil": {
-            "hashes": [
-                "sha256:0123cacc1627ae19ddf3c27a5de5bd67ee4586fbdd6440d9748f8abb483d3e86",
-                "sha256:961d03dc3453ebbc59dbdea9e4e11c5651520a876d0f4db161e8674aae935da9"
-            ],
-            "markers": "python_version >= '2.7' and python_version not in '3.0, 3.1, 3.2, 3.3'",
-            "version": "==2.8.2"
-        },
-        "pytz": {
-            "hashes": [
-                "sha256:83a4a90894bf38e243cf052c8b58f381bfe9a7a483f6a9cab140bc7f702ac4da",
-                "sha256:eb10ce3e7736052ed3623d49975ce333bcd712c7bb19a58b9e2089d4057d0798"
-            ],
-            "version": "==2021.1"
-        },
-        "pyzmq": {
-            "hashes": [
-                "sha256:089b974ec04d663b8685ac90e86bfe0e4da9d911ff3cf52cb765ff22408b102d",
-                "sha256:0ea7f4237991b0f745a4432c63e888450840bf8cb6c48b93fb7d62864f455529",
-                "sha256:0f0f27eaab9ba7b92d73d71c51d1a04464a1da6097a252d007922103253d2313",
-                "sha256:12ffcf33db6ba7c0e5aaf901e65517f5e2b719367b80bcbfad692f546a297c7a",
-                "sha256:1389b615917d4196962a9b469e947ba862a8ec6f5094a47da5e7a8d404bc07a4",
-                "sha256:18dd2ca4540c476558099891c129e6f94109971d110b549db2a9775c817cedbd",
-                "sha256:24fb5bb641f0b2aa25fc3832f4b6fc62430f14a7d328229fe994b2bcdc07c93a",
-                "sha256:285514956c08c7830da9d94e01f5414661a987831bd9f95e4d89cc8aaae8da10",
-                "sha256:41049cff5265e9cd75606aa2c90a76b9c80b98d8fe70ee08cf4af3cedb113358",
-                "sha256:461ed80d741692d9457ab820b1cc057ba9c37c394e67b647b639f623c8b321f6",
-                "sha256:4b8fb1b3174b56fd020e4b10232b1764e52cf7f3babcfb460c5253bdc48adad0",
-                "sha256:4c4fe69c7dc0d13d4ae180ad650bb900854367f3349d3c16f0569f6c6447f698",
-                "sha256:4e9b9a2f6944acdaf57316436c1acdcb30b8df76726bcf570ad9342bc5001654",
-                "sha256:6355f81947e1fe6e7bb9e123aeb3067264391d3ebe8402709f824ef8673fa6f3",
-                "sha256:68be16107f41563b9f67d93dff1c9f5587e0f76aa8fd91dc04c83d813bcdab1f",
-                "sha256:68e2c4505992ab5b89f976f89a9135742b18d60068f761bef994a6805f1cae0c",
-                "sha256:7040d6dd85ea65703904d023d7f57fab793d7ffee9ba9e14f3b897f34ff2415d",
-                "sha256:734ea6565c71fc2d03d5b8c7d0d7519c96bb5567e0396da1b563c24a4ac66f0c",
-                "sha256:9ee48413a2d3cd867fd836737b4c89c24cea1150a37f4856d82d20293fa7519f",
-                "sha256:a1c77796f395804d6002ff56a6a8168c1f98579896897ad7e35665a9b4a9eec5",
-                "sha256:b2f707b52e09098a7770503e39294ca6e22ae5138ffa1dd36248b6436d23d78e",
-                "sha256:bf80b2cec42d96117248b99d3c86e263a00469c840a778e6cb52d916f4fdf82c",
-                "sha256:c4674004ed64685a38bee222cd75afa769424ec603f9329f0dd4777138337f48",
-                "sha256:c6a81c9e6754465d09a87e3acd74d9bb1f0039b2d785c6899622f0afdb41d760",
-                "sha256:c6d0c32532a0519997e1ded767e184ebb8543bdb351f8eff8570bd461e874efc",
-                "sha256:c8fff75af4c7af92dce9f81fa2a83ed009c3e1f33ee8b5222db2ef80b94e242e",
-                "sha256:cb9f9fe1305ef69b65794655fd89b2209b11bff3e837de981820a8aa051ef914",
-                "sha256:d3ecfee2ee8d91ab2e08d2d8e89302c729b244e302bbc39c5b5dde42306ff003",
-                "sha256:d5e5be93e1714a59a535bbbc086b9e4fd2448c7547c5288548f6fd86353cad9e",
-                "sha256:de5806be66c9108e4dcdaced084e8ceae14100aa559e2d57b4f0cceb98c462de",
-                "sha256:f49755684a963731479ff3035d45a8185545b4c9f662d368bd349c419839886d",
-                "sha256:fc712a90401bcbf3fa25747f189d6dcfccbecc32712701cad25c6355589dac57"
-            ],
-            "markers": "python_version >= '3.6'",
-            "version": "==22.1.0"
-        },
         "regex": {
             "hashes": [
-<<<<<<< HEAD
-                "sha256:026beb631097a4a3def7299aa5825e05e057de3c6d72b139c37813bfa351274b",
-                "sha256:14caacd1853e40103f59571f169704367e79fb78fac3d6d09ac84d9197cadd16",
-                "sha256:16d9eaa8c7e91537516c20da37db975f09ac2e7772a0694b245076c6d68f85da",
-                "sha256:18fdc51458abc0a974822333bd3a932d4e06ba2a3243e9a1da305668bd62ec6d",
-                "sha256:28e8af338240b6f39713a34e337c3813047896ace09d51593d6907c66c0708ba",
-                "sha256:3835de96524a7b6869a6c710b26c90e94558c31006e96ca3cf6af6751b27dca1",
-                "sha256:3905c86cc4ab6d71635d6419a6f8d972cab7c634539bba6053c47354fd04452c",
-                "sha256:3c09d88a07483231119f5017904db8f60ad67906efac3f1baa31b9b7f7cca281",
-                "sha256:4551728b767f35f86b8e5ec19a363df87450c7376d7419c3cac5b9ceb4bce576",
-                "sha256:459bbe342c5b2dec5c5223e7c363f291558bc27982ef39ffd6569e8c082bdc83",
-                "sha256:4f421e3cdd3a273bace013751c345f4ebeef08f05e8c10757533ada360b51a39",
-                "sha256:577737ec3d4c195c4aef01b757905779a9e9aee608fa1cf0aec16b5576c893d3",
-                "sha256:57fece29f7cc55d882fe282d9de52f2f522bb85290555b49394102f3621751ee",
-                "sha256:7976d410e42be9ae7458c1816a416218364e06e162b82e42f7060737e711d9ce",
-                "sha256:85f568892422a0e96235eb8ea6c5a41c8ccbf55576a2260c0160800dbd7c4f20",
-                "sha256:8764a78c5464ac6bde91a8c87dd718c27c1cabb7ed2b4beaf36d3e8e390567f9",
-                "sha256:8935937dad2c9b369c3d932b0edbc52a62647c2afb2fafc0c280f14a8bf56a6a",
-                "sha256:8fe58d9f6e3d1abf690174fd75800fda9bdc23d2a287e77758dc0e8567e38ce6",
-                "sha256:937b20955806381e08e54bd9d71f83276d1f883264808521b70b33d98e4dec5d",
-                "sha256:9569da9e78f0947b249370cb8fadf1015a193c359e7e442ac9ecc585d937f08d",
-                "sha256:a3b73390511edd2db2d34ff09aa0b2c08be974c71b4c0505b4a048d5dc128c2b",
-                "sha256:a4eddbe2a715b2dd3849afbdeacf1cc283160b24e09baf64fa5675f51940419d",
-                "sha256:a5c6dbe09aff091adfa8c7cfc1a0e83fdb8021ddb2c183512775a14f1435fe16",
-                "sha256:b63e3571b24a7959017573b6455e05b675050bbbea69408f35f3cb984ec54363",
-                "sha256:bb350eb1060591d8e89d6bac4713d41006cd4d479f5e11db334a48ff8999512f",
-                "sha256:bf6d987edd4a44dd2fa2723fca2790f9442ae4de2c8438e53fcb1befdf5d823a",
-                "sha256:bfa6a679410b394600eafd16336b2ce8de43e9b13f7fb9247d84ef5ad2b45e91",
-                "sha256:c856ec9b42e5af4fe2d8e75970fcc3a2c15925cbcc6e7a9bcb44583b10b95e80",
-                "sha256:cea56288eeda8b7511d507bbe7790d89ae7049daa5f51ae31a35ae3c05408531",
-                "sha256:ea212df6e5d3f60341aef46401d32fcfded85593af1d82b8b4a7a68cd67fdd6b",
-                "sha256:f35567470ee6dbfb946f069ed5f5615b40edcbb5f1e6e1d3d2b114468d505fc6",
-                "sha256:fbc20975eee093efa2071de80df7f972b7b35e560b213aafabcec7c0bd00bd8c",
-                "sha256:ff4a8ad9638b7ca52313d8732f37ecd5fd3c8e3aff10a8ccb93176fd5b3812f6"
-            ],
-            "version": "==2021.8.3"
-=======
                 "sha256:094a905e87a4171508c2a0e10217795f83c636ccc05ddf86e7272c26e14056ae",
                 "sha256:09e1031e2059abd91177c302da392a7b6859ceda038be9e015b522a182c89e4f",
                 "sha256:176796cb7f82a7098b0c436d6daac82f57b9101bb17b8e8119c36eecf06a60a3",
@@ -1728,7 +1053,6 @@
                 "sha256:ff24897f6b2001c38a805d53b6ae72267025878d35ea225aa24675fbff2dba7f"
             ],
             "version": "==2021.10.8"
->>>>>>> 38087975
         },
         "respx": {
             "hashes": [
@@ -1750,17 +1074,10 @@
         },
         "send2trash": {
             "hashes": [
-<<<<<<< HEAD
-                "sha256:17730aa0a33ab82ed6ca76be3bb25f0433d0014f1ccf63c979bab13a5b9db2b2",
-                "sha256:c20fee8c09378231b3907df9c215ec9766a84ee20053d99fbad854fe8bd42159"
-            ],
-            "version": "==1.7.1"
-=======
                 "sha256:d2c24762fd3759860a0aff155e45871447ea58d2be6bdd39b5c8f966a0c99c2d",
                 "sha256:f20eaadfdb517eaca5ce077640cb261c7d2698385a6a0f072a4a5447fd49fa08"
             ],
             "version": "==1.8.0"
->>>>>>> 38087975
         },
         "six": {
             "hashes": [
@@ -1780,19 +1097,11 @@
         },
         "terminado": {
             "hashes": [
-<<<<<<< HEAD
-                "sha256:89d5dac2f4e2b39758a0ff9a3b643707c95a020a6df36e70583b88297cd59cbe",
-                "sha256:c89ace5bffd0e7268bdcf22526830eb787fd146ff9d78691a0528386f92b9ae3"
-            ],
-            "markers": "python_version >= '3.6'",
-            "version": "==0.10.1"
-=======
                 "sha256:09fdde344324a1c9c6e610ee4ca165c4bb7f5bbf982fceeeb38998a988ef8452",
                 "sha256:b20fd93cc57c1678c799799d117874367cc07a3d2d55be95205b1a88fa08393f"
             ],
             "markers": "python_version >= '3.6'",
             "version": "==0.12.1"
->>>>>>> 38087975
         },
         "testpath": {
             "hashes": [
@@ -1810,8 +1119,6 @@
             "markers": "python_version >= '2.6' and python_version not in '3.0, 3.1, 3.2, 3.3'",
             "version": "==0.10.2"
         },
-<<<<<<< HEAD
-=======
         "tomli": {
             "hashes": [
                 "sha256:8dd0e9524d6f386271a36b41dbf6c57d8e32fd96fd22b6584679dc569d20899f",
@@ -1819,7 +1126,6 @@
             ],
             "version": "==1.2.1"
         },
->>>>>>> 38087975
         "tornado": {
             "hashes": [
                 "sha256:0a00ff4561e2929a2c37ce706cb8233b7907e0cdc22eab98888aca5dd3775feb",
@@ -1869,19 +1175,11 @@
         },
         "tqdm": {
             "hashes": [
-<<<<<<< HEAD
-                "sha256:3642d483b558eec80d3c831e23953582c34d7e4540db86d9e5ed9dad238dabc6",
-                "sha256:706dea48ee05ba16e936ee91cb3791cd2ea6da348a0e50b46863ff4363ff4340"
-            ],
-            "index": "pypi",
-            "version": "==4.62.0"
-=======
                 "sha256:8dd278a422499cd6b727e6ae4061c40b48fce8b76d1ccbf5d34fca9b7f925b0c",
                 "sha256:d359de7217506c9851b7869f3708d8ee53ed70a1b8edbba4dbcb47442592920d"
             ],
             "index": "pypi",
             "version": "==4.62.3"
->>>>>>> 38087975
         },
         "traitlets": {
             "hashes": [
@@ -1949,33 +1247,6 @@
             "markers": "python_version >= '3.6'",
             "version": "==4.2.0"
         },
-        "ujson": {
-            "hashes": [
-                "sha256:0190d26c0e990c17ad072ec8593647218fe1c675d11089cd3d1440175b568967",
-                "sha256:0ea07fe57f9157118ca689e7f6db72759395b99121c0ff038d2e38649c626fb1",
-                "sha256:30962467c36ff6de6161d784cd2a6aac1097f0128b522d6e9291678e34fb2b47",
-                "sha256:4d6d061563470cac889c0a9fd367013a5dbd8efc36ad01ab3e67a57e56cad720",
-                "sha256:5e1636b94c7f1f59a8ead4c8a7bab1b12cc52d4c21ababa295ffec56b445fd2a",
-                "sha256:7333e8bc45ea28c74ae26157eacaed5e5629dbada32e0103c23eb368f93af108",
-                "sha256:84b1dca0d53b0a8d58835f72ea2894e4d6cf7a5dd8f520ab4cbd698c81e49737",
-                "sha256:91396a585ba51f84dc71c8da60cdc86de6b60ba0272c389b6482020a1fac9394",
-                "sha256:a214ba5a21dad71a43c0f5aef917cd56a2d70bc974d845be211c66b6742a471c",
-                "sha256:aad6d92f4d71e37ea70e966500f1951ecd065edca3a70d3861b37b176dd6702c",
-                "sha256:b3a6dcc660220539aa718bcc9dbd6dedf2a01d19c875d1033f028f212e36d6bb",
-                "sha256:b5c70704962cf93ec6ea3271a47d952b75ae1980d6c56b8496cec2a722075939",
-                "sha256:c615a9e9e378a7383b756b7e7a73c38b22aeb8967a8bfbffd4741f7ffd043c4d",
-                "sha256:d3a87888c40b5bfcf69b4030427cd666893e826e82cc8608d1ba8b4b5e04ea99",
-                "sha256:e2cadeb0ddc98e3963bea266cc5b884e5d77d73adf807f0bda9eca64d1c509d5",
-                "sha256:e390df0dcc7897ffb98e17eae1f4c442c39c91814c298ad84d935a3c5c7a32fa",
-                "sha256:e6e90330670c78e727d6637bb5a215d3e093d8e3570d439fd4922942f88da361",
-                "sha256:eb6b25a7670c7537a5998e695fa62ff13c7f9c33faf82927adf4daa460d5f62e",
-                "sha256:f273a875c0b42c2a019c337631bc1907f6fdfbc84210cc0d1fff0e2019bbfaec",
-                "sha256:f8aded54c2bc554ce20b397f72101737dd61ee7b81c771684a7dd7805e6cca0c",
-                "sha256:fc51e545d65689c398161f07fd405104956ec27f22453de85898fa088b2cd4bb"
-            ],
-            "markers": "python_version >= '3.6'",
-            "version": "==4.0.2"
-        },
         "versioneer": {
             "hashes": [
                 "sha256:1b4900f17b84ce76dbc5d462fe06522ea2ec400945c46dc751abad12db2e7ca6",
