--- conflicted
+++ resolved
@@ -122,19 +122,11 @@
         },
         "click": {
             "hashes": [
-<<<<<<< HEAD
                 "sha256:24e1a4a9ec5bf6299411369b208c1df2188d9eb8d916302fe6bf03faed227f1e",
                 "sha256:479707fe14d9ec9a0757618b7a100a0ae4c4e236fac5b7f80ca68028141a1a72"
             ],
             "markers": "python_version >= '3.7'",
             "version": "==8.1.2"
-=======
-                "sha256:5e0d195c2067da3136efb897449ec1e9e6c98282fbf30d7f9e164af9be901a6b",
-                "sha256:7ab900e38149c9872376e8f9b5986ddcaf68c0f413cf73678a0bca5547e6f976"
-            ],
-            "markers": "python_version >= '3.7'",
-            "version": "==8.1.1"
->>>>>>> f26c351e
         },
         "cryptography": {
             "hashes": [
@@ -588,19 +580,11 @@
         },
         "werkzeug": {
             "hashes": [
-<<<<<<< HEAD
                 "sha256:3c5493ece8268fecdcdc9c0b112211acd006354723b280d643ec732b6d4063d6",
                 "sha256:f8e89a20aeabbe8a893c24a461d3ee5dad2123b05cc6abd73ceed01d39c3ae74"
             ],
             "markers": "python_version >= '3.7'",
             "version": "==2.1.1"
-=======
-                "sha256:094ecfc981948f228b30ee09dbfe250e474823b69b9b1292658301b5894bbf08",
-                "sha256:9b55466a3e99e13b1f0686a66117d39bda85a992166e0a79aedfcf3586328f7a"
-            ],
-            "markers": "python_version >= '3.7'",
-            "version": "==2.1.0"
->>>>>>> f26c351e
         },
         "wrapt": {
             "hashes": [
@@ -872,19 +856,11 @@
         },
         "click": {
             "hashes": [
-<<<<<<< HEAD
                 "sha256:24e1a4a9ec5bf6299411369b208c1df2188d9eb8d916302fe6bf03faed227f1e",
                 "sha256:479707fe14d9ec9a0757618b7a100a0ae4c4e236fac5b7f80ca68028141a1a72"
             ],
             "markers": "python_version >= '3.7'",
             "version": "==8.1.2"
-=======
-                "sha256:5e0d195c2067da3136efb897449ec1e9e6c98282fbf30d7f9e164af9be901a6b",
-                "sha256:7ab900e38149c9872376e8f9b5986ddcaf68c0f413cf73678a0bca5547e6f976"
-            ],
-            "markers": "python_version >= '3.7'",
-            "version": "==8.1.1"
->>>>>>> f26c351e
         },
         "coverage": {
             "extras": [
@@ -1103,7 +1079,6 @@
             "markers": "python_version >= '3' and platform_machine == 'aarch64' or (platform_machine == 'ppc64le' or (platform_machine == 'x86_64' or (platform_machine == 'amd64' or (platform_machine == 'AMD64' or (platform_machine == 'win32' or platform_machine == 'WIN32')))))",
             "version": "==1.1.2"
         },
-<<<<<<< HEAD
         "idna": {
             "hashes": [
                 "sha256:84d9dd047ffa80596e0f246e2eab0b391788b0503584e8945f2368256d2735ff",
@@ -1112,8 +1087,6 @@
             "markers": "python_version >= '3'",
             "version": "==3.3"
         },
-=======
->>>>>>> f26c351e
         "importlib-metadata": {
             "hashes": [
                 "sha256:1208431ca90a8cca1a6b8af391bb53c1a2db74e5d1cef6ddced95d4b2062edc6",
@@ -1386,19 +1359,11 @@
         },
         "setuptools": {
             "hashes": [
-<<<<<<< HEAD
                 "sha256:26ead7d1f93efc0f8c804d9fafafbe4a44b179580a7105754b245155f9af05a8",
                 "sha256:47c7b0c0f8fc10eec4cf1e71c6fdadf8decaa74ffa087e68cd1c20db7ad6a592"
             ],
             "markers": "python_version >= '3.7'",
             "version": "==62.1.0"
-=======
-                "sha256:8f4813dd6a4d6cc17bde85fb2e635fe19763f96efbb0ddf5575562e5ee0bc47a",
-                "sha256:c3d4e2ab578fbf83775755cd76dae73627915a22832cf4ea5de895978767833b"
-            ],
-            "markers": "python_version >= '3.7'",
-            "version": "==61.2.0"
->>>>>>> f26c351e
         },
         "simplejson": {
             "hashes": [
@@ -1579,19 +1544,11 @@
         },
         "werkzeug": {
             "hashes": [
-<<<<<<< HEAD
                 "sha256:3c5493ece8268fecdcdc9c0b112211acd006354723b280d643ec732b6d4063d6",
                 "sha256:f8e89a20aeabbe8a893c24a461d3ee5dad2123b05cc6abd73ceed01d39c3ae74"
             ],
             "markers": "python_version >= '3.7'",
             "version": "==2.1.1"
-=======
-                "sha256:094ecfc981948f228b30ee09dbfe250e474823b69b9b1292658301b5894bbf08",
-                "sha256:9b55466a3e99e13b1f0686a66117d39bda85a992166e0a79aedfcf3586328f7a"
-            ],
-            "markers": "python_version >= '3.7'",
-            "version": "==2.1.0"
->>>>>>> f26c351e
         },
         "wtforms": {
             "hashes": [
@@ -1603,19 +1560,11 @@
         },
         "zipp": {
             "hashes": [
-<<<<<<< HEAD
                 "sha256:56bf8aadb83c24db6c4b577e13de374ccfb67da2078beba1d037c17980bf43ad",
                 "sha256:c4f6e5bbf48e74f7a38e7cc5b0480ff42b0ae5178957d564d18932525d5cf099"
             ],
             "markers": "python_version >= '3.7'",
             "version": "==3.8.0"
-=======
-                "sha256:9f50f446828eb9d45b267433fd3e9da8d801f614129124863f9c51ebceafb87d",
-                "sha256:b47250dd24f92b7dd6a0a8fc5244da14608f3ca90a5efcd37a3b1642fac9a375"
-            ],
-            "markers": "python_version >= '3.7'",
-            "version": "==3.7.0"
->>>>>>> f26c351e
         },
         "zxcvbn": {
             "hashes": [
