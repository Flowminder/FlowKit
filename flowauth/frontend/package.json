{
  "name": "FlowAuth",
  "version": "0.1.0",
  "private": true,
  "dependencies": {
    "@date-io/date-fns": "1.3.8",
    "@material-ui/core": "^3.9.3",
    "@material-ui/icons": "^3.0.2",
    "date-fns": "^2.0.0-alpha.27",
    "generate-password": "^1.4.2",
    "material-ui-pickers": "^2.2.4",
    "react": "^16.8.6",
    "react-dom": "^16.8.6",
    "react-qr-svg": "^2.2.1",
    "react-scripts": "^3.0.1",
    "zxcvbn": "^4.4.2"
  },
  "homepage": "http://site.com/static",
  "proxy": "http://localhost:3001/",
  "scripts": {
    "start": "react-scripts start",
    "build": "react-scripts build",
    "test": "cypress run",
    "eject": "react-scripts eject",
    "cy:open": "cypress open",
    "cy:verify": "cypress verify"
  },
  "devDependencies": {
<<<<<<< HEAD
    "cypress": "^3.3.2",
    "husky": "^3.0.0",
    "otp-cli": "^0.2.0",
=======
    "cypress": "^3.4.0",
    "husky": "^3.0.1",
>>>>>>> d6da4f05
    "prettier": "^1.18.2",
    "pretty-quick": "^1.11.1"
  },
  "browserslist": [
    ">0.2%",
    "not dead",
    "not ie <= 11",
    "not op_mini all"
  ],
  "husky": {
    "hooks": {
      "pre-commit": "pretty-quick --staged --pattern \"**/*.*(js|jsx|json)\""
    }
  }
}<|MERGE_RESOLUTION|>--- conflicted
+++ resolved
@@ -26,14 +26,9 @@
     "cy:verify": "cypress verify"
   },
   "devDependencies": {
-<<<<<<< HEAD
-    "cypress": "^3.3.2",
-    "husky": "^3.0.0",
-    "otp-cli": "^0.2.0",
-=======
     "cypress": "^3.4.0",
     "husky": "^3.0.1",
->>>>>>> d6da4f05
+    "otp-cli": "^0.2.0",
     "prettier": "^1.18.2",
     "pretty-quick": "^1.11.1"
   },
