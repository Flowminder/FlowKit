{
  "name": "FlowAuth",
  "version": "0.1.0",
  "private": true,
  "dependencies": {
    "@date-io/date-fns": "1.3.8",
    "@material-ui/core": "^3.9.3",
    "@material-ui/icons": "^3.0.2",
    "date-fns": "^2.0.0-alpha.27",
    "generate-password": "^1.4.2",
    "material-ui-pickers": "^2.2.4",
    "react": "^16.8.6",
    "react-dom": "^16.8.6",
    "react-qr-svg": "^2.2.1",
    "react-scripts": "^3.0.1",
    "zxcvbn": "^4.4.2"
  },
  "homepage": "http://site.com/static",
  "proxy": "http://localhost:3001/",
  "scripts": {
    "start": "react-scripts start",
    "build": "react-scripts build",
    "test": "cypress run",
    "eject": "react-scripts eject",
    "cy:open": "cypress open",
    "cy:verify": "cypress verify"
  },
  "devDependencies": {
<<<<<<< HEAD
    "cypress": "^3.3.1",
    "husky": "^2.6.0",
    "otp-cli": "^0.2.0",
=======
    "cypress": "^3.3.2",
    "husky": "^2.7.0",
>>>>>>> d83df278
    "prettier": "^1.18.2",
    "pretty-quick": "^1.11.1"
  },
  "browserslist": [
    ">0.2%",
    "not dead",
    "not ie <= 11",
    "not op_mini all"
  ],
  "husky": {
    "hooks": {
      "pre-commit": "pretty-quick --staged --pattern \"**/*.*(js|jsx|json)\""
    }
  }
}<|MERGE_RESOLUTION|>--- conflicted
+++ resolved
@@ -26,14 +26,9 @@
     "cy:verify": "cypress verify"
   },
   "devDependencies": {
-<<<<<<< HEAD
-    "cypress": "^3.3.1",
-    "husky": "^2.6.0",
-    "otp-cli": "^0.2.0",
-=======
     "cypress": "^3.3.2",
     "husky": "^2.7.0",
->>>>>>> d83df278
+    "otp-cli": "^0.2.0",
     "prettier": "^1.18.2",
     "pretty-quick": "^1.11.1"
   },
