{
  "name": "FlowAuth",
  "version": "0.1.0",
  "private": true,
  "dependencies": {
<<<<<<< HEAD
    "@date-io/date-fns": "1.0.3",
=======
    "@date-io/date-fns": "1.1.0",
>>>>>>> 8b62ee0b
    "@material-ui/core": "^3.9.2",
    "@material-ui/icons": "^3.0.2",
    "date-fns": "^2.0.0-alpha.27",
    "generate-password": "^1.4.0",
<<<<<<< HEAD
    "material-ui-pickers": "^2.2.0",
    "react": "^16.8.1",
    "react-dom": "^16.8.1",
    "react-scripts": "^2.1.3",
=======
    "material-ui-pickers": "^2.2.1",
    "react": "^16.8.3",
    "react-dom": "^16.8.3",
    "react-scripts": "^2.1.5",
>>>>>>> 8b62ee0b
    "zxcvbn": "^4.4.2"
  },
  "homepage": "http://site.com/static",
  "proxy": "http://localhost:3001/",
  "scripts": {
    "start": "react-scripts start",
    "build": "react-scripts build",
    "test": "cypress run",
    "eject": "react-scripts eject",
    "cy:open": "cypress open",
    "cy:verify": "cypress verify"
  },
  "devDependencies": {
    "cypress": "^3.1.5"
  },
  "browserslist": [
    ">0.2%",
    "not dead",
    "not ie <= 11",
    "not op_mini all"
  ]
}<|MERGE_RESOLUTION|>--- conflicted
+++ resolved
@@ -3,26 +3,15 @@
   "version": "0.1.0",
   "private": true,
   "dependencies": {
-<<<<<<< HEAD
-    "@date-io/date-fns": "1.0.3",
-=======
     "@date-io/date-fns": "1.1.0",
->>>>>>> 8b62ee0b
     "@material-ui/core": "^3.9.2",
     "@material-ui/icons": "^3.0.2",
     "date-fns": "^2.0.0-alpha.27",
     "generate-password": "^1.4.0",
-<<<<<<< HEAD
-    "material-ui-pickers": "^2.2.0",
-    "react": "^16.8.1",
-    "react-dom": "^16.8.1",
-    "react-scripts": "^2.1.3",
-=======
     "material-ui-pickers": "^2.2.1",
     "react": "^16.8.3",
     "react-dom": "^16.8.3",
     "react-scripts": "^2.1.5",
->>>>>>> 8b62ee0b
     "zxcvbn": "^4.4.2"
   },
   "homepage": "http://site.com/static",
