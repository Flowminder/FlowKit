--- conflicted
+++ resolved
@@ -27,12 +27,8 @@
   },
   "devDependencies": {
     "cypress": "^3.3.2",
-<<<<<<< HEAD
-    "husky": "^2.7.0",
+    "husky": "^3.0.0",
     "otp-cli": "^0.2.0",
-=======
-    "husky": "^3.0.0",
->>>>>>> 05ba372a
     "prettier": "^1.18.2",
     "pretty-quick": "^1.11.1"
   },
