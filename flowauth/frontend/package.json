--- conflicted
+++ resolved
@@ -30,13 +30,8 @@
     "localtest": "jest"
   },
   "devDependencies": {
-<<<<<<< HEAD
     "cypress": "^11.0.1",
-    "husky": "^8.0.1",
-=======
-    "cypress": "^11.0.0",
     "husky": "^8.0.2",
->>>>>>> b6e7a525
     "otp-cli": "^0.2.0",
     "prettier": "^2.7.1",
     "pretty-quick": "^3.1.3"
