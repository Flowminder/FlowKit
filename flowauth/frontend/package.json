{
  "name": "FlowAuth",
  "version": "0.1.0",
  "private": true,
  "dependencies": {
    "@date-io/date-fns": "^1.3.13",
    "@material-ui/core": "^4.12.4",
    "@material-ui/icons": "^4.11.3",
    "@material-ui/pickers": "^3.3.10",
    "classnames": "^2.3.2",
    "date-fns": "^2.29.3",
    "generate-password": "^1.7.0",
    "jest": "^26.6.0",
    "react": "^17.0.0",
    "react-dom": "^17.0.2",
    "react-qr-svg": "^2.4.0",
    "react-scripts": "^4.0.3",
    "rsuite": "^5.22.1",
    "zxcvbn": "^4.4.2"
  },
  "homepage": "http://site.com/static",
  "proxy": "http://localhost:3001/",
  "scripts": {
    "start": "react-scripts start",
    "build": "react-scripts build",
    "test": "cypress run",
    "eject": "react-scripts eject",
    "cy:open": "cypress open",
    "cy:verify": "cypress verify",
    "localtest": "jest"
  },
  "devDependencies": {
<<<<<<< HEAD
    "cypress": "^11.0.1",
=======
    "cypress": "^11.1.0",
>>>>>>> f250dac9
    "husky": "^8.0.2",
    "otp-cli": "^0.2.0",
    "prettier": "^2.7.1",
    "pretty-quick": "^3.1.3"
  },
  "browserslist": [
    ">0.2%",
    "not dead",
    "not ie <= 11",
    "not op_mini all"
  ],
  "husky": {
    "hooks": {
      "pre-commit": "pretty-quick --staged --pattern \"**/*.*(js|jsx|json)\""
    }
  }
}<|MERGE_RESOLUTION|>--- conflicted
+++ resolved
@@ -30,11 +30,7 @@
     "localtest": "jest"
   },
   "devDependencies": {
-<<<<<<< HEAD
-    "cypress": "^11.0.1",
-=======
     "cypress": "^11.1.0",
->>>>>>> f250dac9
     "husky": "^8.0.2",
     "otp-cli": "^0.2.0",
     "prettier": "^2.7.1",
