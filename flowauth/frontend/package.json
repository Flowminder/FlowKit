{
  "name": "FlowAuth",
  "version": "0.1.0",
  "private": true,
  "dependencies": {
    "@date-io/date-fns": "1.3.9",
    "@material-ui/core": "^3.9.3",
    "@material-ui/icons": "^3.0.2",
    "date-fns": "^2.0.0-beta.3",
    "generate-password": "^1.4.2",
    "material-ui-pickers": "^2.2.4",
    "react": "^16.8.6",
<<<<<<< HEAD
    "react-dom": "^16.8.6",
    "react-qr-svg": "^2.2.1",
=======
    "react-dom": "^16.9.0",
>>>>>>> 46b60fac
    "react-scripts": "^3.0.1",
    "zxcvbn": "^4.4.2"
  },
  "homepage": "http://site.com/static",
  "proxy": "http://localhost:3001/",
  "scripts": {
    "start": "react-scripts start",
    "build": "react-scripts build",
    "test": "cypress run",
    "eject": "react-scripts eject",
    "cy:open": "cypress open",
    "cy:verify": "cypress verify"
  },
  "devDependencies": {
    "cypress": "^3.4.1",
<<<<<<< HEAD
    "husky": "^3.0.2",
    "otp-cli": "^0.2.0",
=======
    "husky": "^3.0.3",
>>>>>>> 46b60fac
    "prettier": "^1.18.2",
    "pretty-quick": "^1.11.1"
  },
  "browserslist": [
    ">0.2%",
    "not dead",
    "not ie <= 11",
    "not op_mini all"
  ],
  "husky": {
    "hooks": {
      "pre-commit": "pretty-quick --staged --pattern \"**/*.*(js|jsx|json)\""
    }
  }
}<|MERGE_RESOLUTION|>--- conflicted
+++ resolved
@@ -10,12 +10,8 @@
     "generate-password": "^1.4.2",
     "material-ui-pickers": "^2.2.4",
     "react": "^16.8.6",
-<<<<<<< HEAD
-    "react-dom": "^16.8.6",
+    "react-dom": "^16.9.0",
     "react-qr-svg": "^2.2.1",
-=======
-    "react-dom": "^16.9.0",
->>>>>>> 46b60fac
     "react-scripts": "^3.0.1",
     "zxcvbn": "^4.4.2"
   },
@@ -31,12 +27,8 @@
   },
   "devDependencies": {
     "cypress": "^3.4.1",
-<<<<<<< HEAD
-    "husky": "^3.0.2",
+    "husky": "^3.0.3",
     "otp-cli": "^0.2.0",
-=======
-    "husky": "^3.0.3",
->>>>>>> 46b60fac
     "prettier": "^1.18.2",
     "pretty-quick": "^1.11.1"
   },
