/* This Source Code Form is subject to the terms of the Mozilla Public
 * License, v. 2.0. If a copy of the MPL was not distributed with this
 * file, You can obtain one at http://mozilla.org/MPL/2.0/. */

describe("Server management", function() {
  Cypress.Cookies.debug(true);

<<<<<<< HEAD
    beforeEach(function () {
        // Log in and navigate to user details screen
        cy.login_admin();
        cy.goto("/");
        cy.get("#server_list").click();
    });
    it("Add server name with space", function () {
        cy.get("#new").click();
        // adding username with space
        cy.get("#name").type("Server ", {
            force: true
        });
        //checking validation text
        cy.get("#name-helper-text").should(
            "have.text",
            "Server name may only contain letters, numbers and underscores."
        );
        cy.get("#name")
            .type(" ", {
            force: true
        }).clear({
            force: true
        });
        cy.get("#name").type("SERVER_TEST01", {
            force: true
        });
        cy.contains("#name-helper-text").should("not.exist");
    });
    it("Add blank server name", function () {
        cy.get("#new").click();
        //adding blank username
        cy.get("#name")
            .type(" ", {
            force: true
        })
            .clear({
            force: true
        });
        //checking validation text
        cy.get("#name-helper-text").should(
            "have.text",
            "Server name can not be blank."
        );
        cy.get("#name").type("SERVER_TEST01", {
            force: true
        });
        cy.contains("#name-helper-text").should("not.exist");
    });
    it("Add server name more than 120 characters", function () {
        cy.get("#new").click();
        //adding username
        cy.get("#name")
            .type("a".repeat(121), {
            force: true
        });
        //checking validation text
        cy.get("#name-helper-text").should(
            "have.text",
            "Server name must be 120 characters or less."
        );
        cy.get("#name")
            .type(" ", {
            force: true
        })
            .clear({
            force: true
        });
        cy.get("#name").type("SERVER_TEST01", {
            force: true
        });
        cy.contains("#name-helper-text").should("not.exist");
    });

    it("Add blank maximum lifetime minutes", function () {
        cy.get("#new").click();
        //Add blank maximum lifetime minutes
        cy.get("#max-life")
            .type(" ", {
            force: true
        })
            .clear({
            force: true
        });
        cy.get("#max-life-helper-text").should(
            "have.text",
            "Maximum lifetime minutes can not be blank."
        );
        cy.get("#max-life").type("1234", {
            force: true
        });
        cy.get("#max-life-helper-text").should("not.exist");
    });
    it("Add duplicate Server name", function () {
        cy.get("#new").click();
        //adding existing server name
        cy.get("#name").type("TEST_SERVER", {
            force: true
        });
        cy.contains("Save").click();
        //checking error dialogue text
        cy.get("#error-dialog-description").should(
            "have.text",
            "Server with this name already exists."
        );
        cy.contains("OK").click();
        cy.get("#error-dialog-description").should("not.exist")
    });
    it("Add server", function () {
        cy.get("#new").click();
        //Add new user with password
        const server_name = Math.random().toString(36).substring(2, 15);
        cy.get("#name").type(server_name, {
            force: true
        });
        cy.get("#max-life").type("1234", {
            force: true
        });
        cy.contains("Save").click();
        cy.contains(server_name).should("be.visible");
    });
=======
  beforeEach(function() {
    // Log in and navigate to user details screen
    cy.login_admin();
    cy.goto("/");
    cy.get("#server_list").click();
  });
  it("Add server name with space", function() {
    cy.get("#new").click();
    // adding username with space
    cy.get("#name").type("Server ");
    //checking validation text
    cy.get("#name-helper-text").should(
      "have.text",
      "Server name may only contain letters, numbers and underscores."
    );
    cy.get("#name")
      .type(" ")
      .clear();
    cy.get("#name").type("SERVER_TEST01");
    cy.contains("#name-helper-text").should("not.exist");
  });
  it("Add blank server name", function() {
    cy.get("#new").click();
    //adding blank username
    cy.get("#name")
      .type(" ")
      .clear();
    //checking validation text
    cy.get("#name-helper-text").should(
      "have.text",
      "Server name can not be blank."
    );
    cy.get("#name").type("SERVER_TEST01");
    cy.contains("#name-helper-text").should("not.exist");
  });
  it("Add server name more than 120 characters", function() {
    cy.get("#new").click();
    //adding username
    cy.get("#name").type(
      "aaaaaaaaaaaaaaaaaaaaaaaaaaaaaaaaaaaaaaaaaaaaaaaaaaaaaaaaaaaaaaaaaaaaaaaaaaaaaaaaaaaaaaaaaaaaaaaaaaaaaaaaaaaaaaaaaaaaaaaaa"
    );
    //checking validation text
    cy.get("#name-helper-text").should(
      "have.text",
      "Server name must be 120 characters or less."
    );
    cy.get("#name")
      .type(" ")
      .clear();
    cy.get("#name").type("SERVER_TEST01");
    cy.contains("#name-helper-text").should("not.exist");
  });
  it("Add blank secret key", function() {
    cy.get("#new").click();
    //Add blank secret key
    cy.get("#secret-key")
      .type(" ")
      .clear();
    cy.get("#secret-key-helper-text").should(
      "have.text",
      "Secret key can not be blank."
    );
    cy.get("#secret-key").type("C>K,7|~44]44:ibK");
    cy.get("#secret-key-helper-text").should("not.exist");
  });
  it("Add secret key with space", function() {
    cy.get("#new").click();
    //Add secret key with space
    cy.get("#secret-key").type("C>K,7 |~44]44:ibK");
    cy.get("#secret-key-helper-text").should(
      "have.text",
      "Secret key can not contain space."
    );
    cy.get("#secret-key")
      .type(" ")
      .clear();
    cy.get("#secret-key").type("C>K,7|~44]44:ibK");
    cy.get("#secret-key-helper-text").should("not.exist");
  });
>>>>>>> 2ede140c

  it("Add blank maximum liftime minutes", function() {
    cy.get("#new").click();
    //Add blank maximum lifetime minutes
    cy.get("#max-life")
      .type(" ")
      .clear();
    cy.get("#max-life-helper-text").should(
      "have.text",
      "Maximum lifetime minutes can not be blank."
    );
    cy.get("#max-life").type("1234");
    cy.get("#max-life-helper-text").should("not.exist");
  });
  it("Add duplicate Server name", function() {
    cy.get("#new").click();
    //adding existing server name and new secret key
    cy.get("#name").type("TEST_SERVER");
    cy.get("#secret-key").type("C>K,7|~44]44:ibK");
    cy.contains("Save").click();
    //checking error dialogue text
    cy.get("#error-dialog-description").should(
      "have.text",
      "Server with this name already exists."
    );
    cy.contains("OK").click();
    cy.get("#error-dialog-description").should("not.exist");
  });
  it("Add server", function() {
    cy.get("#new").click();
    //Add new user with password
    const server_name = Math.random()
      .toString(36)
      .substring(2, 15);
    cy.get("#name").type(server_name);
    cy.get("#secret-key").type("C>K,7|~44]44:ibK");
    cy.get("#max-life").type("1234");
    cy.contains("Save").click();
    cy.contains(server_name).should("be.visible");
  });
});<|MERGE_RESOLUTION|>--- conflicted
+++ resolved
@@ -5,128 +5,6 @@
 describe("Server management", function() {
   Cypress.Cookies.debug(true);
 
-<<<<<<< HEAD
-    beforeEach(function () {
-        // Log in and navigate to user details screen
-        cy.login_admin();
-        cy.goto("/");
-        cy.get("#server_list").click();
-    });
-    it("Add server name with space", function () {
-        cy.get("#new").click();
-        // adding username with space
-        cy.get("#name").type("Server ", {
-            force: true
-        });
-        //checking validation text
-        cy.get("#name-helper-text").should(
-            "have.text",
-            "Server name may only contain letters, numbers and underscores."
-        );
-        cy.get("#name")
-            .type(" ", {
-            force: true
-        }).clear({
-            force: true
-        });
-        cy.get("#name").type("SERVER_TEST01", {
-            force: true
-        });
-        cy.contains("#name-helper-text").should("not.exist");
-    });
-    it("Add blank server name", function () {
-        cy.get("#new").click();
-        //adding blank username
-        cy.get("#name")
-            .type(" ", {
-            force: true
-        })
-            .clear({
-            force: true
-        });
-        //checking validation text
-        cy.get("#name-helper-text").should(
-            "have.text",
-            "Server name can not be blank."
-        );
-        cy.get("#name").type("SERVER_TEST01", {
-            force: true
-        });
-        cy.contains("#name-helper-text").should("not.exist");
-    });
-    it("Add server name more than 120 characters", function () {
-        cy.get("#new").click();
-        //adding username
-        cy.get("#name")
-            .type("a".repeat(121), {
-            force: true
-        });
-        //checking validation text
-        cy.get("#name-helper-text").should(
-            "have.text",
-            "Server name must be 120 characters or less."
-        );
-        cy.get("#name")
-            .type(" ", {
-            force: true
-        })
-            .clear({
-            force: true
-        });
-        cy.get("#name").type("SERVER_TEST01", {
-            force: true
-        });
-        cy.contains("#name-helper-text").should("not.exist");
-    });
-
-    it("Add blank maximum lifetime minutes", function () {
-        cy.get("#new").click();
-        //Add blank maximum lifetime minutes
-        cy.get("#max-life")
-            .type(" ", {
-            force: true
-        })
-            .clear({
-            force: true
-        });
-        cy.get("#max-life-helper-text").should(
-            "have.text",
-            "Maximum lifetime minutes can not be blank."
-        );
-        cy.get("#max-life").type("1234", {
-            force: true
-        });
-        cy.get("#max-life-helper-text").should("not.exist");
-    });
-    it("Add duplicate Server name", function () {
-        cy.get("#new").click();
-        //adding existing server name
-        cy.get("#name").type("TEST_SERVER", {
-            force: true
-        });
-        cy.contains("Save").click();
-        //checking error dialogue text
-        cy.get("#error-dialog-description").should(
-            "have.text",
-            "Server with this name already exists."
-        );
-        cy.contains("OK").click();
-        cy.get("#error-dialog-description").should("not.exist")
-    });
-    it("Add server", function () {
-        cy.get("#new").click();
-        //Add new user with password
-        const server_name = Math.random().toString(36).substring(2, 15);
-        cy.get("#name").type(server_name, {
-            force: true
-        });
-        cy.get("#max-life").type("1234", {
-            force: true
-        });
-        cy.contains("Save").click();
-        cy.contains(server_name).should("be.visible");
-    });
-=======
   beforeEach(function() {
     // Log in and navigate to user details screen
     cy.login_admin();
@@ -136,96 +14,95 @@
   it("Add server name with space", function() {
     cy.get("#new").click();
     // adding username with space
-    cy.get("#name").type("Server ");
+    cy.get("#name").type("Server ", {
+      force: true
+    });
     //checking validation text
     cy.get("#name-helper-text").should(
       "have.text",
       "Server name may only contain letters, numbers and underscores."
     );
     cy.get("#name")
-      .type(" ")
-      .clear();
-    cy.get("#name").type("SERVER_TEST01");
+      .type(" ", {
+        force: true
+      })
+      .clear({
+        force: true
+      });
+    cy.get("#name").type("SERVER_TEST01", {
+      force: true
+    });
     cy.contains("#name-helper-text").should("not.exist");
   });
   it("Add blank server name", function() {
     cy.get("#new").click();
     //adding blank username
     cy.get("#name")
-      .type(" ")
-      .clear();
+      .type(" ", {
+        force: true
+      })
+      .clear({
+        force: true
+      });
     //checking validation text
     cy.get("#name-helper-text").should(
       "have.text",
       "Server name can not be blank."
     );
-    cy.get("#name").type("SERVER_TEST01");
+    cy.get("#name").type("SERVER_TEST01", {
+      force: true
+    });
     cy.contains("#name-helper-text").should("not.exist");
   });
   it("Add server name more than 120 characters", function() {
     cy.get("#new").click();
     //adding username
-    cy.get("#name").type(
-      "aaaaaaaaaaaaaaaaaaaaaaaaaaaaaaaaaaaaaaaaaaaaaaaaaaaaaaaaaaaaaaaaaaaaaaaaaaaaaaaaaaaaaaaaaaaaaaaaaaaaaaaaaaaaaaaaaaaaaaaaa"
-    );
+    cy.get("#name").type("a".repeat(121), {
+      force: true
+    });
     //checking validation text
     cy.get("#name-helper-text").should(
       "have.text",
       "Server name must be 120 characters or less."
     );
     cy.get("#name")
-      .type(" ")
-      .clear();
-    cy.get("#name").type("SERVER_TEST01");
+      .type(" ", {
+        force: true
+      })
+      .clear({
+        force: true
+      });
+    cy.get("#name").type("SERVER_TEST01", {
+      force: true
+    });
     cy.contains("#name-helper-text").should("not.exist");
   });
-  it("Add blank secret key", function() {
-    cy.get("#new").click();
-    //Add blank secret key
-    cy.get("#secret-key")
-      .type(" ")
-      .clear();
-    cy.get("#secret-key-helper-text").should(
-      "have.text",
-      "Secret key can not be blank."
-    );
-    cy.get("#secret-key").type("C>K,7|~44]44:ibK");
-    cy.get("#secret-key-helper-text").should("not.exist");
-  });
-  it("Add secret key with space", function() {
-    cy.get("#new").click();
-    //Add secret key with space
-    cy.get("#secret-key").type("C>K,7 |~44]44:ibK");
-    cy.get("#secret-key-helper-text").should(
-      "have.text",
-      "Secret key can not contain space."
-    );
-    cy.get("#secret-key")
-      .type(" ")
-      .clear();
-    cy.get("#secret-key").type("C>K,7|~44]44:ibK");
-    cy.get("#secret-key-helper-text").should("not.exist");
-  });
->>>>>>> 2ede140c
 
-  it("Add blank maximum liftime minutes", function() {
+  it("Add blank maximum lifetime minutes", function() {
     cy.get("#new").click();
     //Add blank maximum lifetime minutes
     cy.get("#max-life")
-      .type(" ")
-      .clear();
+      .type(" ", {
+        force: true
+      })
+      .clear({
+        force: true
+      });
     cy.get("#max-life-helper-text").should(
       "have.text",
       "Maximum lifetime minutes can not be blank."
     );
-    cy.get("#max-life").type("1234");
+    cy.get("#max-life").type("1234", {
+      force: true
+    });
     cy.get("#max-life-helper-text").should("not.exist");
   });
   it("Add duplicate Server name", function() {
     cy.get("#new").click();
-    //adding existing server name and new secret key
-    cy.get("#name").type("TEST_SERVER");
-    cy.get("#secret-key").type("C>K,7|~44]44:ibK");
+    //adding existing server name
+    cy.get("#name").type("TEST_SERVER", {
+      force: true
+    });
     cy.contains("Save").click();
     //checking error dialogue text
     cy.get("#error-dialog-description").should(
@@ -241,9 +118,12 @@
     const server_name = Math.random()
       .toString(36)
       .substring(2, 15);
-    cy.get("#name").type(server_name);
-    cy.get("#secret-key").type("C>K,7|~44]44:ibK");
-    cy.get("#max-life").type("1234");
+    cy.get("#name").type(server_name, {
+      force: true
+    });
+    cy.get("#max-life").type("1234", {
+      force: true
+    });
     cy.contains("Save").click();
     cy.contains(server_name).should("be.visible");
   });
