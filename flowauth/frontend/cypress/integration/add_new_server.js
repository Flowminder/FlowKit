/* This Source Code Form is subject to the terms of the Mozilla Public
 * License, v. 2.0. If a copy of the MPL was not distributed with this
 * file, You can obtain one at http://mozilla.org/MPL/2.0/. */

describe("Server management", function () {
    Cypress.Cookies.debug(true);

    beforeEach(function () {
        // Log in and navigate to user details screen
        cy.login_admin();
        cy.goto("/");
        cy.get("#server_list").click();
    });
    it("Add server name with space", function () {
        cy.get("#new").click();
        // adding username with space
        cy.get("#name").type("Server ", {
            force: true
        });
        //checking validation text
        cy.get("#name-helper-text").should(
            "have.text",
            "Server name may only contain letters, numbers and underscores."
        );
        cy.get("#name")
            .type(" ", {
            force: true
        }).clear({
            force: true
        });
        cy.get("#name").type("SERVER_TEST01", {
            force: true
        });
        cy.contains("#name-helper-text").should("not.exist");
    });
    it("Add blank server name", function () {
        cy.get("#new").click();
        //adding blank username
        cy.get("#name")
            .type(" ", {
            force: true
        })
            .clear({
            force: true
        });
        //checking validation text
        cy.get("#name-helper-text").should(
            "have.text",
            "Server name can not be blank."
        );
        cy.get("#name").type("SERVER_TEST01", {
            force: true
        });
        cy.contains("#name-helper-text").should("not.exist");
    });
    it("Add server name more than 120 characters", function () {
        cy.get("#new").click();
        //adding username
        cy.get("#name")
            .type("a".repeat(121), {
            force: true
        });
        //checking validation text
        cy.get("#name-helper-text").should(
            "have.text",
            "Server name must be 120 characters or less."
        );
        cy.get("#name")
            .type(" ", {
            force: true
        })
            .clear({
            force: true
        });
        cy.get("#name").type("SERVER_TEST01", {
            force: true
        });
        cy.contains("#name-helper-text").should("not.exist");
    });

    it("Add blank maximum lifetime minutes", function () {
        cy.get("#new").click();
        //Add blank maximum lifetime minutes
        cy.get("#max-life")
            .type(" ", {
            force: true
        })
            .clear({
            force: true
        });
        cy.get("#max-life-helper-text").should(
            "have.text",
            "Maximum lifetime minutes can not be blank."
        );
        cy.get("#max-life").type("1234", {
            force: true
        });
        cy.get("#max-life-helper-text").should("not.exist");
    });
    it("Add duplicate Server name", function () {
        cy.get("#new").click();
        //adding existing server name
        cy.get("#name").type("TEST_SERVER", {
            force: true
        });
        cy.contains("Save").click();
        //checking error dialogue text
        cy.get("#error-dialog-description").should(
            "have.text",
            "Server with this name already exists."
        );
        cy.contains("OK").click();
<<<<<<< HEAD
        cy.get("#name")
            .type(" ", {
            force: true
        })
            .clear({
            force: true
        });
        cy.get("#name").type("TEST_SERVER2", {
            force: true
        });
        cy.contains("Save").click();
        cy.contains("#error-dialog").should("not.exist");
        cy.contains("TEST_SERVER2").should("be.visible");
=======
        cy.get("#error-dialog-description").should("not.exist")
>>>>>>> 32ad07cb
    });
    it("Add server", function () {
        cy.get("#new").click();
        //Add new user with password
<<<<<<< HEAD
        cy.get("#name").type("Server_Test01", {
            force: true
        });
        cy.get("#max-life").type("1234", {
            force: true
        });
=======
        const server_name = Math.random().toString(36).substring(2, 15);
        cy.get("#name").type(server_name);
        cy.get("#secret-key").type("C>K,7|~44]44:ibK");
        cy.get("#max-life").type("1234");
>>>>>>> 32ad07cb
        cy.contains("Save").click();
        cy.contains(server_name).should("be.visible");
    });

});<|MERGE_RESOLUTION|>--- conflicted
+++ resolved
@@ -110,40 +110,15 @@
             "Server with this name already exists."
         );
         cy.contains("OK").click();
-<<<<<<< HEAD
-        cy.get("#name")
-            .type(" ", {
-            force: true
-        })
-            .clear({
-            force: true
-        });
-        cy.get("#name").type("TEST_SERVER2", {
-            force: true
-        });
-        cy.contains("Save").click();
-        cy.contains("#error-dialog").should("not.exist");
-        cy.contains("TEST_SERVER2").should("be.visible");
-=======
         cy.get("#error-dialog-description").should("not.exist")
->>>>>>> 32ad07cb
     });
     it("Add server", function () {
         cy.get("#new").click();
         //Add new user with password
-<<<<<<< HEAD
-        cy.get("#name").type("Server_Test01", {
-            force: true
-        });
-        cy.get("#max-life").type("1234", {
-            force: true
-        });
-=======
         const server_name = Math.random().toString(36).substring(2, 15);
         cy.get("#name").type(server_name);
         cy.get("#secret-key").type("C>K,7|~44]44:ibK");
         cy.get("#max-life").type("1234");
->>>>>>> 32ad07cb
         cy.contains("Save").click();
         cy.contains(server_name).should("be.visible");
     });
