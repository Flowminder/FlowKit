--- conflicted
+++ resolved
@@ -14,168 +14,78 @@
   it("Add server name with space", function() {
     cy.get("#new").click();
     // adding username with space
-<<<<<<< HEAD
     cy.get("#name").type("Server ", {
       force: true
     });
-=======
     cy.get("#name").type("Server ", { force: true });
->>>>>>> 5a45397b
     //checking validation text
     cy.get("#name-helper-text").should(
       "have.text",
       "Server name may only contain letters, numbers and underscores."
     );
     cy.get("#name")
-<<<<<<< HEAD
       .type(" ", {
         force: true
       })
       .clear({
         force: true
       });
-    cy.get("#name").type("SERVER_TEST01", {
-      force: true
-    });
-=======
+    cy.get("#name")
+      .type("SERVER_TEST01", {
+        force: true
+      })
       .type(" ", { force: true })
       .clear({ force: true });
     cy.get("#name").type("SERVER_TEST01", { force: true });
->>>>>>> 5a45397b
     cy.contains("#name-helper-text").should("not.exist");
   });
   it("Add blank server name", function() {
     cy.get("#new").click();
     //adding blank username
     cy.get("#name")
-<<<<<<< HEAD
-      .type(" ", {
-        force: true
-      })
-      .clear({
-        force: true
-      });
-=======
       .type(" ", { force: true })
       .clear({ force: true });
->>>>>>> 5a45397b
     //checking validation text
     cy.get("#name-helper-text").should(
       "have.text",
       "Server name can not be blank."
     );
-<<<<<<< HEAD
-    cy.get("#name").type("SERVER_TEST01", {
-      force: true
-    });
-=======
     cy.get("#name").type("SERVER_TEST01", { force: true });
->>>>>>> 5a45397b
     cy.contains("#name-helper-text").should("not.exist");
   });
   it("Add server name more than 120 characters", function() {
     cy.get("#new").click();
     //adding username
-<<<<<<< HEAD
-    cy.get("#name").type("a".repeat(121), {
-      force: true
-    });
-=======
     cy.get("#name").type("a".repeat(121), { force: true });
->>>>>>> 5a45397b
     //checking validation text
     cy.get("#name-helper-text").should(
       "have.text",
       "Server name must be 120 characters or less."
     );
     cy.get("#name")
-<<<<<<< HEAD
-      .type(" ", {
-        force: true
-      })
-      .clear({
-        force: true
-      });
-    cy.get("#name").type("SERVER_TEST01", {
-      force: true
-    });
-    cy.contains("#name-helper-text").should("not.exist");
-  });
-=======
       .type(" ", { force: true })
       .clear({ force: true });
     cy.get("#name").type("SERVER_TEST01", { force: true });
     cy.contains("#name-helper-text").should("not.exist");
   });
-  it("Add blank secret key", function() {
-    cy.get("#new").click();
-    //Add blank secret key
-    cy.get("#secret-key")
-      .type(" ", { force: true })
-      .clear({ force: true });
-    cy.get("#secret-key-helper-text").should(
-      "have.text",
-      "Secret key can not be blank."
-    );
-    cy.get("#secret-key").type("C>K,7|~44]44:ibK", { force: true });
-    cy.get("#secret-key-helper-text").should("not.exist");
-  });
-  it("Add secret key with space", function() {
-    cy.get("#new").click();
-    //Add secret key with space
-    cy.get("#secret-key").type("C>K,7 |~44]44:ibK", { force: true });
-    cy.get("#secret-key-helper-text").should(
-      "have.text",
-      "Secret key can not contain space."
-    );
-    cy.get("#secret-key")
-      .type(" ", { force: true })
-      .clear({ force: true });
-    cy.get("#secret-key").type("C>K,7|~44]44:ibK", { force: true });
-    cy.get("#secret-key-helper-text").should("not.exist");
-  });
->>>>>>> 5a45397b
 
   it("Add blank maximum lifetime minutes", function() {
     cy.get("#new").click();
     //Add blank maximum lifetime minutes
     cy.get("#max-life")
-<<<<<<< HEAD
-      .type(" ", {
-        force: true
-      })
-      .clear({
-        force: true
-      });
-=======
       .type(" ", { force: true })
       .clear({ force: true });
->>>>>>> 5a45397b
     cy.get("#max-life-helper-text").should(
       "have.text",
       "Maximum lifetime minutes can not be blank."
     );
-<<<<<<< HEAD
-    cy.get("#max-life").type("1234", {
-      force: true
-    });
-=======
     cy.get("#max-life").type("1234", { force: true });
->>>>>>> 5a45397b
     cy.get("#max-life-helper-text").should("not.exist");
   });
   it("Add duplicate Server name", function() {
     cy.get("#new").click();
-<<<<<<< HEAD
-    //adding existing server name
-    cy.get("#name").type("TEST_SERVER", {
-      force: true
-    });
-=======
     //adding existing server name and new secret key
     cy.get("#name").type("TEST_SERVER", { force: true });
-    cy.get("#secret-key").type("C>K,7|~44]44:ibK", { force: true });
->>>>>>> 5a45397b
     cy.contains("Save").click();
     //checking error dialogue text
     cy.get("#error-dialog-description").should(
@@ -191,18 +101,12 @@
     const server_name = Math.random()
       .toString(36)
       .substring(2, 15);
-<<<<<<< HEAD
     cy.get("#name").type(server_name, {
       force: true
     });
     cy.get("#max-life").type("1234", {
       force: true
     });
-=======
-    cy.get("#name").type(server_name, { force: true });
-    cy.get("#secret-key").type("C>K,7|~44]44:ibK", { force: true });
-    cy.get("#max-life").type("1234", { force: true });
->>>>>>> 5a45397b
     cy.contains("Save").click();
     cy.contains(server_name).should("be.visible");
   });
