/* This Source Code Form is subject to the terms of the Mozilla Public
 * License, v. 2.0. If a copy of the MPL was not distributed with this
 * file, You can obtain one at http://mozilla.org/MPL/2.0/. */

import React from "react";
import PropTypes from "prop-types";
import classNames from "classnames";
import { withStyles } from "@material-ui/core/styles";
import CssBaseline from "@material-ui/core/CssBaseline";
import Drawer from "@material-ui/core/Drawer";
import AppBar from "@material-ui/core/AppBar";
import Toolbar from "@material-ui/core/Toolbar";
import Typography from "@material-ui/core/Typography";
import Divider from "@material-ui/core/Divider";
import IconButton from "@material-ui/core/IconButton";
import MenuIcon from "@material-ui/icons/Menu";
import ExitToAppIcon from "@material-ui/icons/ExitToApp";
import UserServer from "./UserServer";
import UserServerList from "./UserServerList";
import GroupList from "./GroupList";
import UserList from "./UserList";
import ServerList from "./ServerList";
import AdminMenu from "./AdminMenu";
import UserDetails from "./UserDetails";
import CapabilityList from "./CapabilityList";
import PublicKey from "./PublicKey";
import AggregationUnitList from "./AggregationUnitList";
import AccountCircleIcon from "@material-ui/icons/AccountCircle";
import { logout } from "./util/api";
import TwoFactorConfirm from "./TwoFactorConfirm";

const drawerWidth = 240;

const styles = theme => ({
  root: {
    display: "flex"
  },
  toolbar: {
    paddingRight: 24 // keep right padding when drawer closed
  },
  toolbarIcon: {
    display: "flex",
    alignItems: "center",
    justifyContent: "flex-end",
    padding: "0 8px",
    ...theme.mixins.toolbar
  },
  appBar: {
    zIndex: theme.zIndex.drawer + 1,
    transition: theme.transitions.create(["width", "margin"], {
      easing: theme.transitions.easing.sharp,
      duration: theme.transitions.duration.leavingScreen
    })
  },
  appBarShift: {
    marginLeft: drawerWidth,
    width: `calc(100% - ${drawerWidth}px)`,
    transition: theme.transitions.create(["width", "margin"], {
      easing: theme.transitions.easing.sharp,
      duration: theme.transitions.duration.enteringScreen
    })
  },
  menuButton: {
    marginLeft: 12,
    marginRight: 36
  },
  menuButtonHidden: {
    display: "none"
  },
  title: {
    flexGrow: 1
  },
  drawerPaper: {
    position: "relative",
    whiteSpace: "nowrap",
    width: drawerWidth,
    transition: theme.transitions.create("width", {
      easing: theme.transitions.easing.sharp,
      duration: theme.transitions.duration.enteringScreen
    })
  },
  drawerPaperClose: {
    overflowX: "hidden",
    transition: theme.transitions.create("width", {
      easing: theme.transitions.easing.sharp,
      duration: theme.transitions.duration.leavingScreen
    }),
    width: theme.spacing.unit * 7,
    [theme.breakpoints.up("sm")]: {
      width: theme.spacing.unit * 9
    }
  },
  appBarSpacer: theme.mixins.toolbar,
  content: {
    flexGrow: 1,
    padding: theme.spacing.unit * 3,
    height: "100vh",
    overflow: "auto"
  },
  chartContainer: {
    marginLeft: -22
  },
  tableContainer: {
    height: 320
  }
});

class Dashboard extends React.Component {
  state = {
    open: true,
    activePage: null,
    activeServer: 1,
    activeServerName: null
  };

  handleDrawerOpen = () => {
    this.setState({ open: true });
  };

  handleDrawerClose = () => {
    this.setState({ open: false });
  };

  handleLogout = () => {
    logout().then(json => {
      this.props.setLoggedOut();
    });
  };

  setServer = (server_id, server_name) => {
    this.setState({
      activePage: "server",
      activeServer: server_id,
      activeServerName: server_name
    });
  };

  setActivePage = page => {
    this.setState({ activePage: page });
  };

  page = page => {
    // Show the right component
    switch (page) {
      case "server":
        return (
          <UserServer
            serverID={this.state.activeServer}
            serverName={this.state.activeServerName}
          />
        );
      case "server_admin":
        return <ServerList />;
      case "user_admin":
        return <UserList />;
      case "group_admin":
        return <GroupList />;
      case "user_details":
        return <UserDetails />;
      case "capability_admin":
        return <CapabilityList />;
      case "aggregation_unit_admin":
        return <AggregationUnitList />;
<<<<<<< HEAD
      case "enable_two_factor":
        return <TwoFactorConfirm />;
=======
      case "public_key_admin":
        return <PublicKey />;
>>>>>>> f34cf96f
      default:
        return <div />;
    }
  };

  render() {
    const { classes, setLoggedOut, is_admin } = this.props;
    const { activePage } = this.state;

    return (
      <React.Fragment>
        <CssBaseline />
        <div className={classes.root}>
          <AppBar
            position="absolute"
            className={classNames(
              classes.appBar,
              this.state.open && classes.appBarShift
            )}
            color={is_admin ? "secondary" : "primary"}
          >
            <Toolbar
              disableGutters={!this.state.open}
              className={classes.toolbar}
            >
              <IconButton
                color="inherit"
                aria-label="Open drawer"
                onClick={this.handleDrawerOpen}
                className={classNames(
                  classes.menuButton,
                  this.state.open && classes.menuButtonHidden
                )}
              >
                <MenuIcon />
              </IconButton>
              <Typography
                variant="h6"
                color="inherit"
                noWrap
                className={classes.title}
              >
                FlowAuth
                {is_admin ? ": Admin Mode" : ""}
              </Typography>
              <IconButton
                id="user_details"
                color="inherit"
                onClick={() => this.setActivePage("user_details")}
              >
                <AccountCircleIcon />
              </IconButton>
              <IconButton
                id="logout"
                color="inherit"
                onClick={this.handleLogout}
              >
                <ExitToAppIcon />
              </IconButton>
            </Toolbar>
          </AppBar>
          <Drawer
            variant="permanent"
            classes={{
              paper: classNames(
                classes.drawerPaper,
                !this.state.open && classes.drawerPaperClose
              )
            }}
            open={this.state.open}
          >
            <Divider />
            {is_admin && (
              <React.Fragment>
                <AdminMenu onClick={this.setActivePage.bind(this)} />
                <Divider />
              </React.Fragment>
            )}
            <UserServerList onClick={this.setServer.bind(this)} />
          </Drawer>
          <main className={classes.content}>
            <div className={classes.appBarSpacer} />
            <Typography variant="h4" gutterBottom>
              {this.page(activePage)}
            </Typography>
          </main>
        </div>
      </React.Fragment>
    );
  }
}

Dashboard.propTypes = {
  classes: PropTypes.object.isRequired
};

export default withStyles(styles)(Dashboard);<|MERGE_RESOLUTION|>--- conflicted
+++ resolved
@@ -161,13 +161,8 @@
         return <CapabilityList />;
       case "aggregation_unit_admin":
         return <AggregationUnitList />;
-<<<<<<< HEAD
-      case "enable_two_factor":
-        return <TwoFactorConfirm />;
-=======
       case "public_key_admin":
         return <PublicKey />;
->>>>>>> f34cf96f
       default:
         return <div />;
     }
