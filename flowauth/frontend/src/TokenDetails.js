/* This Source Code Form is subject to the terms of the Mozilla Public
 * License, v. 2.0. If a copy of the MPL was not distributed with this
 * file, You can obtain one at http://mozilla.org/MPL/2.0/. */

import React from "react";
import Typography from "@material-ui/core/Typography";
import Divider from "@material-ui/core/Divider";
import TokenPermission from "./TokenPermission";
import TextField from "@material-ui/core/TextField";
import Grid from "@material-ui/core/Grid";
import { DateTimePicker, MuiPickersUtilsProvider } from "material-ui-pickers";
import DateFnsUtils from "@date-io/date-fns";
import { getMyRightsForServer, createToken } from "./util/api";
import PropTypes from "prop-types";
import { withStyles } from "@material-ui/core/styles";
import SubmitButtons from "./SubmitButtons";
import ServerAggregationUnits from "./ServerAggregationUnits";
import ExpansionPanel from "@material-ui/core/ExpansionPanel";
import ExpansionPanelSummary from "@material-ui/core/ExpansionPanelSummary";
import ExpansionPanelDetails from "@material-ui/core/ExpansionPanelDetails";
import ExpandMoreIcon from "@material-ui/icons/ExpandMore";
import Checkbox from "@material-ui/core/Checkbox";

const styles = theme => ({
  root: {
    ...theme.mixins.gutters(),
    paddingTop: theme.spacing.unit * 2,
    paddingBottom: theme.spacing.unit * 2
  }
});

class TokenDetails extends React.Component {
  constructor(props) {
    super(props);
    this.nameRef = React.createRef();
  }
  state = {
    nickName: {},
    rights: {},
    expiry: new Date(),
    latest_expiry: new Date(),
<<<<<<< HEAD
    username_helper_text: "",
    isPermissionChecked: true,
    isAggregationChecked: true,
    permissionIntermidiate: false,
    aggregateIntermidiate: false
=======
    name_helper_text: ""
>>>>>>> b06f0392
  };

  handleSubmit = () => {
    const { name, expiry, rights, name_helper_text } = this.state;
    const { serverID, cancel } = this.props;
    if (name && name_helper_text === "") {
      createToken(name, serverID, new Date(expiry).toISOString(), rights).then(
        json => {
          cancel();
        }
      );
    } else if (!name) {
      this.setState({
        name_helper_text: "Token name cannot be blank."
      });
      this.scrollToRef(this.nameRef);
    }
  };

  handleDateChange = date => {
    this.setState(Object.assign(this.state, { expiry: date }));
  };

  handleChange = (claim, right) => event => {
    var rights = this.state.rights;
    rights[claim] = Object.assign({}, rights[claim]);
    rights[claim].permissions[right] = event.target.checked;
    for (const keys in rights) {
      for (const key in rights[keys].permissions) {
        if (!rights[keys].permissions[key]) {
          this.state.permissionIntermidiate = true;
        }
      }
    }
    this.setState(Object.assign(this.state, { rights: rights }));
  };
  scrollToRef = ref => ref.current.scrollIntoView();

  handleAggUnitChange = (claim_id, claim, unit) => event => {
    var rights = this.state.rights;
    rights[claim] = Object.assign({}, rights[claim]);
    if (event.target.checked) {
      rights[claim].spatial_aggregation.push(unit);
    } else {
      rights[claim].spatial_aggregation = rights[
        claim
      ].spatial_aggregation.filter(u => u != unit);
    }
    for (const keys in rights) {
      for (const key in rights[keys].spatial_aggregation) {
        if (rights[keys].spatial_aggregation[key]) {
          this.state.aggregateIntermidiate = true;
        }
      }
    }
    this.setState({ rights: rights });
  };
  handlePermissionCheckbox = event => {
    event.stopPropagation();
    const { rights } = this.state;
    for (const keys in rights) {
      for (const key in rights[keys].permissions) {
        rights[keys].permissions[key] = this.state.isPermissionChecked;
      }
    }
    this.setState(
      Object.assign(this.state, {
        rights: rights,
        isPermissionChecked: !this.state.isPermissionChecked,
        permissionIntermidiate: false
      })
    );
    console.log(rights);
  };
  handleAggregationCheckbox = event => {
    event.stopPropagation();
    const { rights } = this.state;
    for (const keys in rights) {
      for (const key in rights[keys].spatial_aggregation) {
        rights[keys].spatial_aggregation[key] = this.state.isAggregationChecked;
      }
    }
    this.setState(
      Object.assign(this.state, {
        rights: rights,
        isAggregationChecked: !this.state.isAggregationChecked,
        aggregateIntermidiate: false
      })
    );
    console.log(rights);
  };
  handleNameChange = event => {
    var letters = /^[A-Za-z0-9_]+$/;
    let name = event.target.value;
    if (name.match(letters)) {
      this.setState(
        Object.assign(this.state, {
          name_helper_text: ""
        })
      );
    } else if (name.length == 0) {
      this.setState(
        Object.assign(this.state, {
          name_helper_text: "Token name cannot be blank."
        })
      );
    } else {
      this.setState(
        Object.assign(this.state, {
          name_helper_text:
            "Token name may only contain letters, numbers and underscores."
        })
      );
    }
    this.setState({ name: event.target.value });
  };

  isAggUnitPermitted = (claim, key) => {
    const { permitted } = this.state;
    return permitted[claim].spatial_aggregation.indexOf(key) !== -1;
  };

  componentDidMount() {
    getMyRightsForServer(this.props.serverID)
      .then(json => {
        this.setState({
          rights: JSON.parse(JSON.stringify(json.allowed_claims || {})),
          permitted: json.allowed_claims || {},
          expiry: json.latest_expiry,
          latest_expiry: json.latest_expiry
        });
      })
      .catch(err => {
        this.setState({ hasError: true, error: err });
      });
  }

  renderRights = () => {
    var perms = [];
    const { rights, permitted } = this.state;
    for (const key in rights) {
      perms.push([
        <TokenPermission
          permissions={rights[key].permissions}
          claim={key}
          checkedHandler={this.handleChange}
          permitted={permitted[key].permissions}
        />,
        key
      ]);
    }
    return perms
      .sort((a, b) => {
        if (a[1] > b[1]) {
          return 1;
        } else if (a[1] < b[1]) {
          return -1;
        } else {
          return 0;
        }
      })
      .map(x => x[0]);
  };

  renderAggUnits = () => {
    var perms = [];
    const { rights, permitted, isAggregationChecked } = this.state;
    for (const key in rights) {
      perms.push([
        <ServerAggregationUnits
          units={rights[key].spatial_aggregation}
          claim={key}
          checkedHandler={this.handleAggUnitChange}
          permitted={this.isAggUnitPermitted}
        />,
        key
      ]);
    }
    return perms
      .sort((a, b) => {
        if (a[1] > b[1]) {
          return 1;
        } else if (a[1] < b[1]) {
          return -1;
        } else {
          return 0;
        }
      })
      .map(x => x[0]);
  };

  render() {
    if (this.state.hasError) throw this.state.error;

    const {
      expiry,
      latest_expiry,
      name,
      permissionIntermidiate,
      aggregateIntermidiate
    } = this.state;
    const { classes, onClick } = this.props;

    return (
      <React.Fragment>
        <div ref={this.nameRef} />
        <Grid item xs={12}>
          <Typography variant="h5" component="h1">
            Token Name
          </Typography>
        </Grid>
        <Divider />
        <Grid item xs={12}>
          <TextField
            id="name"
            label="Name"
            className={classes.textField}
            value={name}
            onChange={this.handleNameChange}
            margin="normal"
            error={this.state.name_helper_text !== ""}
            helperText={this.state.name_helper_text}
          />
        </Grid>
        <Grid item xs={12}>
          <Typography variant="h5" component="h1">
            Token Expiry
          </Typography>
        </Grid>
        <Divider />
        <Grid item xs>
          <MuiPickersUtilsProvider utils={DateFnsUtils}>
            <DateTimePicker
              value={expiry}
              onChange={this.handleDateChange}
              disablePast={true}
              maxDate={latest_expiry}
              format="yyyy/MM/dd HH:mm:ss"
              ampm={false}
              margin="normal"
              helperText={new Date().toTimeString().slice(9)} // Display the timezone
            />
          </MuiPickersUtilsProvider>
        </Grid>
<<<<<<< HEAD
        <ExpansionPanel>
          <ExpansionPanelSummary expandIcon={<ExpandMoreIcon />}>
            {permissionIntermidiate ? (
              <Checkbox
                indeterminate
                value="checkedB"
                color="primary"
                onClick={this.handlePermissionCheckbox}
              />
            ) : (
              <Checkbox
                value="checkedB"
                color="primary"
                onClick={this.handlePermissionCheckbox}
              />
            )}

            <Grid item xs={1}>
              <Typography className={classes.heading}>
                API Permissions
              </Typography>
            </Grid>
          </ExpansionPanelSummary>
          <ExpansionPanelDetails>
            <Grid container spacing={5}>
              {this.renderRights()}
            </Grid>
          </ExpansionPanelDetails>
        </ExpansionPanel>
        <ExpansionPanel>
          <ExpansionPanelSummary expandIcon={<ExpandMoreIcon />}>
            {aggregateIntermidiate ? (
              <Checkbox
                indeterminate
                value="checkedB"
                color="primary"
                onClick={this.handleAggregationCheckbox}
              />
            ) : (
              <Checkbox
                value="checkedB"
                color="primary"
                onClick={this.handleAggregationCheckbox}
              />
            )}

            <Grid item xs={1}>
              <Typography className={classes.heading}>
                Aggregation Units
              </Typography>
            </Grid>
          </ExpansionPanelSummary>
          <ExpansionPanelDetails>
            <Grid container spacing={5}>
              {this.renderAggUnits()}
            </Grid>
          </ExpansionPanelDetails>
        </ExpansionPanel>
=======

        <Divider />
        <Grid item xs={12}>
          <Typography variant="h5" component="h1">
            API Permissions
          </Typography>
        </Grid>
        <Divider />
        {this.renderRights()}
        <Grid item xs={12}>
          <Typography variant="h5" component="h1">
            Aggregation Units
          </Typography>
        </Grid>
        <Divider />
        {this.renderAggUnits()}
>>>>>>> b06f0392
        <SubmitButtons handleSubmit={this.handleSubmit} onClick={onClick} />
      </React.Fragment>
    );
  }
}

TokenDetails.propTypes = {
  classes: PropTypes.object.isRequired
};

export default withStyles(styles)(TokenDetails);<|MERGE_RESOLUTION|>--- conflicted
+++ resolved
@@ -39,15 +39,11 @@
     rights: {},
     expiry: new Date(),
     latest_expiry: new Date(),
-<<<<<<< HEAD
     username_helper_text: "",
     isPermissionChecked: true,
     isAggregationChecked: true,
     permissionIntermidiate: false,
     aggregateIntermidiate: false
-=======
-    name_helper_text: ""
->>>>>>> b06f0392
   };
 
   handleSubmit = () => {
@@ -292,7 +288,6 @@
             />
           </MuiPickersUtilsProvider>
         </Grid>
-<<<<<<< HEAD
         <ExpansionPanel>
           <ExpansionPanelSummary expandIcon={<ExpandMoreIcon />}>
             {permissionIntermidiate ? (
@@ -351,24 +346,6 @@
             </Grid>
           </ExpansionPanelDetails>
         </ExpansionPanel>
-=======
-
-        <Divider />
-        <Grid item xs={12}>
-          <Typography variant="h5" component="h1">
-            API Permissions
-          </Typography>
-        </Grid>
-        <Divider />
-        {this.renderRights()}
-        <Grid item xs={12}>
-          <Typography variant="h5" component="h1">
-            Aggregation Units
-          </Typography>
-        </Grid>
-        <Divider />
-        {this.renderAggUnits()}
->>>>>>> b06f0392
         <SubmitButtons handleSubmit={this.handleSubmit} onClick={onClick} />
       </React.Fragment>
     );
