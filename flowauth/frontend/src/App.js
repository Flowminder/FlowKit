--- conflicted
+++ resolved
@@ -40,16 +40,7 @@
         <Dashboard setLoggedOut={this.setLoggedOut} is_admin={is_admin} />
       );
     } else {
-<<<<<<< HEAD
-      return (
-        <Login
-          setLoggedIn={this.setLoggedIn}
-          setLoggedOut={this.setLoggedOut}
-        />
-      );
-=======
-      component = <Login setLoggedIn={this.setLoggedIn} />;
->>>>>>> 9978425e
+      component = <Login setLoggedIn={this.setLoggedIn} setLoggedOut={this.setLoggedOut} />;
     }
     return (
       <>
