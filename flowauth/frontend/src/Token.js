--- conflicted
+++ resolved
@@ -92,12 +92,7 @@
             </DialogContent>
           </Dialog>
         </Grid>
-<<<<<<< HEAD
-        <Grid item xs={4} />
-      </React.Fragment>
-=======
       </React.Fragment >
->>>>>>> b592cef5
     );
   }
 }
