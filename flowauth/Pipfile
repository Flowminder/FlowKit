--- conflicted
+++ resolved
@@ -16,13 +16,9 @@
 argon2_cffi = "*"
 psycopg2-binary = "*"
 cryptography = "*"
-<<<<<<< HEAD
 get-secret-or-env-var = "*"
-=======
 pyotp = "*"
 itsdangerous = "*"
-
->>>>>>> b5749c7d
 
 [dev-packages]
 pytest = "*"
