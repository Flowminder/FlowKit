--- conflicted
+++ resolved
@@ -36,12 +36,9 @@
         "flask-wtf",
         "zxcvbn",
         "cryptography",
-<<<<<<< HEAD
         "get-secret-or-env-var",
-=======
         "pyotp",
         "itsdangerous",
->>>>>>> b5749c7d
     ],
     extras_require={
         "test": ["pytest", "coverage", "flowkit-jwt-generator"],
