--- conflicted
+++ resolved
@@ -517,12 +517,9 @@
         "flows",
         "modal_location",
         "location_event_counts",
-<<<<<<< HEAD
         "meaningful_locations_aggregate",
         "meaningful_locations_od_matrix",
-=======
         "geography",
->>>>>>> 79cd12b6
     ):
         c = Capability(name=c)
         db.session.add(c)
