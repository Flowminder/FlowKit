--- conflicted
+++ resolved
@@ -520,11 +520,8 @@
         "meaningful_locations_aggregate",
         "meaningful_locations_od_matrix",
         "geography",
-<<<<<<< HEAD
+        "unique_subscriber_counts",
         "total_network_objects",
-=======
-        "unique_subscriber_counts",
->>>>>>> 5c283c61
     ):
         c = Capability(name=c)
         db.session.add(c)
