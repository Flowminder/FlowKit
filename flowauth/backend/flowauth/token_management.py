# This Source Code Form is subject to the terms of the Mozilla Public
# License, v. 2.0. If a copy of the MPL was not distributed with this
# file, You can obtain one at http://mozilla.org/MPL/2.0/.

<<<<<<< HEAD
from flask import jsonify, Blueprint, request, current_app
=======
import jwt
import uuid
from flask import jsonify, Blueprint, request
>>>>>>> a36b9d03
from flask.json import JSONEncoder
from flask_login import login_required, current_user
from typing import Dict, List, Union, Optional

from .models import *
from .invalid_usage import InvalidUsage, Unauthorized
from zxcvbn import zxcvbn
import jwt
import uuid

blueprint = Blueprint(__name__, __name__)


@blueprint.route("/password", methods=["PATCH"])
@login_required
def set_password():
    """
    Set a new password for the logged in user..

    Notes
    -----
    Expects json containing 'password' and 'newPassword' keys.
    Checks the password is the same as the existing one and that
    the new password is strong.
    """
    edits = request.get_json()

    try:
        old_pass = edits["password"]
    except KeyError:
        raise InvalidUsage("Missing old password.", payload={"bad_field": "password"})
    try:
        new_pass = edits["newPassword"]
    except KeyError:
        raise InvalidUsage(
            "Missing new password.", payload={"bad_field": "newPassword"}
        )
    if current_user.is_correct_password(old_pass):
        if len(new_pass) == 0 or zxcvbn(new_pass)["score"] < 4:
            raise InvalidUsage(
                "Password not complex enough.", payload={"bad_field": "newPassword"}
            )
        current_user.password = new_pass
        db.session.add(current_user)
        db.session.commit()
        return jsonify({}), 200
    else:
        raise InvalidUsage("Password incorrect.", payload={"bad_field": "password"})


@blueprint.route("/groups")
@login_required
def list_my_groups():
    """
    Get a list of the groups the logged in user is a member of.

    Notes
    -----
    Returns a list of json objects with "id" and "group_name" keys.
    """
    return jsonify(
        [{"id": group.id, "group_name": group.name} for group in current_user.groups]
    )


@blueprint.route("/servers")
@login_required
def list_my_servers():
    """
    Get a list of all the servers the logged in user has access to.

    Notes
    -----
    Produces a list of json objects with "id" and "server_name" fields.
    """
    servers = set()
    for group in current_user.groups:
        for server_token_limit in group.server_token_limits:
            servers.add(server_token_limit.server)

    return jsonify(
        sorted(
            [{"id": server.id, "server_name": server.name} for server in servers],
            key=lambda s: s["server_name"],
        )
    )


@blueprint.route("/servers/<server_id>")
@login_required
def my_access(server_id):
    """
    Get the api endpoints the logged in user is allowed to use on this
    server, and the latest datetime their token can expire.

    Parameters
    ----------
    server_id: int
        Id of the server to check access on

    Notes
    -----
    Produces a json object with "allowed_claims" and "latest_expiry" keys.
    "allowed_claims" will be an object with claim names as keys, and the
    available rights nested below.

    """
    server = Server.query.filter(Server.id == server_id).first_or_404()
    allowed_claims = current_user.allowed_claims(server)
    return jsonify(
        {
            "allowed_claims": allowed_claims,
            "latest_expiry": current_user.latest_token_expiry(server),
        }
    )


@blueprint.route("/tokens")
@login_required
def list_all_my_tokens():
    """Get a list of all the logged in user's tokens."""
    return jsonify(
        [
            {
                "id": token.id,
                "name": token.name,
                "token": token.token,
                "expires": token.expires,
                "server_name": token.server.name,
                "username": token.owner.username,
            }
            for token in Token.query.filter(Token.owner == current_user)
        ]
    )


@blueprint.route("/tokens/<server>")
@login_required
def list_my_tokens(server):
    """Get a list of all the logged in user's tokens on a specific server."""
    server = Server.query.filter(Server.id == server).first_or_404()
    return jsonify(
        [
            {
                "id": token.id,
                "name": token.name,
                "token": token.token,
                "expires": token.expires,
                "server_name": token.server.name,
                "username": token.owner.username,
            }
            for token in Token.query.filter(
                Token.owner == current_user, Token.server == server
            )
        ]
    )


@blueprint.route("/tokens/<server>", methods=["POST"])
@login_required
def add_token(server):
    """
    Generate a new token for a server.

    Parameters
    ----------
    server: int
        ID of the server.

    Notes
    -----
    Expects json with "name", "expiry" and "claims" keys, where "name" is a string,
    expiry is a datetime string of the form ""%Y-%m-%dT%H:%M:%S.%fZ" (e.g. 2018-01-01T00:00:00.0Z),
    and claims is a nested dict of the form {<claim_name>:{<right_name>:<bool>}}.

    Responds with a json object {"token":<token_string>, "id":<token_id>}.

    """
    server = Server.query.filter(Server.id == server).first_or_404()
    json = request.get_json()
    if "name" not in json:
        raise InvalidUsage("No name.", payload={"bad_field": "name"})
    expiry = datetime.datetime.strptime(json["expiry"], "%Y-%m-%dT%H:%M:%S.%fZ")
    lifetime = expiry - datetime.datetime.now()
    latest_lifetime = current_user.latest_token_expiry(server)
    if expiry > latest_lifetime:
        raise InvalidUsage("Token lifetime too long", payload={"bad_field": "expiry"})
    allowed_claims = current_user.allowed_claims(server)
    for claim, rights in json["claims"].items():
        if claim not in allowed_claims:
            raise Unauthorized(f"You do not have access to {claim} on {server.name}")
        for right, setting in rights["permissions"].items():
            if setting and not allowed_claims[claim]["permissions"][right]:
                raise Unauthorized(
                    f"You do not have access to {claim}:{right} on {server.name}"
                )
        for agg_unit in rights["spatial_aggregation"]:
            if agg_unit not in allowed_claims[claim]["spatial_aggregation"]:
                raise Unauthorized(
                    f"You do not have access to {claim} at {agg_unit} on {server.name}"
                )
<<<<<<< HEAD
    now = datetime.datetime.utcnow()
    token_data = dict(
        iat=now,
        nbf=now,
        jti=str(uuid.uuid4()),
        user_claims=json["claims"],
        aud=server.name,
        identity=current_user.username,
        exp=now + lifetime,
=======
    token_string = generate_token(
        username=current_user.username,
        secret=server.secret_key,
        flowapi_identifier=server.name,
        lifetime=lifetime,
        claims=json["claims"],
>>>>>>> a36b9d03
    )
    token_string = jwt.encode(
        payload=token_data,
        key=current_app.config["PRIVATE_JWT_SIGNING_KEY"],
        algorithm="RS256",
        json_encoder=JSONEncoder,
    ).decode("utf-8")

    token = Token(
        name=json["name"],
        token=token_string,
        expires=expiry,
        owner=current_user,
        server=server,
    )
    db.session.add(token)
    db.session.commit()
    return jsonify({"token": token_string, "id": token.id})


# Duplicated in flowkit_jwt_generator (cannot re-use the implementation
# there because the module is outside the docker build context for flowauth).
def generate_token(
    *,
    flowapi_identifier: Optional[str] = None,
    username: str,
    secret: str,
    lifetime: datetime.timedelta,
    claims: Dict[str, Dict[str, Union[Dict[str, bool], List[str]]]],
) -> str:
    """

    Parameters
    ----------
    username : str
        Username for the token
    secret : str
        Shared secret to sign the token with
    lifetime : datetime.timedelta
        Lifetime from now of the token
    claims : dict
        Dictionary of claims the token will grant
    flowapi_identifier : str, optional
        Optionally provide a string to identify the audience of the token

    Examples
    --------
    >>> generate_token(flowapi_identifier="TEST_SERVER",username="TEST_USER",secret="SECRET",lifetime=datetime.timedelta(5),claims={"daily_location":{"permissions": {"run":True},)
            "spatial_aggregation": ["admin3"]}})
    'eyJ0eXAiOiJKV1QiLCJhbGciOiJIUzI1NiJ9.eyJpYXQiOjE1NTc0MDM1OTgsIm5iZiI6MTU1NzQwMzU5OCwianRpIjoiZjIwZmRlYzYtYTA4ZS00Y2VlLWJiODktYjc4OGJhNjcyMDFiIiwidXNlcl9jbGFpbXMiOnsiZGFpbHlfbG9jYXRpb24iOnsicGVybWlzc2lvbnMiOnsicnVuIjp0cnVlfSwic3BhdGlhbF9hZ2dyZWdhdGlvbiI6WyJhZG1pbjMiXX19LCJpZGVudGl0eSI6IlRFU1RfVVNFUiIsImV4cCI6MTU1NzgzNTU5OCwiYXVkIjoiVEVTVF9TRVJWRVIifQ.yxBFYZ2EFyVKdVT9Sc-vC6qUpwRNQHt4KcOdFrQ4YrI'

    Returns
    -------
    str
        Encoded token

    """

    now = datetime.datetime.utcnow()
    token_data = dict(
        iat=now,
        nbf=now,
        jti=str(uuid.uuid4()),
        user_claims=claims,
        identity=username,
        exp=now + lifetime,
    )
    if flowapi_identifier is not None:
        token_data["aud"] = flowapi_identifier
    return jwt.encode(
        payload=token_data, key=secret, algorithm="HS256", json_encoder=JSONEncoder
    ).decode("utf-8")<|MERGE_RESOLUTION|>--- conflicted
+++ resolved
@@ -2,13 +2,9 @@
 # License, v. 2.0. If a copy of the MPL was not distributed with this
 # file, You can obtain one at http://mozilla.org/MPL/2.0/.
 
-<<<<<<< HEAD
 from flask import jsonify, Blueprint, request, current_app
-=======
 import jwt
 import uuid
-from flask import jsonify, Blueprint, request
->>>>>>> a36b9d03
 from flask.json import JSONEncoder
 from flask_login import login_required, current_user
 from typing import Dict, List, Union, Optional
@@ -210,31 +206,14 @@
                 raise Unauthorized(
                     f"You do not have access to {claim} at {agg_unit} on {server.name}"
                 )
-<<<<<<< HEAD
-    now = datetime.datetime.utcnow()
-    token_data = dict(
-        iat=now,
-        nbf=now,
-        jti=str(uuid.uuid4()),
-        user_claims=json["claims"],
-        aud=server.name,
-        identity=current_user.username,
-        exp=now + lifetime,
-=======
+
     token_string = generate_token(
         username=current_user.username,
         secret=server.secret_key,
         flowapi_identifier=server.name,
         lifetime=lifetime,
         claims=json["claims"],
->>>>>>> a36b9d03
-    )
-    token_string = jwt.encode(
-        payload=token_data,
-        key=current_app.config["PRIVATE_JWT_SIGNING_KEY"],
-        algorithm="RS256",
-        json_encoder=JSONEncoder,
-    ).decode("utf-8")
+    )
 
     token = Token(
         name=json["name"],
