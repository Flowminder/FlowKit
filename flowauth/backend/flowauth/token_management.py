--- conflicted
+++ resolved
@@ -137,37 +137,14 @@
             raise Unauthorized(
                 f"Role '{requested_role['name']}' is not permitted for the current user"
             )
-<<<<<<< HEAD
         roles.append(this_role)
-    token_expiry = min(server.next_expiry(), min(rr.next_expiry() for rr in roles))
-=======
-        roles.append(
-            {
-                "name": this_role.name,
-                "latest_token_expiry": this_role.latest_token_expiry,
-                "scopes": [s.name for s in this_role.scopes],
-            }
-        )
+
     # For each role, we want to check
     # The role expiry date doesn't beat the server expiry date
     # The role longest lifetime doesn't beat the server longest lifetime
     # If you request token with a role with a expiry past the server final expiry, then issue the token with the server's final expiry
     # feature todo: flag this to the user
-    expiry = reduce(
-        lambda prev, cur: prev if prev < cur else cur,
-        (role.pop("latest_token_expiry") for role in roles),
-    )
-    # breakpoint()
-    lifetime = expiry - datetime.datetime.now()
-    latest_lifetime = current_user.latest_token_expiry(
-        server
-    )  # This isn't about the user, so get these values from the server
-    if expiry > latest_lifetime:
-        raise InvalidUsage("Token lifetime too long", payload={"bad_field": "expiry"})
-
-    if expiry < datetime.datetime.now():
-        raise Unauthorized(f"Token for {current_user.username} expired")
->>>>>>> 00464cf4
+    token_expiry = min(server.next_expiry(), min(rr.next_expiry() for rr in roles))
 
     token_string = generate_token(
         flowapi_identifier=server.name,
