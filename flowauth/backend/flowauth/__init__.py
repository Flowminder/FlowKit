--- conflicted
+++ resolved
@@ -25,12 +25,8 @@
 
     app.config.from_mapping(get_config())
 
-<<<<<<< HEAD
-    if test_config is not None:  # load the test config if passed in
-=======
     if test_config is not None:
         # load the test config if passed in
->>>>>>> 32ad07cb
         app.config.update(test_config)
 
     # Connect the db
