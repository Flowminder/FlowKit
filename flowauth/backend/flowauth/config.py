# This Source Code Form is subject to the terms of the Mozilla Public
# License, v. 2.0. If a copy of the MPL was not distributed with this
# file, You can obtain one at http://mozilla.org/MPL/2.0/.
import binhex

import base64

from cryptography.hazmat.backends import default_backend
from cryptography.hazmat.backends.openssl.rsa import _RSAPrivateKey
from cryptography.hazmat.primitives import serialization
from multiprocessing import Event

from get_secret_or_env_var import environ, getenv
from typing import Optional

import logging

import os
from pathlib import Path
from cryptography.fernet import Fernet


class UndefinedConfigOption(Exception):
    """
    Indicates that a required configuration option was not provided.
    """


# Duplicated in flowkit_jwt_generator (cannot re-use the implementation
# there because the module is outside the docker build context for flowauth).
def load_private_key(key_string: str) -> _RSAPrivateKey:
    """
    Load a private key from a string, which may be base64 encoded.

    Parameters
    ----------
    key_string : str
        String containing the key, optionally base64 encoded

    Returns
    -------
    _RSAPrivateKey
        The private key
    """
    try:
        return serialization.load_pem_private_key(
            key_string.encode(), password=None, backend=default_backend()
        )
    except ValueError:
        try:
            return load_private_key(base64.b64decode(key_string).decode())
        except (binhex.Error, ValueError):
            raise ValueError("Failed to load private key.")


def get_config():
<<<<<<< HEAD
    try:
        flowauth_fernet_key = environ["FLOWAUTH_FERNET_KEY"].encode()
        _ = Fernet(flowauth_fernet_key)  # Error if fernet key is bad
        log_level = getattr(
            logging, getenv("FLOWAUTH_LOG_LEVEL", "error").upper(), logging.ERROR
        )

        return dict(
            PRIVATE_JWT_SIGNING_KEY=load_private_key(
                environ["PRIVATE_JWT_SIGNING_KEY"]
            ),
            LOG_LEVEL=log_level,
            ADMIN_USER=environ["FLOWAUTH_ADMIN_USERNAME"],
            ADMIN_PASSWORD=environ["FLOWAUTH_ADMIN_PASSWORD"],
            SQLALCHEMY_DATABASE_URI=getenv("DB_URI", "sqlite:////tmp/test.db"),
            SECRET_KEY=environ["SECRET_KEY"],
            SESSION_PROTECTION="strong",
            SQLALCHEMY_TRACK_MODIFICATIONS=False,
            FLOWAUTH_FERNET_KEY=flowauth_fernet_key,
            DEMO_MODE=True if getenv("DEMO_MODE") is not None else False,
            RESET_DB=True if getenv("RESET_FLOWAUTH_DB") is not None else False,
            DB_IS_SETTING_UP=Event(),
            DB_IS_SET_UP=Event(),
        )
    except KeyError as e:
        raise UndefinedConfigOption(
            f"Undefined configuration option: '{e.args[0]}'. Please set docker secret or environment variable."
        )
=======
    flowauth_fernet_key = get_secret_or_env_var("FLOWAUTH_FERNET_KEY").encode()
    _ = Fernet(flowauth_fernet_key)  # Error if fernet key is bad
    log_level = getattr(
        logging, os.getenv("FLOWAUTH_LOG_LEVEL", "error").upper(), logging.ERROR
    )
    db_uri = get_secret_or_env_var(
        "DB_URI", os.getenv("DB_URI", "sqlite:////tmp/test.db")
    )
    db_uri = db_uri.format(get_secret_or_env_var("FLOWAUTH_DB_PASSWORD", ""))

    return dict(
        PRIVATE_JWT_SIGNING_KEY=load_private_key(
            get_secret_or_env_var("PRIVATE_JWT_SIGNING_KEY")
        ),
        LOG_LEVEL=log_level,
        ADMIN_USER=get_secret_or_env_var("FLOWAUTH_ADMIN_USERNAME"),
        ADMIN_PASSWORD=get_secret_or_env_var("FLOWAUTH_ADMIN_PASSWORD"),
        SQLALCHEMY_DATABASE_URI=db_uri,
        SECRET_KEY=get_secret_or_env_var("SECRET_KEY"),
        SESSION_PROTECTION="strong",
        SQLALCHEMY_TRACK_MODIFICATIONS=False,
        FLOWAUTH_FERNET_KEY=flowauth_fernet_key,
        DEMO_MODE=True if os.getenv("DEMO_MODE") is not None else False,
        RESET_DB=True if os.getenv("RESET_FLOWAUTH_DB") is not None else False,
        DB_IS_SET_UP=Event(),
    )
>>>>>>> 82b451c1
<|MERGE_RESOLUTION|>--- conflicted
+++ resolved
@@ -54,13 +54,16 @@
 
 
 def get_config():
-<<<<<<< HEAD
     try:
         flowauth_fernet_key = environ["FLOWAUTH_FERNET_KEY"].encode()
         _ = Fernet(flowauth_fernet_key)  # Error if fernet key is bad
         log_level = getattr(
             logging, getenv("FLOWAUTH_LOG_LEVEL", "error").upper(), logging.ERROR
         )
+        db_uri = get_secret_or_env_var(
+        "DB_URI", os.getenv("DB_URI", "sqlite:////tmp/test.db")
+        )
+        db_uri = db_uri.format(get_secret_or_env_var("FLOWAUTH_DB_PASSWORD", ""))
 
         return dict(
             PRIVATE_JWT_SIGNING_KEY=load_private_key(
@@ -69,45 +72,16 @@
             LOG_LEVEL=log_level,
             ADMIN_USER=environ["FLOWAUTH_ADMIN_USERNAME"],
             ADMIN_PASSWORD=environ["FLOWAUTH_ADMIN_PASSWORD"],
-            SQLALCHEMY_DATABASE_URI=getenv("DB_URI", "sqlite:////tmp/test.db"),
+            SQLALCHEMY_DATABASE_URI=db_uri,
             SECRET_KEY=environ["SECRET_KEY"],
             SESSION_PROTECTION="strong",
             SQLALCHEMY_TRACK_MODIFICATIONS=False,
             FLOWAUTH_FERNET_KEY=flowauth_fernet_key,
             DEMO_MODE=True if getenv("DEMO_MODE") is not None else False,
             RESET_DB=True if getenv("RESET_FLOWAUTH_DB") is not None else False,
-            DB_IS_SETTING_UP=Event(),
             DB_IS_SET_UP=Event(),
         )
     except KeyError as e:
         raise UndefinedConfigOption(
             f"Undefined configuration option: '{e.args[0]}'. Please set docker secret or environment variable."
-        )
-=======
-    flowauth_fernet_key = get_secret_or_env_var("FLOWAUTH_FERNET_KEY").encode()
-    _ = Fernet(flowauth_fernet_key)  # Error if fernet key is bad
-    log_level = getattr(
-        logging, os.getenv("FLOWAUTH_LOG_LEVEL", "error").upper(), logging.ERROR
-    )
-    db_uri = get_secret_or_env_var(
-        "DB_URI", os.getenv("DB_URI", "sqlite:////tmp/test.db")
-    )
-    db_uri = db_uri.format(get_secret_or_env_var("FLOWAUTH_DB_PASSWORD", ""))
-
-    return dict(
-        PRIVATE_JWT_SIGNING_KEY=load_private_key(
-            get_secret_or_env_var("PRIVATE_JWT_SIGNING_KEY")
-        ),
-        LOG_LEVEL=log_level,
-        ADMIN_USER=get_secret_or_env_var("FLOWAUTH_ADMIN_USERNAME"),
-        ADMIN_PASSWORD=get_secret_or_env_var("FLOWAUTH_ADMIN_PASSWORD"),
-        SQLALCHEMY_DATABASE_URI=db_uri,
-        SECRET_KEY=get_secret_or_env_var("SECRET_KEY"),
-        SESSION_PROTECTION="strong",
-        SQLALCHEMY_TRACK_MODIFICATIONS=False,
-        FLOWAUTH_FERNET_KEY=flowauth_fernet_key,
-        DEMO_MODE=True if os.getenv("DEMO_MODE") is not None else False,
-        RESET_DB=True if os.getenv("RESET_FLOWAUTH_DB") is not None else False,
-        DB_IS_SET_UP=Event(),
-    )
->>>>>>> 82b451c1
+        )