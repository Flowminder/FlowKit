# Changelog
All notable changes to FlowKit will be documented in this file.

The format is based on [Keep a Changelog](https://keepachangelog.com/en/1.0.0/).

## [Unreleased]
### Added
- Added new `spatial_aggregate` API endpoint and FlowClient function [#599](https://github.com/Flowminder/FlowKit/issues/599)
- Implemented new flowclient API entrypoint, total_network_objects(), to access (with simplified parameters) equivalent flowmachine query [#581](https://github.com/Flowminder/FlowKit/issues/581)
- Implemented new flowclient API entrypoint, location_introversion(), to access (with simplified parameters) equivalent flowmachine query [#577](https://github.com/Flowminder/FlowKit/issues/577)
- Implemented new flowclient API entrypoint, unique_subscriber_counts(), to access (with simplified parameters) equivalent flowmachine query [#562](https://github.com/Flowminder/FlowKit/issues/562)
- New schema `aggregates` and table `aggregates.aggregates` have been created for maintaining a record of the process and completion of scheduled aggregates.

### Changed
<<<<<<< HEAD
- All environment variables are now in a single `development_environment` file in the project root, development environment setup has been simplified
=======
- `daily_location` and `modal_location` query types are no longer accepted as top-level queries, and must be wrapped using `spatial_aggregate`
>>>>>>> ed779fd1

### Fixed
- `total_network_objects` no longer returns results from `AggregateNetworkObjects` [#603](https://github.com/Flowminder/FlowKit/issues/603)

### Removed
- Docs and integration tests now use top level compose file


## [0.5.2]
### Fixed
- Fixed [#514](https://github.com/Flowminder/FlowKit/issues/514), which would cause the client to hang after submitting a query that couldn't be created
- Fixed [#575](https://github.com/Flowminder/FlowKit/issues/575), so that events at midnight are now considered to be happening on the following day


## [0.5.1]
### Added
- Added `HandsetStats` to FlowMachine.
- Added new `ContactReferenceLocationStats` query class to FlowMachine.
- A new zmq message `get_available_dates` was added to the flowmachine server, along with the `/available_dates`
  endpoint in flowapi and the function `get_available_dates()` in flowclient. These allow to determine the dates
  that are available in the database for the supported event types.

### Changed
- FlowMachine's debugging logs are now from a single logger (`flowmachine.debug`) and include the submodule in the submodule field instead of using it as the logger name
- FlowMachine's query run logger now uses the logger name `flowmachine.query_run_log`
- FlowAPI's access, run and debug loggers are now named `flowapi.access`, `flowapi.query` and `flowapi.debug`
- FlowAPI's access and run loggers, and FlowMachine's query run logger now log to stdout instead of stderr
- Passwords for Redis and FlowDB must now be explicitly provided to flowmachine via argument to `connect`, env var, or secret

### Removed
- FlowMachine and FlowAPI no longer support logging to a file


## [0.5.0]
### Added
- The flowmachine python library is now pip installable (`pip install flowmachine`)
- The flowmachine server now supports additional actions: `get_available_queries`, `get_query_schemas`, `ping`.
- Flowdb now contains a new `dfs` schema and associated tables to process mobile money transactions.
  In addition, `flowdb_testdata` contains sample data for DFS transactions.
- The docs now include three worked examples of CDR analysis using FlowKit.
- Flowmachine now supports calculating the total amount of various DFS metrics (transaction amount,
  commission, fee, discount) per aggregation unit during a given date range. These metrics are also
  exposed in FlowAPI via the query kind `dfs_metric_total_amount`.

### Changed

- The JSON structure when setting queries running via flowapi or the flowmachine server has changed:
  query parameters are now "inlined" alongside the `query_kind` key, rather than nested using a separate `params` key.
  Example:
   - previously: `{"query_kind": "daily_location", "params": {"date": "2016-01-01", "aggregation_unit": "admin3", "method": "last"}}`,
   - now: `{"query_kind": "daily_location", "date": "2016-01-01", "aggregation_unit": "admin3", "method": "last"}`
- The JSON structure of zmq reply messages from the flowmachine server was changed.
  Replies now have the form: `{"status": "[success|error]", "msg": "...", "payload": {...}`.
- The flowmachine server action `get_sql` was renamed to `get_sql_for_query_result`.
- The parameter `daily_location_method` was renamed to `method`.


## [0.4.3]
### Added
- When running integration tests locally, normally pytest will automatically spin up servers for flowmachine and flowapi as part of the test setup.
  This can now be disabled by setting the environment variable `FLOWKIT_INTEGRATION_TESTS_DISABLE_AUTOSTART_SERVERS=TRUE`.
- The integration tests now use the environment variables `FLOWAPI_HOST`, `FLOWAPI_PORT` to determine how to connect to the flowapi server.
- A new data generator has been added to the synthetic data container which supports more data types, simple disaster simulation, and more plausible behaviours as well as increased performance

### Changed
- FlowAPI now reports queued/running status for queries instead of just accepted
- The following environment variables have been renamed:
    - `DB_USER` -> `FLOWDB_USER`
    - `DB_USER` -> `FLOWDB_HOST`
    - `DB_PASS` -> `FLOWDB_PASS`
    - `DB_PW` -> `FLOWDB_PASS`
    - `API_DB_USER` -> `FLOWAPI_DB_USER`
    - `API_DB_PASS` -> `FLOWAPI_DB_PASS`
    - `FM_DB_USER` -> `FLOWMACHINE_DB_USER`
    - `FM_DB_PASS` -> `FLOWMACHINE_DB_PASS`
- Added `numerator_direction` to `ProportionEventType` to allow for proportion of directed events.

### Fixed
- Server no longer loses track of queries under heavy load
- `TopUpBalances` no longer always uses entire topups table

### Removed

- The environment variable `DB_NAME` has been removed.

## [0.4.2]
### Changed
- `MDSVolume` no longer allows specifying the table, and will always use the `mds` table.
- All FlowMachine logs are now in structured json form
- FlowAPI now uses structured logs for debugging messages

## [0.4.1]
### Added
- Added `TopUpAmount`, `TopUpBalance` query classes to FlowMachine.
- Added `PerLocationEventStats`, `PerContactEventStats` to FlowMachine

### Removed
- Removed `TotalSubscriberEvents` from FlowMachine as it is superseded by `EventCount`.

## [0.4.0]
### Added

- Dockerised development setup, with support for live reload of `flowmachine` and `flowapi` after source code changes.
- Pre-commit hook for Python formatting with black.
- Added new `IntereventPeriod`, `ContactReciprocal`, `ProportionContactReciprocal`, `ProportionEventReciprocal`, `ProportionEventType` and `MDSVolume` query classes to FlowMachine.

### Changed
- `CustomQuery` now requires column names to be specified
- Query classes are now required to declare the column names they return via the `column_names` property
- FlowAPI now reports whether a query is queued or running when polling
- FlowDB test data and synthetic data images are now available from their own Docker repos (Flowminder/flowdb-testdata, Flowminder/flowdb-synthetic-data)
- Changed query class name from `NocturnalCalls` to `NocturnalEvents`.

### Fixed
- FlowAPI is now an installable python module

### Removed
- Query objects can no longer be recalculated to cache and must be explicitly removed first
- Arbitrary `Flow` maths
- `EdgeList` query type
- Removes query class `ProportionOutgoing` as it becomes redundant with the the introduction of `ProportionEventType`.


## [0.3.0]
### Added
- API route for retrieving geography data from FlowDB
- Aggregated meaningful locations are now available via FlowAPI
- Origin-destination matrices between meaningful locations are now available via FlowAPI
- Added new `MeaningfulLocations`, `MeaningfulLocationsAggregate` and `MeaningfulLocationsOD` query classes to FlowMachine

### Changed

- Constructors for `HartiganCluster`, `LabelEventScore`, `EventScore` and `CallDays` now have different signatures 
- Restructured and extended documentation; added high-level overview and more targeted information for different types of users

## [0.2.2]
### Added
- Support for running FlowDB as an arbitrary user via docker's `--user` flag

### Removed
- Support for setting the uid and gid of the postgres user when building FlowDB

## [0.2.1]
### Fixed
- Fixed being unable to build if the port used by `git://` is not open

## [0.2.0]
### Added
- Added utilities for managing and inspecting the query cache

## [0.1.2]
### Changed
- FlowDB now requires a password to be set for the flowdb superuser

## [0.1.1]
### Added
- Support for password protected redis

### Changed
- Changed the default redis image to bitnami's redis (to enable password protection)

## [0.1.0]
### Added
- Added structured logging of access attempts, query running, and data access
- Added CHANGELOG.md
- Added support for Postgres JIT in FlowDB
- Added total location events metric to FlowAPI and FlowClient
- Added ETL bookkeeping schema to FlowDB

### Changed
- Added changelog update to PR template
- Increased default shared memory size for FlowDB containers

### Fixed
- Fixed being unable to delete groups in FlowAuth
- Fixed `make up` not working with defaults

## [0.0.5]
### Added
- Added Python 3.6 support for FlowClient


[Unreleased]: https://github.com/Flowminder/FlowKit/compare/0.5.2...master
[0.5.2]: https://github.com/Flowminder/FlowKit/compare/0.5.1...0.5.2
[0.5.1]: https://github.com/Flowminder/FlowKit/compare/0.5.0...0.5.1
[0.5.0]: https://github.com/Flowminder/FlowKit/compare/0.4.3...0.5.0
[0.4.3]: https://github.com/Flowminder/FlowKit/compare/0.4.2...0.4.3
[0.4.2]: https://github.com/Flowminder/FlowKit/compare/0.4.1...0.4.2
[0.4.1]: https://github.com/Flowminder/FlowKit/compare/0.4.0...0.4.1
[0.4.0]: https://github.com/Flowminder/FlowKit/compare/0.3.0...0.4.0
[0.3.0]: https://github.com/Flowminder/FlowKit/compare/0.2.2...0.3.0
[0.2.2]: https://github.com/Flowminder/FlowKit/compare/0.2.1...0.2.2
[0.2.1]: https://github.com/Flowminder/FlowKit/compare/0.2.0...0.2.1
[0.2.0]: https://github.com/Flowminder/FlowKit/compare/0.1.2...0.2.0
[0.1.2]: https://github.com/Flowminder/FlowKit/compare/0.1.1...0.1.2
[0.1.1]: https://github.com/Flowminder/FlowKit/compare/0.1.0...0.1.1
[0.1.0]: https://github.com/Flowminder/FlowKit/compare/0.0.5...0.1.0
[0.0.5]: https://github.com/Flowminder/FlowKit/compare/0.0.4...0.0.5<|MERGE_RESOLUTION|>--- conflicted
+++ resolved
@@ -12,11 +12,8 @@
 - New schema `aggregates` and table `aggregates.aggregates` have been created for maintaining a record of the process and completion of scheduled aggregates.
 
 ### Changed
-<<<<<<< HEAD
 - All environment variables are now in a single `development_environment` file in the project root, development environment setup has been simplified
-=======
 - `daily_location` and `modal_location` query types are no longer accepted as top-level queries, and must be wrapped using `spatial_aggregate`
->>>>>>> ed779fd1
 
 ### Fixed
 - `total_network_objects` no longer returns results from `AggregateNetworkObjects` [#603](https://github.com/Flowminder/FlowKit/issues/603)
