--- conflicted
+++ resolved
@@ -28,11 +28,8 @@
 
 ### Removed
 
-<<<<<<< HEAD
 - `JWT_SECRET_KEY` has been removed in favour of RSA keys.
-=======
 - The FlowDB tables `infrastructure.countries` and `infrastructure.operators` have been removed. [#958](https://github.com/Flowminder/FlowKit/issues/958)
->>>>>>> 0c4efd5d
 
 ## [0.6.4]
 
