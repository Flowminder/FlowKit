--- conflicted
+++ resolved
@@ -25,13 +25,9 @@
 - FlowAPI now requires the `FLOWAPI_IDENTIFIER` environment variable to be set, which contains the name used to identify this FlowAPI server when generating tokens in FlowAuth [#727](https://github.com/Flowminder/FlowKit/issues/727)
 - `flowmachine.utils.calculate_dependency_graph` now includes the `Query` objects in the `query_object` field of the graph's nodes dictionary [#767](https://github.com/Flowminder/FlowKit/issues/767)
 - Architectural Decision Records (ADR) have been added and are included in the auto-generated docs [#780](https://github.com/Flowminder/FlowKit/issues/780)
-<<<<<<< HEAD
+- Added FlowDB environment variables `SHARED_BUFFERS_SIZE` and `EFFECTIVE_CACHE_SIZE`, to allow manually setting the Postgres configuration parameters `shared_buffers` and `effective_cache_size`.
 - The function `print_dependency_tree()` now takes an optional argument `show_stored` to display information whether dependent queries have been stored or not [#804](https://github.com/Flowminder/FlowKit/issues/804)
 - A new function `plot_dependency_graph()` has been added which allows to conveniently plot and visualise a dependency graph for use in Jupyter notebooks (this requires IPython and pygraphviz to be installed) [#786](https://github.com/Flowminder/FlowKit/issues/786)
-
-=======
-- Added FlowDB environment variables `SHARED_BUFFERS_SIZE` and `EFFECTIVE_CACHE_SIZE`, to allow manually setting the Postgres configuration parameters `shared_buffers` and `effective_cache_size`.
->>>>>>> 7b7235bb
 
 ### Changed
 - Parameter names in `flowmachine.connect()` have been renamed as follows to be consistent with the associated environment variables [#728](https://github.com/Flowminder/FlowKit/issues/728):
