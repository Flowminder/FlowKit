# Changelog

All notable changes to FlowKit will be documented in this file.

The format is based on [Keep a Changelog](https://keepachangelog.com/en/1.0.0/).

## [Unreleased]

### Added
- FlowAuth now makes version information available at `/version` and displays it in the web ui. [#835](https://github.com/Flowminder/FlowKit/issues/835)
- FlowETL now comes with a deployment example (in `flowetl/deployment_example/`). [#1126](https://github.com/Flowminder/FlowKit/issues/1126)
- FlowETL now allows to run supplementary post-ETL queries. [#989](https://github.com/Flowminder/FlowKit/issues/989)
- Random sampling is now exposed via the API, for all non-aggregated query kinds. [#1007](https://github.com/Flowminder/FlowKit/issues/1007)
- New aggregate added to FlowMachine - `HistogramAggregation`, which constructs histograms over the results of other queries. [#1075](https://github.com/Flowminder/FlowKit/issues/1075)
- New `IntereventInterval` query class - returns stats over the gap between events as a time interval.

### Changed
- FlowDB is now based on PostgreSQL 11.5 and PostGIS 2.5.3
- `NewSubscribers` now takes a pair of `UniqueSubscribers` queries instead of the arguments to them
<<<<<<< HEAD
- `IntereventPeriod` now returns stats over the gap between events in fractional time units, instead of time intervals. [#1265](https://github.com/Flowminder/FlowKit/issues/1265)
=======
- Flowmachine's default random sampling method is now `random_ids` rather than the non-reproducible `system_rows`. [#1263](https://github.com/Flowminder/FlowKit/issues/1263)
>>>>>>> e6726da5

### Fixed
- Quickstart will no longer fail if it has been run previously with a different FlowDB data size and not explicitly shut down. [#900](https://github.com/Flowminder/FlowKit/issues/900)


### Removed
- Flowmachine's `subscriber_locations_cluster` function has been removed - use `HartiganCluster` or `MeaningfulLocations` directly.
- FlowAPI no longer supports the non-reproducible random sampling method `system_rows`. [#1263](https://github.com/Flowminder/FlowKit/issues/1263)

## [0.8.0]

### Added

- FlowAPI's 'joined_spatial_aggregate' endpoint now exposes event counts. [#992](https://github.com/Flowminder/FlowKit/issues/992)
- FlowAPI's 'joined_spatial_aggregate' endpoint now exposes top-up amount. [#967](https://github.com/Flowminder/FlowKit/issues/967)
- FlowAPI's 'joined_spatial_aggregate' endpoint now exposes nocturnal events. [#1025](https://github.com/Flowminder/FlowKit/issues/1025)
- FlowAPI's 'joined_spatial_aggregate' endpoint now exposes top-up balance. [#968](https://github.com/Flowminder/FlowKit/issues/968)
- FlowAPI's 'joined_spatial_aggregate' endpoint now exposes displacement. [#1010](https://github.com/Flowminder/FlowKit/issues/1010)
- FlowAPI's 'joined_spatial_aggregate' endpoint now exposes pareto interactions. [#1012](https://github.com/Flowminder/FlowKit/issues/1012)
- FlowETL now supports ingesting from a postgres table in addition to CSV files. [#1027](https://github.com/Flowminder/FlowKit/issues/1027)
- `FLOWETL_RUNTIME_CONFIG` environment variable added to control which DAG definitions the FlowETL integration tests should use (valid values: "testing", "production").
- `FLOWETL_INTEGRATION_TESTS_DISABLE_PULLING_DOCKER_IMAGES` environment variable added to allow running the FlowETL integration tests against locally built docker images during development.
- FlowAPI's 'joined_spatial_aggregate' endpoint now exposes handset. [#1011](https://github.com/Flowminder/FlowKit/issues/1011) and [#1029](https://github.com/Flowminder/FlowKit/issues/1029)
- `JoinedSpatialAggregate` now supports "distr" stats which computes outputs the relative distribution of the passed metrics.
- Added `SubscriberHandsetCharacteristic` to FlowMachine
- FlowAuth now supports optional two-factor authentication [#121](https://github.com/Flowminder/FlowKit/issues/121)

### Changed
- The flowdb containers for test_data and synthetic_data were split into two separate containers and quick_start.sh downloads the docker-compose files to a new temporary directory on each run. [#843](https://github.com/Flowminder/FlowKit/issues/843)
- Flowmachine now returns more informative error messages when query parameter validation fails. [#1055](https://github.com/Flowminder/FlowKit/issues/1055)


### Removed

- `TESTING` environment variable was removed (previously used by the FlowETL integration tests).
- Removed `SubscriberPhoneType` from FlowMachine to avoid redundancy.

## [0.7.0]

### Added

- `PRIVATE_JWT_SIGNING_KEY` environment variable/secret added to FlowAuth, which should be a PEM encoded RSA private key, optionally base64 encoded if supplied as an environment variable.
- `PUBLIC_JWT_SIGNING_KEY` environment variable/secret added to FlowAPI, which should be a PEM encoded RSA public key, optionally base64 encoded if supplied as an environment variable.
- The dev provisioning Ansible playbook now automatically generates an SSH key pair for the `flowkit` user. [#892](https://github.com/Flowminder/FlowKit/issues/892)
- Added new classes to represent spatial units in FlowMachine.
- Added a `Geography` query class, to get geography data for a spatial unit.
- FlowAPI's 'joined_spatial_aggregate' endpoint now exposes unique location counts.[#949](https://github.com/Flowminder/FlowKit/issues/949)
- FlowAPI's 'joined_spatial_aggregate' endpoint now exposes subscriber degree.[#969](https://github.com/Flowminder/FlowKit/issues/969)
- Flowdb now contains an auxiliary table to record outcomes of queries that can be run as part of the regular ETL process [#988](https://github.com/Flowminder/FlowKit/issues/988)

### Changed

- The quick-start script now only pulls the docker images for the services that are actually started up. [#898](https://github.com/Flowminder/FlowKit/issues/898)
- FlowAuth and FlowAPI are now linked using an RSA keypair, instead of per-server shared secrets. [#89](https://github.com/Flowminder/FlowKit/issues/89)
- Location-related FlowMachine queries now take a `spatial_unit` parameter instead of `level`.
- The quick-start script now uses the environment variable `GIT_REVISION` to control the version to be deployed.
- Create token page permission and spatial aggregation checkboxes are now hidden by default.[#834](https://github.com/Flowminder/FlowKit/issues/834)
- The flowetl mounted directories `archive, dump, ingest, quarantine` were replaced with a single `files` directory and files are no longer moved. [#946](https://github.com/Flowminder/FlowKit/issues/946)
- FlowDB's postgresql has been updated to [11.4](https://www.postgresql.org/about/news/1949/), which addresses several bugs and one major vulnerability.

### Fixed

- When creating a new token in FlowAuth, the expiry now always shows the year, seconds till expiry, and timezone. [#260](https://github.com/Flowminder/FlowKit/issues/260)
- Distances in `Displacement` are now calculated with longitude and latitude the corrcet way around. [#913](https://github.com/Flowminder/FlowKit/issues/913)
- The quick-start script now works correctly with branches. [#902](https://github.com/Flowminder/FlowKit/issues/902)
- Fixed `location_event_counts` failing to work when specifying a subset of event types [#1015](https://github.com/Flowminder/FlowKit/issues/1015)
- FlowAPI will now show the correct version in the API spec, flowmachine and flowclient will show the correct versions in the worked examples. [#818](https://github.com/Flowminder/FlowKit/issues/818)

### Removed
- Removed `cell_mappings.py`, `get_columns_for_level` and `BadLevelError`.

- `JWT_SECRET_KEY` has been removed in favour of RSA keys.
- The FlowDB tables `infrastructure.countries` and `infrastructure.operators` have been removed. [#958](https://github.com/Flowminder/FlowKit/issues/958)

## [0.6.4]

### Added

- Buttons to copy token to clipboard and download token as file added to token list page. [#704](https://github.com/Flowminder/FlowKit/issues/704)
- Two new worked examples: "Cell Towers Per Region" and "Unique Subscriber Counts". [#633](https://github.com/Flowminder/FlowKit/issues/633), [#634](https://github.com/Flowminder/FlowKit/issues/634)

### Changed

- The `FLOWDB_DEBUG` environment variable has been renamed to `FLOWDB_ENABLE_POSTGRES_DEBUG_MODE`.
- FlowAuth will now automatically set up the database when started without needing to trigger via the cli.
- FlowAuth now requires that at least one administrator account is created by providing env vars or secrets for:
  - `FLOWAUTH_ADMIN_PASSWORD`
  - `FLOWAUTH_ADMIN_USERNAME`

### Fixed

- The `FLOWDB_DEBUG` environment variable used to have no effect. This has been fixed. [#811](https://github.com/Flowminder/FlowKit/issues/811)
- Previously, queries could be stuck in an executing state if writing their cache metadata failed, they will now correctly show as having errored. [#833](https://github.com/Flowminder/FlowKit/issues/833)
- Fixed an issue where `Table` objects could be in an inconsistent cache state after resetting cache [#832](https://github.com/Flowminder/FlowKit/issues/832)
- FlowAuth's docker container can now be used with a Postgres backing database. [#825](https://github.com/Flowminder/FlowKit/issues/825)
- FlowAPI now starts up successfully when following the "Secrets Quickstart" instructions in the docs. [#836](https://github.com/Flowminder/FlowKit/issues/836)
- The command to generate an SSL certificate in the "Secrets Quickstart" section in the docs has been fixed and made more robust [#837](https://github.com/Flowminder/FlowKit/issues/837)
- FlowAuth will no longer try to initialise the database or create demo data multiple times when running under uwsgi with multiple workers [#844](https://github.com/Flowminder/FlowKit/issues/844)
- Fixed issue of Multiple tokens don't line up on FlowAuth "Tokens" page [#849](https://github.com/Flowminder/FlowKit/issues/849)

### Removed

- The `FLOWDB_SERVICES` environment variable has been removed from the toplevel Makefile, so that now `DOCKER_SERVICES` is the only environment variable that controls which services are spun up when running `make up`. [#827](https://github.com/Flowminder/FlowKit/issues/827)

## [0.6.3]

### Added

- FlowKit's worked examples are now Dockerized, and available as part of the quick setup script [#614](https://github.com/Flowminder/FlowKit/issues/614)
- Skeleton for Airflow based ETL system added with basic ETL DAG specification and tests.
- The docs now contain information about required versions of installation prerequisites [#703](https://github.com/Flowminder/FlowKit/issues/703)
- FlowAPI now requires the `FLOWAPI_IDENTIFIER` environment variable to be set, which contains the name used to identify this FlowAPI server when generating tokens in FlowAuth [#727](https://github.com/Flowminder/FlowKit/issues/727)
- `flowmachine.utils.calculate_dependency_graph` now includes the `Query` objects in the `query_object` field of the graph's nodes dictionary [#767](https://github.com/Flowminder/FlowKit/issues/767)
- Architectural Decision Records (ADR) have been added and are included in the auto-generated docs [#780](https://github.com/Flowminder/FlowKit/issues/780)
- Added FlowDB environment variables `SHARED_BUFFERS_SIZE` and `EFFECTIVE_CACHE_SIZE`, to allow manually setting the Postgres configuration parameters `shared_buffers` and `effective_cache_size`.
- The function `print_dependency_tree()` now takes an optional argument `show_stored` to display information whether dependent queries have been stored or not [#804](https://github.com/Flowminder/FlowKit/issues/804)
- A new function `plot_dependency_graph()` has been added which allows to conveniently plot and visualise a dependency graph for use in Jupyter notebooks (this requires IPython and pygraphviz to be installed) [#786](https://github.com/Flowminder/FlowKit/issues/786)

### Changed

- Parameter names in `flowmachine.connect()` have been renamed as follows to be consistent with the associated environment variables [#728](https://github.com/Flowminder/FlowKit/issues/728):
  - `db_port -> flowdb_port`
  - `db_user -> flowdb_user`
  - `db_pass -> flowdb_password`
  - `db_host -> flowdb_host`
  - `db_connection_pool_size -> flowdb_connection_pool_size`
  - `db_connection_pool_overflow -> flowdb_connection_pool_overflow`
- FlowAPI and FlowAuth now expect an audience key to be present in tokens [#727](https://github.com/Flowminder/FlowKit/issues/727)
- Dependent queries are now only included once in the md5 calculation of a given query (in particular, it changes the query ids compared to previous FlowKit versions).
- Error is displayed in the add user form of Flowauth if username is alredy exists. [#690](https://github.com/Flowminder/FlowKit/issues/690)
- Error is displayed in the add group form of Flowauth if group name already exists. [#709](https://github.com/Flowminder/FlowKit/issues/709)
- FlowAuth's add new server page now shows helper text for bad inputs. [#749](https://github.com/Flowminder/FlowKit/pull/749)
- The class `SubscriberSubsetterBase` in FlowMachine no longer inherits from `Query` [#740](https://github.com/Flowminder/FlowKit/issues/740) (this changes the query ids compared to previous FlowKit versions).

### Fixed

- FlowClient docs rendered to website now show the options available for arguments that require a string from some set of possibilities [#695](https://github.com/Flowminder/FlowKit/issues/695).
- The Flowmachine loggers are now initialised only once when flowmachine is imported, with a call to `connect()` only changing the log level [#691](https://github.com/Flowminder/FlowKit/issues/691)
- The FERNET_KEY environment variable for FlowAuth is now named FLOWAUTH_FERNET_KEY
- The quick-start script now correctly aborts if one of the FlowKit services doesn't fully start up [#745](https://github.com/Flowminder/flowkit/issues/745)
- The maps in the worked examples docs pages now appear in any browser
- Example invocations of `generate-jwt` are no longer uncopyable due to line wrapping [#778](https://github.com/Flowminder/flowkit/issues/745)
- API parameter `interval` for `location_event_counts` queries is now correctly passed to the underlying FlowMachine query object [#807](https://github.com/Flowminder/FlowKit/issues/807).

## [0.6.2]

### Added

- Added a new module, `flowkit-jwt-generator`, which generates test JWT tokens for use with FlowAPI [#564](https://github.com/Flowminder/FlowKit/issues/564)
- A new Ansible playbook was added in `deployment/provision-dev.yml`. In addition to the standard provisioning
  this installs pyenv, Python 3.7, pipenv and clones the FlowKit repository, which is useful for development purposes.
- Added a 'quick start' setup script for trying out a complete FlowKit system [#688](https://github.com/Flowminder/FlowKit/issues/688).

### Changed

- FlowAPI's `available_dates` endpoint now always returns available dates for all event types and does not accept JSON
- Hints are now displayed in the add user form of FlowAuth if the form is not completed [#679](https://github.com/Flowminder/FlowKit/issues/679)
- Error messages are now displayed when generating a new token in FlowAuth if the token's name is invalid [#799](https://github.com/Flowminder/FlowKit/issues/799)
- The Ansible playbooks in `deployment/` now allow configuring the username and password for the FlowKit user account.
- Default compose file no longer includes build blocks, these have been moved to `docker-compose-build.yml`.

### Fixed

- FlowDB synthetic data container no longer silently fails to generate data if data generator is not set [#654](https://github.com/Flowminder/FlowKit/issues/654)

## [0.6.1]

### Fixed

- Fixed `TotalNetworkObjects` raising an error when run with a lat-long level [#108](https://github.com/Flowminder/FlowKit/issues/108)
- Radius of gyration no longer incorrectly appears as a top level api query

## [0.6.0]

### Added

- Added new flowclient API entrypoint, `aggregate_network_objects`, to access equivalent flowmachine query [#601](https://github.com/Flowminder/FlowKit/issues/601)
- FlowAPI now exposes the API spec at the `spec/openapi.json` endpoint, and an interactive version of the spec at the `spec/redoc` endpoint
- Added Makefile target `make up-no_build`, to spin up all containers without building the images
- Added `resync_redis_with_cache` function to cache utils, to allow administrators to align redis with FlowDB [#636](https://github.com/Flowminder/FlowKit/issues/636)
- Added new flowclient API entrypoint, `radius_of_gyration`, to access (with simplified parameters) equivalent flowmachine query `RadiusOfGyration` [#602](https://github.com/Flowminder/FlowKit/issues/602)

### Changed

- The `period` argument to `TotalNetworkObjects` in FlowMachine has been renamed `total_by`
- The `period` argument to `total_network_objects` in FlowClient has been renamed `total_by`
- The `by` argument to `AggregateNetworkObjects` in FlowMachine has been renamed to `aggregate_by`
- The `stop_date` argument to the `modal_location_from_dates` and `meaningful_locations_*` functions in FlowClient has been renamed `end_date` [#470](https://github.com/Flowminder/FlowKit/issues/470)
- `get_result_by_query_id` now accepts a `poll_interval` argument, which allows polling frequency to be changed
- The `start` and `stop` argument to `EventTableSubset` are now mandatory.
- `RadiusOfGyration` now returns a `value` column instead of an `rog` column
- `TotalNetworkObjects` and `AggregateNetworkObjects` now return a `value` column, rather than `statistic_name`
- All environment variables are now in a single `development_environment` file in the project root, development environment setup has been simplified
- Default FlowDB users for FlowMachine and FlowAPI have changed from "analyst" and "reporter" to "flowmachine" and "flowapi", respectively
- Docs and integration tests now use top level compose file
- The following environment variables have been renamed:
  - `FLOWMACHINE_SERVER` (FlowAPI) -> `FLOWMACHINE_HOST`
  - `FM_PASSWORD` (FlowDB), `FLOWDB_PASS` (FlowMachine) -> `FLOWMACHINE_FLOWDB_PASSWORD`
  - `API_PASSWORD` (FlowDB), `FLOWDB_PASS` (FlowAPI) -> `FLOWAPI_FLOWDB_PASSWORD`
  - `FM_USER` (FlowDB), `FLOWDB_USER` (FlowMachine) -> `FLOWMACHINE_FLOWDB_USER`
  - `API_USER` (FlowDB), `FLOWDB_USER` (FlowAPI) -> `FLOWAPI_FLOWDB_USER`
  - `LOG_LEVEL` (FlowMachine) -> `FLOWMACHINE_LOG_LEVEL`
  - `LOG_LEVEL` (FlowAPI) -> `FLOWAPI_LOG_LEVEL`
  - `DEBUG` (FlowDB) -> `FLOWDB_DEBUG`
  - `DEBUG` (FlowMachine) -> `FLOWMACHINE_SERVER_DEBUG_MODE`
- The following Docker secrets have been renamed:
  - `FLOWAPI_DB_USER` -> `FLOWAPI_FLOWDB_USER`
  - `FLOWAPI_DB_PASS` -> `FLOWAPI_FLOWDB_PASSWORD`
  - `FLOWMACHINE_DB_USER` -> `FLOWMACHINE_FLOWDB_USER`
  - `FLOWMACHINE_DB_PASS` -> `FLOWMACHINE_FLOWDB_PASSWORD`
  - `POSTGRES_PASSWORD_FILE` -> `POSTGRES_PASSWORD`
  - `REDIS_PASSWORD_FILE` -> `REDIS_PASSWORD`
- `status` enum in FlowDB renamed to `etl_status`
- `reset_cache` now requires a redis client argument

### Fixed

- Fixed being unable to add new users or servers when running FlowAuth with a Postgres database [#622](https://github.com/Flowminder/FlowKit/issues/622)
- Resetting the cache using `reset_cache` will now reset the state of queries in redis as well [#650](https://github.com/Flowminder/FlowKit/issues/650)
- Fixed `mode` statistic for `AggregateNetworkObjects` [#651](https://github.com/Flowminder/FlowKit/issues/651)

### Removed

- Removed `docker-compose-dev.yml`, and docker-compose files in `docs/`, `flowdb/tests/` and `integration_tests/`.
- Removed `Dockerfile-dev` Dockerfiles
- Removed `ENV` defaults from the FlowMachine Dockerfile
- Removed `POSTGRES_DB` environment variable from FlowDB Dockerfile, database name is now hardcoded as `flowdb`

## [0.5.3]

### Added

- Added new `spatial_aggregate` API endpoint and FlowClient function [#599](https://github.com/Flowminder/FlowKit/issues/599)
- Added new flowclient API entrypoint, total_network_objects(), to access (with simplified parameters) equivalent flowmachine query [#581](https://github.com/Flowminder/FlowKit/issues/581)
- Added new flowclient API entrypoint, location_introversion(), to access (with simplified parameters) equivalent flowmachine query [#577](https://github.com/Flowminder/FlowKit/issues/577)
- Added new flowclient API entrypoint, unique_subscriber_counts(), to access (with simplified parameters) equivalent flowmachine query [#562](https://github.com/Flowminder/FlowKit/issues/562)
- New schema `aggregates` and table `aggregates.aggregates` have been created for maintaining a record of the process and completion of scheduled aggregates.
- New `joined_spatial_aggregate` API endpoint and FlowClient function [#600](https://github.com/Flowminder/FlowKit/issues/600)

### Changed

- `daily_location` and `modal_location` query types are no longer accepted as top-level queries, and must be wrapped using `spatial_aggregate`
- `JoinedSpatialAggregate` no longer accepts positional arguments
- `JoinedSpatialAggregate` now supports "avg", "max", "min", "median", "mode", "stddev" and "variance" stats

### Fixed

- `total_network_objects` no longer returns results from `AggregateNetworkObjects` [#603](https://github.com/Flowminder/FlowKit/issues/603)

## [0.5.2]

### Fixed

- Fixed [#514](https://github.com/Flowminder/FlowKit/issues/514), which would cause the client to hang after submitting a query that couldn't be created
- Fixed [#575](https://github.com/Flowminder/FlowKit/issues/575), so that events at midnight are now considered to be happening on the following day

## [0.5.1]

### Added

- Added `HandsetStats` to FlowMachine.
- Added new `ContactReferenceLocationStats` query class to FlowMachine.
- A new zmq message `get_available_dates` was added to the flowmachine server, along with the `/available_dates`
  endpoint in flowapi and the function `get_available_dates()` in flowclient. These allow to determine the dates
  that are available in the database for the supported event types.

### Changed

- FlowMachine's debugging logs are now from a single logger (`flowmachine.debug`) and include the submodule in the submodule field instead of using it as the logger name
- FlowMachine's query run logger now uses the logger name `flowmachine.query_run_log`
- FlowAPI's access, run and debug loggers are now named `flowapi.access`, `flowapi.query` and `flowapi.debug`
- FlowAPI's access and run loggers, and FlowMachine's query run logger now log to stdout instead of stderr
- Passwords for Redis and FlowDB must now be explicitly provided to flowmachine via argument to `connect`, env var, or secret

### Removed

- FlowMachine and FlowAPI no longer support logging to a file

## [0.5.0]

### Added

- The flowmachine python library is now pip installable (`pip install flowmachine`)
- The flowmachine server now supports additional actions: `get_available_queries`, `get_query_schemas`, `ping`.
- Flowdb now contains a new `dfs` schema and associated tables to process mobile money transactions.
  In addition, `flowdb_testdata` contains sample data for DFS transactions.
- The docs now include three worked examples of CDR analysis using FlowKit.
- Flowmachine now supports calculating the total amount of various DFS metrics (transaction amount,
  commission, fee, discount) per aggregation unit during a given date range. These metrics are also
  exposed in FlowAPI via the query kind `dfs_metric_total_amount`.

### Changed

- The JSON structure when setting queries running via flowapi or the flowmachine server has changed:
  query parameters are now "inlined" alongside the `query_kind` key, rather than nested using a separate `params` key.
  Example:
  - previously: `{"query_kind": "daily_location", "params": {"date": "2016-01-01", "aggregation_unit": "admin3", "method": "last"}}`,
  - now: `{"query_kind": "daily_location", "date": "2016-01-01", "aggregation_unit": "admin3", "method": "last"}`
- The JSON structure of zmq reply messages from the flowmachine server was changed.
  Replies now have the form: `{"status": "[success|error]", "msg": "...", "payload": {...}`.
- The flowmachine server action `get_sql` was renamed to `get_sql_for_query_result`.
- The parameter `daily_location_method` was renamed to `method`.

## [0.4.3]

### Added

- When running integration tests locally, normally pytest will automatically spin up servers for flowmachine and flowapi as part of the test setup.
  This can now be disabled by setting the environment variable `FLOWKIT_INTEGRATION_TESTS_DISABLE_AUTOSTART_SERVERS=TRUE`.
- The integration tests now use the environment variables `FLOWAPI_HOST`, `FLOWAPI_PORT` to determine how to connect to the flowapi server.
- A new data generator has been added to the synthetic data container which supports more data types, simple disaster simulation, and more plausible behaviours as well as increased performance

### Changed

- FlowAPI now reports queued/running status for queries instead of just accepted
- The following environment variables have been renamed:
  - `DB_USER` -> `FLOWDB_USER`
  - `DB_USER` -> `FLOWDB_HOST`
  - `DB_PASS` -> `FLOWDB_PASS`
  - `DB_PW` -> `FLOWDB_PASS`
  - `API_DB_USER` -> `FLOWAPI_DB_USER`
  - `API_DB_PASS` -> `FLOWAPI_DB_PASS`
  - `FM_DB_USER` -> `FLOWMACHINE_DB_USER`
  - `FM_DB_PASS` -> `FLOWMACHINE_DB_PASS`
- Added `numerator_direction` to `ProportionEventType` to allow for proportion of directed events.

### Fixed

- Server no longer loses track of queries under heavy load
- `TopUpBalances` no longer always uses entire topups table

### Removed

- The environment variable `DB_NAME` has been removed.

## [0.4.2]

### Changed

- `MDSVolume` no longer allows specifying the table, and will always use the `mds` table.
- All FlowMachine logs are now in structured json form
- FlowAPI now uses structured logs for debugging messages

## [0.4.1]

### Added

- Added `TopUpAmount`, `TopUpBalance` query classes to FlowMachine.
- Added `PerLocationEventStats`, `PerContactEventStats` to FlowMachine

### Removed

- Removed `TotalSubscriberEvents` from FlowMachine as it is superseded by `EventCount`.

## [0.4.0]

### Added

- Dockerised development setup, with support for live reload of `flowmachine` and `flowapi` after source code changes.
- Pre-commit hook for Python formatting with black.
- Added new `IntereventPeriod`, `ContactReciprocal`, `ProportionContactReciprocal`, `ProportionEventReciprocal`, `ProportionEventType` and `MDSVolume` query classes to FlowMachine.

### Changed

- `CustomQuery` now requires column names to be specified
- Query classes are now required to declare the column names they return via the `column_names` property
- FlowAPI now reports whether a query is queued or running when polling
- FlowDB test data and synthetic data images are now available from their own Docker repos (Flowminder/flowdb-testdata, Flowminder/flowdb-synthetic-data)
- Changed query class name from `NocturnalCalls` to `NocturnalEvents`.

### Fixed

- FlowAPI is now an installable python module

### Removed

- Query objects can no longer be recalculated to cache and must be explicitly removed first
- Arbitrary `Flow` maths
- `EdgeList` query type
- Removes query class `ProportionOutgoing` as it becomes redundant with the the introduction of `ProportionEventType`.

## [0.3.0]

### Added

- API route for retrieving geography data from FlowDB
- Aggregated meaningful locations are now available via FlowAPI
- Origin-destination matrices between meaningful locations are now available via FlowAPI
- Added new `MeaningfulLocations`, `MeaningfulLocationsAggregate` and `MeaningfulLocationsOD` query classes to FlowMachine

### Changed

- Constructors for `HartiganCluster`, `LabelEventScore`, `EventScore` and `CallDays` now have different signatures
- Restructured and extended documentation; added high-level overview and more targeted information for different types of users

## [0.2.2]

### Added

- Support for running FlowDB as an arbitrary user via docker's `--user` flag

### Removed

- Support for setting the uid and gid of the postgres user when building FlowDB

## [0.2.1]

### Fixed

- Fixed being unable to build if the port used by `git://` is not open

## [0.2.0]

### Added

- Added utilities for managing and inspecting the query cache

## [0.1.2]

### Changed

- FlowDB now requires a password to be set for the flowdb superuser

## [0.1.1]

### Added

- Support for password protected redis

### Changed

- Changed the default redis image to bitnami's redis (to enable password protection)

## [0.1.0]

### Added

- Added structured logging of access attempts, query running, and data access
- Added CHANGELOG.md
- Added support for Postgres JIT in FlowDB
- Added total location events metric to FlowAPI and FlowClient
- Added ETL bookkeeping schema to FlowDB

### Changed

- Added changelog update to PR template
- Increased default shared memory size for FlowDB containers

### Fixed

- Fixed being unable to delete groups in FlowAuth
- Fixed `make up` not working with defaults

## [0.0.5]

### Added

- Added Python 3.6 support for FlowClient

[unreleased]: https://github.com/Flowminder/FlowKit/compare/0.8.0...master
[0.8.0]: https://github.com/Flowminder/FlowKit/compare/0.7.0...0.8.0
[0.7.0]: https://github.com/Flowminder/FlowKit/compare/0.6.4...0.7.0
[0.6.4]: https://github.com/Flowminder/FlowKit/compare/0.6.3...0.6.4
[0.6.3]: https://github.com/Flowminder/FlowKit/compare/0.6.2...0.6.3
[0.6.2]: https://github.com/Flowminder/FlowKit/compare/0.6.1...0.6.2
[0.6.1]: https://github.com/Flowminder/FlowKit/compare/0.6.0...0.6.1
[0.6.0]: https://github.com/Flowminder/FlowKit/compare/0.5.3...0.6.0
[0.5.3]: https://github.com/Flowminder/FlowKit/compare/0.5.2...0.5.3
[0.5.2]: https://github.com/Flowminder/FlowKit/compare/0.5.1...0.5.2
[0.5.1]: https://github.com/Flowminder/FlowKit/compare/0.5.0...0.5.1
[0.5.0]: https://github.com/Flowminder/FlowKit/compare/0.4.3...0.5.0
[0.4.3]: https://github.com/Flowminder/FlowKit/compare/0.4.2...0.4.3
[0.4.2]: https://github.com/Flowminder/FlowKit/compare/0.4.1...0.4.2
[0.4.1]: https://github.com/Flowminder/FlowKit/compare/0.4.0...0.4.1
[0.4.0]: https://github.com/Flowminder/FlowKit/compare/0.3.0...0.4.0
[0.3.0]: https://github.com/Flowminder/FlowKit/compare/0.2.2...0.3.0
[0.2.2]: https://github.com/Flowminder/FlowKit/compare/0.2.1...0.2.2
[0.2.1]: https://github.com/Flowminder/FlowKit/compare/0.2.0...0.2.1
[0.2.0]: https://github.com/Flowminder/FlowKit/compare/0.1.2...0.2.0
[0.1.2]: https://github.com/Flowminder/FlowKit/compare/0.1.1...0.1.2
[0.1.1]: https://github.com/Flowminder/FlowKit/compare/0.1.0...0.1.1
[0.1.0]: https://github.com/Flowminder/FlowKit/compare/0.0.5...0.1.0
[0.0.5]: https://github.com/Flowminder/FlowKit/compare/0.0.4...0.0.5<|MERGE_RESOLUTION|>--- conflicted
+++ resolved
@@ -17,11 +17,8 @@
 ### Changed
 - FlowDB is now based on PostgreSQL 11.5 and PostGIS 2.5.3
 - `NewSubscribers` now takes a pair of `UniqueSubscribers` queries instead of the arguments to them
-<<<<<<< HEAD
+- Flowmachine's default random sampling method is now `random_ids` rather than the non-reproducible `system_rows`. [#1263](https://github.com/Flowminder/FlowKit/issues/1263)
 - `IntereventPeriod` now returns stats over the gap between events in fractional time units, instead of time intervals. [#1265](https://github.com/Flowminder/FlowKit/issues/1265)
-=======
-- Flowmachine's default random sampling method is now `random_ids` rather than the non-reproducible `system_rows`. [#1263](https://github.com/Flowminder/FlowKit/issues/1263)
->>>>>>> e6726da5
 
 ### Fixed
 - Quickstart will no longer fail if it has been run previously with a different FlowDB data size and not explicitly shut down. [#900](https://github.com/Flowminder/FlowKit/issues/900)
