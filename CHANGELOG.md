# Changelog
All notable changes to FlowKit will be documented in this file.

The format is based on [Keep a Changelog](https://keepachangelog.com/en/1.0.0/).

## [Unreleased]

### Added
- A new Ansible playbook was added in `deployment/provision-dev.yml`. In addition to the standard provisioning
  this installs pyenv, Python 3.7, pipenv and clones the FlowKit repository, which is useful for development purposes.

### Changed
<<<<<<< HEAD
- FlowAPI's `available_dates` endpoint now always returns available dates for all event types and does not accept JSON
- The Ansible playbooks in `deployment/` now allow configuring the username and password for the FlowKit user account.
=======
- FlowAPI's `available_dates` endpoint now always returns available dates for all event types and does not accept JSON 
- Hints are now displayed in the add user form of FlowAuth if the form is not completed [#679](https://github.com/Flowminder/FlowKit/issues/679)
>>>>>>> 232fe557

### Fixed
- FlowDB synthetic data container no longer silently fails to generate data if data generator is not set [#654](https://github.com/Flowminder/FlowKit/issues/654)

### Removed

## [0.6.1]
### Fixed
- Fixed `TotalNetworkObjects` raising an error when run with a lat-long level [#108](https://github.com/Flowminder/FlowKit/issues/108)
- Radius of gyration no longer incorrectly appears as a top level api query

## [0.6.0]
### Added
- Added new flowclient API entrypoint, `aggregate_network_objects`, to access equivalent flowmachine query [#601](https://github.com/Flowminder/FlowKit/issues/601)
- FlowAPI now exposes the API spec at the `spec/openapi.json` endpoint, and an interactive version of the spec at the `spec/redoc` endpoint
- Added Makefile target `make up-no_build`, to spin up all containers without building the images
- Added `resync_redis_with_cache` function to cache utils, to allow administrators to align redis with FlowDB [#636](https://github.com/Flowminder/FlowKit/issues/636)
- Added new flowclient API entrypoint, `radius_of_gyration`, to access (with simplified parameters) equivalent flowmachine query `RadiusOfGyration` [#602](https://github.com/Flowminder/FlowKit/issues/602)

### Changed
- The `period` argument to `TotalNetworkObjects` in FlowMachine has been renamed `total_by`
- The `period` argument to `total_network_objects` in FlowClient has been renamed `total_by`
- The `by` argument to `AggregateNetworkObjects` in FlowMachine has been renamed to `aggregate_by`
- The `stop_date` argument to the `modal_location_from_dates` and `meaningful_locations_*` functions in FlowClient has been renamed `end_date` [#470](https://github.com/Flowminder/FlowKit/issues/470) 
- `get_result_by_query_id` now accepts a `poll_interval` argument, which allows polling frequency to be changed
- The `start` and `stop` argument to `EventTableSubset` are now mandatory.
- `RadiusOfGyration` now returns a `value` column instead of an `rog` column
- `TotalNetworkObjects` and `AggregateNetworkObjects` now return a `value` column, rather than `statistic_name`
- All environment variables are now in a single `development_environment` file in the project root, development environment setup has been simplified
- Default FlowDB users for FlowMachine and FlowAPI have changed from "analyst" and "reporter" to "flowmachine" and "flowapi", respectively
- Docs and integration tests now use top level compose file
- The following environment variables have been renamed:
  - `FLOWMACHINE_SERVER` (FlowAPI) -> `FLOWMACHINE_HOST`
  - `FM_PASSWORD` (FlowDB), `FLOWDB_PASS` (FlowMachine) -> `FLOWMACHINE_FLOWDB_PASSWORD`
  - `API_PASSWORD` (FlowDB), `FLOWDB_PASS` (FlowAPI) -> `FLOWAPI_FLOWDB_PASSWORD`
  - `FM_USER` (FlowDB), `FLOWDB_USER` (FlowMachine) -> `FLOWMACHINE_FLOWDB_USER`
  - `API_USER` (FlowDB), `FLOWDB_USER` (FlowAPI) -> `FLOWAPI_FLOWDB_USER`
  - `LOG_LEVEL` (FlowMachine) -> `FLOWMACHINE_LOG_LEVEL`
  - `LOG_LEVEL` (FlowAPI) -> `FLOWAPI_LOG_LEVEL`
  - `DEBUG` (FlowDB) -> `FLOWDB_DEBUG`
  - `DEBUG` (FlowMachine) -> `FLOWMACHINE_SERVER_DEBUG_MODE`
- The following Docker secrets have been renamed:
  - `FLOWAPI_DB_USER` -> `FLOWAPI_FLOWDB_USER`
  - `FLOWAPI_DB_PASS` -> `FLOWAPI_FLOWDB_PASSWORD`
  - `FLOWMACHINE_DB_USER` -> `FLOWMACHINE_FLOWDB_USER`
  - `FLOWMACHINE_DB_PASS` -> `FLOWMACHINE_FLOWDB_PASSWORD`
  - `POSTGRES_PASSWORD_FILE` -> `POSTGRES_PASSWORD`
  - `REDIS_PASSWORD_FILE` -> `REDIS_PASSWORD`
- `status` enum in FlowDB renamed to `etl_status`
- `reset_cache` now requires a redis client argument

### Fixed
- Fixed being unable to add new users or servers when running FlowAuth with a Postgres database [#622](https://github.com/Flowminder/FlowKit/issues/622)
- Resetting the cache using `reset_cache` will now reset the state of queries in redis as well [#650](https://github.com/Flowminder/FlowKit/issues/650)
- Fixed `mode` statistic for `AggregateNetworkObjects` [#651](https://github.com/Flowminder/FlowKit/issues/651)

### Removed
- Removed `docker-compose-dev.yml`, and docker-compose files in `docs/`, `flowdb/tests/` and `integration_tests/`.
- Removed `Dockerfile-dev` Dockerfiles
- Removed `ENV` defaults from the FlowMachine Dockerfile
- Removed `POSTGRES_DB` environment variable from FlowDB Dockerfile, database name is now hardcoded as `flowdb`


## [0.5.3]
### Added
- Added new `spatial_aggregate` API endpoint and FlowClient function [#599](https://github.com/Flowminder/FlowKit/issues/599)
- Added new flowclient API entrypoint, total_network_objects(), to access (with simplified parameters) equivalent flowmachine query [#581](https://github.com/Flowminder/FlowKit/issues/581)
- Added new flowclient API entrypoint, location_introversion(), to access (with simplified parameters) equivalent flowmachine query [#577](https://github.com/Flowminder/FlowKit/issues/577)
- Added new flowclient API entrypoint, unique_subscriber_counts(), to access (with simplified parameters) equivalent flowmachine query [#562](https://github.com/Flowminder/FlowKit/issues/562)
- New schema `aggregates` and table `aggregates.aggregates` have been created for maintaining a record of the process and completion of scheduled aggregates.
- New `joined_spatial_aggregate` API endpoint and FlowClient function [#600](https://github.com/Flowminder/FlowKit/issues/600)

### Changed
- `daily_location` and `modal_location` query types are no longer accepted as top-level queries, and must be wrapped using `spatial_aggregate`
- `JoinedSpatialAggregate` no longer accepts positional arguments
- `JoinedSpatialAggregate` now supports "avg", "max", "min", "median", "mode", "stddev" and "variance" stats

### Fixed
- `total_network_objects` no longer returns results from `AggregateNetworkObjects` [#603](https://github.com/Flowminder/FlowKit/issues/603)


## [0.5.2]
### Fixed
- Fixed [#514](https://github.com/Flowminder/FlowKit/issues/514), which would cause the client to hang after submitting a query that couldn't be created
- Fixed [#575](https://github.com/Flowminder/FlowKit/issues/575), so that events at midnight are now considered to be happening on the following day


## [0.5.1]
### Added
- Added `HandsetStats` to FlowMachine.
- Added new `ContactReferenceLocationStats` query class to FlowMachine.
- A new zmq message `get_available_dates` was added to the flowmachine server, along with the `/available_dates`
  endpoint in flowapi and the function `get_available_dates()` in flowclient. These allow to determine the dates
  that are available in the database for the supported event types.

### Changed
- FlowMachine's debugging logs are now from a single logger (`flowmachine.debug`) and include the submodule in the submodule field instead of using it as the logger name
- FlowMachine's query run logger now uses the logger name `flowmachine.query_run_log`
- FlowAPI's access, run and debug loggers are now named `flowapi.access`, `flowapi.query` and `flowapi.debug`
- FlowAPI's access and run loggers, and FlowMachine's query run logger now log to stdout instead of stderr
- Passwords for Redis and FlowDB must now be explicitly provided to flowmachine via argument to `connect`, env var, or secret

### Removed
- FlowMachine and FlowAPI no longer support logging to a file


## [0.5.0]
### Added
- The flowmachine python library is now pip installable (`pip install flowmachine`)
- The flowmachine server now supports additional actions: `get_available_queries`, `get_query_schemas`, `ping`.
- Flowdb now contains a new `dfs` schema and associated tables to process mobile money transactions.
  In addition, `flowdb_testdata` contains sample data for DFS transactions.
- The docs now include three worked examples of CDR analysis using FlowKit.
- Flowmachine now supports calculating the total amount of various DFS metrics (transaction amount,
  commission, fee, discount) per aggregation unit during a given date range. These metrics are also
  exposed in FlowAPI via the query kind `dfs_metric_total_amount`.

### Changed

- The JSON structure when setting queries running via flowapi or the flowmachine server has changed:
  query parameters are now "inlined" alongside the `query_kind` key, rather than nested using a separate `params` key.
  Example:
   - previously: `{"query_kind": "daily_location", "params": {"date": "2016-01-01", "aggregation_unit": "admin3", "method": "last"}}`,
   - now: `{"query_kind": "daily_location", "date": "2016-01-01", "aggregation_unit": "admin3", "method": "last"}`
- The JSON structure of zmq reply messages from the flowmachine server was changed.
  Replies now have the form: `{"status": "[success|error]", "msg": "...", "payload": {...}`.
- The flowmachine server action `get_sql` was renamed to `get_sql_for_query_result`.
- The parameter `daily_location_method` was renamed to `method`.


## [0.4.3]
### Added
- When running integration tests locally, normally pytest will automatically spin up servers for flowmachine and flowapi as part of the test setup.
  This can now be disabled by setting the environment variable `FLOWKIT_INTEGRATION_TESTS_DISABLE_AUTOSTART_SERVERS=TRUE`.
- The integration tests now use the environment variables `FLOWAPI_HOST`, `FLOWAPI_PORT` to determine how to connect to the flowapi server.
- A new data generator has been added to the synthetic data container which supports more data types, simple disaster simulation, and more plausible behaviours as well as increased performance

### Changed
- FlowAPI now reports queued/running status for queries instead of just accepted
- The following environment variables have been renamed:
    - `DB_USER` -> `FLOWDB_USER`
    - `DB_USER` -> `FLOWDB_HOST`
    - `DB_PASS` -> `FLOWDB_PASS`
    - `DB_PW` -> `FLOWDB_PASS`
    - `API_DB_USER` -> `FLOWAPI_DB_USER`
    - `API_DB_PASS` -> `FLOWAPI_DB_PASS`
    - `FM_DB_USER` -> `FLOWMACHINE_DB_USER`
    - `FM_DB_PASS` -> `FLOWMACHINE_DB_PASS`
- Added `numerator_direction` to `ProportionEventType` to allow for proportion of directed events.

### Fixed
- Server no longer loses track of queries under heavy load
- `TopUpBalances` no longer always uses entire topups table

### Removed

- The environment variable `DB_NAME` has been removed.

## [0.4.2]
### Changed
- `MDSVolume` no longer allows specifying the table, and will always use the `mds` table.
- All FlowMachine logs are now in structured json form
- FlowAPI now uses structured logs for debugging messages

## [0.4.1]
### Added
- Added `TopUpAmount`, `TopUpBalance` query classes to FlowMachine.
- Added `PerLocationEventStats`, `PerContactEventStats` to FlowMachine

### Removed
- Removed `TotalSubscriberEvents` from FlowMachine as it is superseded by `EventCount`.

## [0.4.0]
### Added

- Dockerised development setup, with support for live reload of `flowmachine` and `flowapi` after source code changes.
- Pre-commit hook for Python formatting with black.
- Added new `IntereventPeriod`, `ContactReciprocal`, `ProportionContactReciprocal`, `ProportionEventReciprocal`, `ProportionEventType` and `MDSVolume` query classes to FlowMachine.

### Changed
- `CustomQuery` now requires column names to be specified
- Query classes are now required to declare the column names they return via the `column_names` property
- FlowAPI now reports whether a query is queued or running when polling
- FlowDB test data and synthetic data images are now available from their own Docker repos (Flowminder/flowdb-testdata, Flowminder/flowdb-synthetic-data)
- Changed query class name from `NocturnalCalls` to `NocturnalEvents`.

### Fixed
- FlowAPI is now an installable python module

### Removed
- Query objects can no longer be recalculated to cache and must be explicitly removed first
- Arbitrary `Flow` maths
- `EdgeList` query type
- Removes query class `ProportionOutgoing` as it becomes redundant with the the introduction of `ProportionEventType`.


## [0.3.0]
### Added
- API route for retrieving geography data from FlowDB
- Aggregated meaningful locations are now available via FlowAPI
- Origin-destination matrices between meaningful locations are now available via FlowAPI
- Added new `MeaningfulLocations`, `MeaningfulLocationsAggregate` and `MeaningfulLocationsOD` query classes to FlowMachine

### Changed

- Constructors for `HartiganCluster`, `LabelEventScore`, `EventScore` and `CallDays` now have different signatures 
- Restructured and extended documentation; added high-level overview and more targeted information for different types of users

## [0.2.2]
### Added
- Support for running FlowDB as an arbitrary user via docker's `--user` flag

### Removed
- Support for setting the uid and gid of the postgres user when building FlowDB

## [0.2.1]
### Fixed
- Fixed being unable to build if the port used by `git://` is not open

## [0.2.0]
### Added
- Added utilities for managing and inspecting the query cache

## [0.1.2]
### Changed
- FlowDB now requires a password to be set for the flowdb superuser

## [0.1.1]
### Added
- Support for password protected redis

### Changed
- Changed the default redis image to bitnami's redis (to enable password protection)

## [0.1.0]
### Added
- Added structured logging of access attempts, query running, and data access
- Added CHANGELOG.md
- Added support for Postgres JIT in FlowDB
- Added total location events metric to FlowAPI and FlowClient
- Added ETL bookkeeping schema to FlowDB

### Changed
- Added changelog update to PR template
- Increased default shared memory size for FlowDB containers

### Fixed
- Fixed being unable to delete groups in FlowAuth
- Fixed `make up` not working with defaults

## [0.0.5]
### Added
- Added Python 3.6 support for FlowClient


[Unreleased]: https://github.com/Flowminder/FlowKit/compare/0.6.1...master
[0.6.1]: https://github.com/Flowminder/FlowKit/compare/0.6.0...0.6.1
[0.6.0]: https://github.com/Flowminder/FlowKit/compare/0.5.3...0.6.0
[0.5.3]: https://github.com/Flowminder/FlowKit/compare/0.5.2...0.5.3
[0.5.2]: https://github.com/Flowminder/FlowKit/compare/0.5.1...0.5.2
[0.5.1]: https://github.com/Flowminder/FlowKit/compare/0.5.0...0.5.1
[0.5.0]: https://github.com/Flowminder/FlowKit/compare/0.4.3...0.5.0
[0.4.3]: https://github.com/Flowminder/FlowKit/compare/0.4.2...0.4.3
[0.4.2]: https://github.com/Flowminder/FlowKit/compare/0.4.1...0.4.2
[0.4.1]: https://github.com/Flowminder/FlowKit/compare/0.4.0...0.4.1
[0.4.0]: https://github.com/Flowminder/FlowKit/compare/0.3.0...0.4.0
[0.3.0]: https://github.com/Flowminder/FlowKit/compare/0.2.2...0.3.0
[0.2.2]: https://github.com/Flowminder/FlowKit/compare/0.2.1...0.2.2
[0.2.1]: https://github.com/Flowminder/FlowKit/compare/0.2.0...0.2.1
[0.2.0]: https://github.com/Flowminder/FlowKit/compare/0.1.2...0.2.0
[0.1.2]: https://github.com/Flowminder/FlowKit/compare/0.1.1...0.1.2
[0.1.1]: https://github.com/Flowminder/FlowKit/compare/0.1.0...0.1.1
[0.1.0]: https://github.com/Flowminder/FlowKit/compare/0.0.5...0.1.0
[0.0.5]: https://github.com/Flowminder/FlowKit/compare/0.0.4...0.0.5<|MERGE_RESOLUTION|>--- conflicted
+++ resolved
@@ -10,13 +10,9 @@
   this installs pyenv, Python 3.7, pipenv and clones the FlowKit repository, which is useful for development purposes.
 
 ### Changed
-<<<<<<< HEAD
 - FlowAPI's `available_dates` endpoint now always returns available dates for all event types and does not accept JSON
+- Hints are now displayed in the add user form of FlowAuth if the form is not completed [#679](https://github.com/Flowminder/FlowKit/issues/679)
 - The Ansible playbooks in `deployment/` now allow configuring the username and password for the FlowKit user account.
-=======
-- FlowAPI's `available_dates` endpoint now always returns available dates for all event types and does not accept JSON 
-- Hints are now displayed in the add user form of FlowAuth if the form is not completed [#679](https://github.com/Flowminder/FlowKit/issues/679)
->>>>>>> 232fe557
 
 ### Fixed
 - FlowDB synthetic data container no longer silently fails to generate data if data generator is not set [#654](https://github.com/Flowminder/FlowKit/issues/654)
