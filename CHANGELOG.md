# Changelog
All notable changes to FlowKit will be documented in this file.

The format is based on [Keep a Changelog](https://keepachangelog.com/en/1.0.0/).

## [Unreleased]

### Added
<<<<<<< HEAD
- Added a new module, `flowkit-jwt-generator`, which generates test JWT tokens for use with FlowAPI [#564](https://github.com/Flowminder/FlowKit/issues/564)
=======
- A new Ansible playbook was added in `deployment/provision-dev.yml`. In addition to the standard provisioning
  this installs pyenv, Python 3.7, pipenv and clones the FlowKit repository, which is useful for development purposes.
>>>>>>> 609822b1

### Changed
- FlowAPI's `available_dates` endpoint now always returns available dates for all event types and does not accept JSON
- Hints are now displayed in the add user form of FlowAuth if the form is not completed [#679](https://github.com/Flowminder/FlowKit/issues/679)
- The Ansible playbooks in `deployment/` now allow configuring the username and password for the FlowKit user account.

### Fixed
- FlowDB synthetic data container no longer silently fails to generate data if data generator is not set [#654](https://github.com/Flowminder/FlowKit/issues/654)

### Removed

## [0.6.1]
### Fixed
- Fixed `TotalNetworkObjects` raising an error when run with a lat-long level [#108](https://github.com/Flowminder/FlowKit/issues/108)
- Radius of gyration no longer incorrectly appears as a top level api query

## [0.6.0]
### Added
- Added new flowclient API entrypoint, `aggregate_network_objects`, to access equivalent flowmachine query [#601](https://github.com/Flowminder/FlowKit/issues/601)
- FlowAPI now exposes the API spec at the `spec/openapi.json` endpoint, and an interactive version of the spec at the `spec/redoc` endpoint
- Added Makefile target `make up-no_build`, to spin up all containers without building the images
- Added `resync_redis_with_cache` function to cache utils, to allow administrators to align redis with FlowDB [#636](https://github.com/Flowminder/FlowKit/issues/636)
- Added new flowclient API entrypoint, `radius_of_gyration`, to access (with simplified parameters) equivalent flowmachine query `RadiusOfGyration` [#602](https://github.com/Flowminder/FlowKit/issues/602)

### Changed
- The `period` argument to `TotalNetworkObjects` in FlowMachine has been renamed `total_by`
- The `period` argument to `total_network_objects` in FlowClient has been renamed `total_by`
- The `by` argument to `AggregateNetworkObjects` in FlowMachine has been renamed to `aggregate_by`
- The `stop_date` argument to the `modal_location_from_dates` and `meaningful_locations_*` functions in FlowClient has been renamed `end_date` [#470](https://github.com/Flowminder/FlowKit/issues/470) 
- `get_result_by_query_id` now accepts a `poll_interval` argument, which allows polling frequency to be changed
- The `start` and `stop` argument to `EventTableSubset` are now mandatory.
- `RadiusOfGyration` now returns a `value` column instead of an `rog` column
- `TotalNetworkObjects` and `AggregateNetworkObjects` now return a `value` column, rather than `statistic_name`
- All environment variables are now in a single `development_environment` file in the project root, development environment setup has been simplified
- Default FlowDB users for FlowMachine and FlowAPI have changed from "analyst" and "reporter" to "flowmachine" and "flowapi", respectively
- Docs and integration tests now use top level compose file
- The following environment variables have been renamed:
  - `FLOWMACHINE_SERVER` (FlowAPI) -> `FLOWMACHINE_HOST`
  - `FM_PASSWORD` (FlowDB), `FLOWDB_PASS` (FlowMachine) -> `FLOWMACHINE_FLOWDB_PASSWORD`
  - `API_PASSWORD` (FlowDB), `FLOWDB_PASS` (FlowAPI) -> `FLOWAPI_FLOWDB_PASSWORD`
  - `FM_USER` (FlowDB), `FLOWDB_USER` (FlowMachine) -> `FLOWMACHINE_FLOWDB_USER`
  - `API_USER` (FlowDB), `FLOWDB_USER` (FlowAPI) -> `FLOWAPI_FLOWDB_USER`
  - `LOG_LEVEL` (FlowMachine) -> `FLOWMACHINE_LOG_LEVEL`
  - `LOG_LEVEL` (FlowAPI) -> `FLOWAPI_LOG_LEVEL`
  - `DEBUG` (FlowDB) -> `FLOWDB_DEBUG`
  - `DEBUG` (FlowMachine) -> `FLOWMACHINE_SERVER_DEBUG_MODE`
- The following Docker secrets have been renamed:
  - `FLOWAPI_DB_USER` -> `FLOWAPI_FLOWDB_USER`
  - `FLOWAPI_DB_PASS` -> `FLOWAPI_FLOWDB_PASSWORD`
  - `FLOWMACHINE_DB_USER` -> `FLOWMACHINE_FLOWDB_USER`
  - `FLOWMACHINE_DB_PASS` -> `FLOWMACHINE_FLOWDB_PASSWORD`
  - `POSTGRES_PASSWORD_FILE` -> `POSTGRES_PASSWORD`
  - `REDIS_PASSWORD_FILE` -> `REDIS_PASSWORD`
- `status` enum in FlowDB renamed to `etl_status`
- `reset_cache` now requires a redis client argument

### Fixed
- Fixed being unable to add new users or servers when running FlowAuth with a Postgres database [#622](https://github.com/Flowminder/FlowKit/issues/622)
- Resetting the cache using `reset_cache` will now reset the state of queries in redis as well [#650](https://github.com/Flowminder/FlowKit/issues/650)
- Fixed `mode` statistic for `AggregateNetworkObjects` [#651](https://github.com/Flowminder/FlowKit/issues/651)

### Removed
- Removed `docker-compose-dev.yml`, and docker-compose files in `docs/`, `flowdb/tests/` and `integration_tests/`.
- Removed `Dockerfile-dev` Dockerfiles
- Removed `ENV` defaults from the FlowMachine Dockerfile
- Removed `POSTGRES_DB` environment variable from FlowDB Dockerfile, database name is now hardcoded as `flowdb`


## [0.5.3]
### Added
- Added new `spatial_aggregate` API endpoint and FlowClient function [#599](https://github.com/Flowminder/FlowKit/issues/599)
- Added new flowclient API entrypoint, total_network_objects(), to access (with simplified parameters) equivalent flowmachine query [#581](https://github.com/Flowminder/FlowKit/issues/581)
- Added new flowclient API entrypoint, location_introversion(), to access (with simplified parameters) equivalent flowmachine query [#577](https://github.com/Flowminder/FlowKit/issues/577)
- Added new flowclient API entrypoint, unique_subscriber_counts(), to access (with simplified parameters) equivalent flowmachine query [#562](https://github.com/Flowminder/FlowKit/issues/562)
- New schema `aggregates` and table `aggregates.aggregates` have been created for maintaining a record of the process and completion of scheduled aggregates.
- New `joined_spatial_aggregate` API endpoint and FlowClient function [#600](https://github.com/Flowminder/FlowKit/issues/600)

### Changed
- `daily_location` and `modal_location` query types are no longer accepted as top-level queries, and must be wrapped using `spatial_aggregate`
- `JoinedSpatialAggregate` no longer accepts positional arguments
- `JoinedSpatialAggregate` now supports "avg", "max", "min", "median", "mode", "stddev" and "variance" stats

### Fixed
- `total_network_objects` no longer returns results from `AggregateNetworkObjects` [#603](https://github.com/Flowminder/FlowKit/issues/603)


## [0.5.2]
### Fixed
- Fixed [#514](https://github.com/Flowminder/FlowKit/issues/514), which would cause the client to hang after submitting a query that couldn't be created
- Fixed [#575](https://github.com/Flowminder/FlowKit/issues/575), so that events at midnight are now considered to be happening on the following day


## [0.5.1]
### Added
- Added `HandsetStats` to FlowMachine.
- Added new `ContactReferenceLocationStats` query class to FlowMachine.
- A new zmq message `get_available_dates` was added to the flowmachine server, along with the `/available_dates`
  endpoint in flowapi and the function `get_available_dates()` in flowclient. These allow to determine the dates
  that are available in the database for the supported event types.

### Changed
- FlowMachine's debugging logs are now from a single logger (`flowmachine.debug`) and include the submodule in the submodule field instead of using it as the logger name
- FlowMachine's query run logger now uses the logger name `flowmachine.query_run_log`
- FlowAPI's access, run and debug loggers are now named `flowapi.access`, `flowapi.query` and `flowapi.debug`
- FlowAPI's access and run loggers, and FlowMachine's query run logger now log to stdout instead of stderr
- Passwords for Redis and FlowDB must now be explicitly provided to flowmachine via argument to `connect`, env var, or secret

### Removed
- FlowMachine and FlowAPI no longer support logging to a file


## [0.5.0]
### Added
- The flowmachine python library is now pip installable (`pip install flowmachine`)
- The flowmachine server now supports additional actions: `get_available_queries`, `get_query_schemas`, `ping`.
- Flowdb now contains a new `dfs` schema and associated tables to process mobile money transactions.
  In addition, `flowdb_testdata` contains sample data for DFS transactions.
- The docs now include three worked examples of CDR analysis using FlowKit.
- Flowmachine now supports calculating the total amount of various DFS metrics (transaction amount,
  commission, fee, discount) per aggregation unit during a given date range. These metrics are also
  exposed in FlowAPI via the query kind `dfs_metric_total_amount`.

### Changed

- The JSON structure when setting queries running via flowapi or the flowmachine server has changed:
  query parameters are now "inlined" alongside the `query_kind` key, rather than nested using a separate `params` key.
  Example:
   - previously: `{"query_kind": "daily_location", "params": {"date": "2016-01-01", "aggregation_unit": "admin3", "method": "last"}}`,
   - now: `{"query_kind": "daily_location", "date": "2016-01-01", "aggregation_unit": "admin3", "method": "last"}`
- The JSON structure of zmq reply messages from the flowmachine server was changed.
  Replies now have the form: `{"status": "[success|error]", "msg": "...", "payload": {...}`.
- The flowmachine server action `get_sql` was renamed to `get_sql_for_query_result`.
- The parameter `daily_location_method` was renamed to `method`.


## [0.4.3]
### Added
- When running integration tests locally, normally pytest will automatically spin up servers for flowmachine and flowapi as part of the test setup.
  This can now be disabled by setting the environment variable `FLOWKIT_INTEGRATION_TESTS_DISABLE_AUTOSTART_SERVERS=TRUE`.
- The integration tests now use the environment variables `FLOWAPI_HOST`, `FLOWAPI_PORT` to determine how to connect to the flowapi server.
- A new data generator has been added to the synthetic data container which supports more data types, simple disaster simulation, and more plausible behaviours as well as increased performance

### Changed
- FlowAPI now reports queued/running status for queries instead of just accepted
- The following environment variables have been renamed:
    - `DB_USER` -> `FLOWDB_USER`
    - `DB_USER` -> `FLOWDB_HOST`
    - `DB_PASS` -> `FLOWDB_PASS`
    - `DB_PW` -> `FLOWDB_PASS`
    - `API_DB_USER` -> `FLOWAPI_DB_USER`
    - `API_DB_PASS` -> `FLOWAPI_DB_PASS`
    - `FM_DB_USER` -> `FLOWMACHINE_DB_USER`
    - `FM_DB_PASS` -> `FLOWMACHINE_DB_PASS`
- Added `numerator_direction` to `ProportionEventType` to allow for proportion of directed events.

### Fixed
- Server no longer loses track of queries under heavy load
- `TopUpBalances` no longer always uses entire topups table

### Removed

- The environment variable `DB_NAME` has been removed.

## [0.4.2]
### Changed
- `MDSVolume` no longer allows specifying the table, and will always use the `mds` table.
- All FlowMachine logs are now in structured json form
- FlowAPI now uses structured logs for debugging messages

## [0.4.1]
### Added
- Added `TopUpAmount`, `TopUpBalance` query classes to FlowMachine.
- Added `PerLocationEventStats`, `PerContactEventStats` to FlowMachine

### Removed
- Removed `TotalSubscriberEvents` from FlowMachine as it is superseded by `EventCount`.

## [0.4.0]
### Added

- Dockerised development setup, with support for live reload of `flowmachine` and `flowapi` after source code changes.
- Pre-commit hook for Python formatting with black.
- Added new `IntereventPeriod`, `ContactReciprocal`, `ProportionContactReciprocal`, `ProportionEventReciprocal`, `ProportionEventType` and `MDSVolume` query classes to FlowMachine.

### Changed
- `CustomQuery` now requires column names to be specified
- Query classes are now required to declare the column names they return via the `column_names` property
- FlowAPI now reports whether a query is queued or running when polling
- FlowDB test data and synthetic data images are now available from their own Docker repos (Flowminder/flowdb-testdata, Flowminder/flowdb-synthetic-data)
- Changed query class name from `NocturnalCalls` to `NocturnalEvents`.

### Fixed
- FlowAPI is now an installable python module

### Removed
- Query objects can no longer be recalculated to cache and must be explicitly removed first
- Arbitrary `Flow` maths
- `EdgeList` query type
- Removes query class `ProportionOutgoing` as it becomes redundant with the the introduction of `ProportionEventType`.


## [0.3.0]
### Added
- API route for retrieving geography data from FlowDB
- Aggregated meaningful locations are now available via FlowAPI
- Origin-destination matrices between meaningful locations are now available via FlowAPI
- Added new `MeaningfulLocations`, `MeaningfulLocationsAggregate` and `MeaningfulLocationsOD` query classes to FlowMachine

### Changed

- Constructors for `HartiganCluster`, `LabelEventScore`, `EventScore` and `CallDays` now have different signatures 
- Restructured and extended documentation; added high-level overview and more targeted information for different types of users

## [0.2.2]
### Added
- Support for running FlowDB as an arbitrary user via docker's `--user` flag

### Removed
- Support for setting the uid and gid of the postgres user when building FlowDB

## [0.2.1]
### Fixed
- Fixed being unable to build if the port used by `git://` is not open

## [0.2.0]
### Added
- Added utilities for managing and inspecting the query cache

## [0.1.2]
### Changed
- FlowDB now requires a password to be set for the flowdb superuser

## [0.1.1]
### Added
- Support for password protected redis

### Changed
- Changed the default redis image to bitnami's redis (to enable password protection)

## [0.1.0]
### Added
- Added structured logging of access attempts, query running, and data access
- Added CHANGELOG.md
- Added support for Postgres JIT in FlowDB
- Added total location events metric to FlowAPI and FlowClient
- Added ETL bookkeeping schema to FlowDB

### Changed
- Added changelog update to PR template
- Increased default shared memory size for FlowDB containers

### Fixed
- Fixed being unable to delete groups in FlowAuth
- Fixed `make up` not working with defaults

## [0.0.5]
### Added
- Added Python 3.6 support for FlowClient


[Unreleased]: https://github.com/Flowminder/FlowKit/compare/0.6.1...master
[0.6.1]: https://github.com/Flowminder/FlowKit/compare/0.6.0...0.6.1
[0.6.0]: https://github.com/Flowminder/FlowKit/compare/0.5.3...0.6.0
[0.5.3]: https://github.com/Flowminder/FlowKit/compare/0.5.2...0.5.3
[0.5.2]: https://github.com/Flowminder/FlowKit/compare/0.5.1...0.5.2
[0.5.1]: https://github.com/Flowminder/FlowKit/compare/0.5.0...0.5.1
[0.5.0]: https://github.com/Flowminder/FlowKit/compare/0.4.3...0.5.0
[0.4.3]: https://github.com/Flowminder/FlowKit/compare/0.4.2...0.4.3
[0.4.2]: https://github.com/Flowminder/FlowKit/compare/0.4.1...0.4.2
[0.4.1]: https://github.com/Flowminder/FlowKit/compare/0.4.0...0.4.1
[0.4.0]: https://github.com/Flowminder/FlowKit/compare/0.3.0...0.4.0
[0.3.0]: https://github.com/Flowminder/FlowKit/compare/0.2.2...0.3.0
[0.2.2]: https://github.com/Flowminder/FlowKit/compare/0.2.1...0.2.2
[0.2.1]: https://github.com/Flowminder/FlowKit/compare/0.2.0...0.2.1
[0.2.0]: https://github.com/Flowminder/FlowKit/compare/0.1.2...0.2.0
[0.1.2]: https://github.com/Flowminder/FlowKit/compare/0.1.1...0.1.2
[0.1.1]: https://github.com/Flowminder/FlowKit/compare/0.1.0...0.1.1
[0.1.0]: https://github.com/Flowminder/FlowKit/compare/0.0.5...0.1.0
[0.0.5]: https://github.com/Flowminder/FlowKit/compare/0.0.4...0.0.5<|MERGE_RESOLUTION|>--- conflicted
+++ resolved
@@ -6,12 +6,9 @@
 ## [Unreleased]
 
 ### Added
-<<<<<<< HEAD
 - Added a new module, `flowkit-jwt-generator`, which generates test JWT tokens for use with FlowAPI [#564](https://github.com/Flowminder/FlowKit/issues/564)
-=======
 - A new Ansible playbook was added in `deployment/provision-dev.yml`. In addition to the standard provisioning
   this installs pyenv, Python 3.7, pipenv and clones the FlowKit repository, which is useful for development purposes.
->>>>>>> 609822b1
 
 ### Changed
 - FlowAPI's `available_dates` endpoint now always returns available dates for all event types and does not accept JSON
