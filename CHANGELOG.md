--- conflicted
+++ resolved
@@ -18,14 +18,11 @@
 
 ### Fixed
 - The `FLOWDB_DEBUG` environment variable used to have no effect. This has been fixed. [#811](https://github.com/Flowminder/FlowKit/issues/811)
-<<<<<<< HEAD
 - Previously, queries could be stuck in an executing state if writing their cache metadata failed, they will now correctly show as having errored. [#833](https://github.com/Flowminder/FlowKit/issues/833)
 - Fixed an issue where `Table` objects could be in an inconsistent cache state after resetting cache [#832](https://github.com/Flowminder/FlowKit/issues/832) 
-=======
 - FlowAuth's docker container can now be used with a Postgres backing database. [#825](https://github.com/Flowminder/FlowKit/issues/825) 
 - FlowAPI now starts up successfully when following the "Secrets Quickstart" instructions in the docs. [#836](https://github.com/Flowminder/FlowKit/issues/836)
 - The command to generate an SSL certificate in the "Secrets Quickstart" section in the docs has been fixed and made more robust [#837](https://github.com/Flowminder/FlowKit/issues/837)
->>>>>>> 32ad07cb
 
 ### Removed
 - The `FLOWDB_SERVICES` environment variable has been removed from the toplevel Makefile, so that now `DOCKER_SERVICES` is the only environment variable that controls which services are spun up when running `make up`. [#827](https://github.com/Flowminder/FlowKit/issues/827)
