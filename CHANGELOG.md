--- conflicted
+++ resolved
@@ -7,8 +7,10 @@
 ### Added
 
 ### Changed
+- FlowAPI now reports queued/running status for queries instead of just accepted
 
 ### Fixed
+- Server no longer loses track of queries under heavy load
 
 ### Removed
 
@@ -27,12 +29,6 @@
 - FlowDB test data and synthetic data images are now available from their own Docker repos (Flowminder/flowdb-testdata, Flowminder/flowdb-synthetic-data)
 - Changed query class name from `NocturnalCalls` to `NocturnalEvents`.
 
-<<<<<<< HEAD
-### Fixed
-- Server no longer loses track of queries under heavy load
-
-=======
->>>>>>> e1860436
 ### Removed
 - Query objects can no longer be recalculated to cache and must be explicitly removed first
 - Arbitrary `Flow` maths
