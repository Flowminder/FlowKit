--- conflicted
+++ resolved
@@ -7,6 +7,8 @@
 ### Added
 
 ### Changed
+- All FlowMachine logs are now in structured json form
+- FlowAPI now uses structured logs for debugging messages
 
 ### Fixed
 
@@ -25,14 +27,9 @@
 - Query classes are now required to declare the column names they return via the `column_names` property
 - FlowDB test data and synthetic data images are now available from their own Docker repos (Flowminder/flowdb-testdata, Flowminder/flowdb-synthetic-data)
 - Changed query class name from `NocturnalCalls` to `NocturnalEvents`.
-<<<<<<< HEAD
-- All FlowMachine logs are now in structured json form
-- FlowAPI now uses structured logs for debugging messages
 
 ### Fixed
-=======
 - FlowAPI is now an installable python module
->>>>>>> 5f68aba2
 
 ### Removed
 - Arbitrary `Flow` maths
