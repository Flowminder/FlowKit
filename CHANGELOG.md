# Changelog
All notable changes to FlowKit will be documented in this file.

The format is based on [Keep a Changelog](https://keepachangelog.com/en/1.0.0/).

## [Unreleased]
### Added
<<<<<<< HEAD
- Added new `ContactReferenceLocationStats` query class to FlowMachine.
=======
- When running integration tests locally, normally pytest will automatically spin up servers for flowmachine and flowapi as part of the test setup.
  This can now be disabled by setting the environment variable `FLOWKIT_INTEGRATION_TESTS_DISABLE_AUTOSTART_SERVERS=TRUE`.
- The integration tests now use the environment variables `FLOWAPI_HOST`, `FLOWAPI_PORT` to determine how to connect to the flowapi server.
>>>>>>> be1c5ea7

### Changed
- FlowAPI now reports queued/running status for queries instead of just accepted
- The following environment variables have been renamed:
    - `DB_USER` -> `FLOWDB_USER`
    - `DB_USER` -> `FLOWDB_HOST`
    - `DB_PASS` -> `FLOWDB_PASS`
    - `DB_PW` -> `FLOWDB_PASS`
    - `API_DB_USER` -> `FLOWAPI_DB_USER`
    - `API_DB_PASS` -> `FLOWAPI_DB_PASS`
    - `FM_DB_USER` -> `FLOWMACHINE_DB_USER`
    - `FM_DB_PASS` -> `FLOWMACHINE_DB_PASS`

### Fixed
- Server no longer loses track of queries under heavy load

### Removed

- The environment variable `DB_NAME` has been removed.

## [0.4.2]
### Changed
- `MDSVolume` no longer allows specifying the table, and will always use the `mds` table.
- All FlowMachine logs are now in structured json form
- FlowAPI now uses structured logs for debugging messages

## [0.4.1]
### Added
- Added `TopUpAmount`, `TopUpBalance` query classes to FlowMachine.
- Added `PerLocationEventStats`, `PerContactEventStats` to FlowMachine

### Removed
- Removed `TotalSubscriberEvents` from FlowMachine as it is superseded by `EventCount`.

## [0.4.0]
### Added

- Dockerised development setup, with support for live reload of `flowmachine` and `flowapi` after source code changes.
- Pre-commit hook for Python formatting with black.
- Added new `IntereventPeriod`, `ContactReciprocal`, `ProportionContactReciprocal`, `ProportionEventReciprocal`, `ProportionEventType` and `MDSVolume` query classes to FlowMachine.

### Changed
- `CustomQuery` now requires column names to be specified
- Query classes are now required to declare the column names they return via the `column_names` property
- FlowAPI now reports whether a query is queued or running when polling
- FlowDB test data and synthetic data images are now available from their own Docker repos (Flowminder/flowdb-testdata, Flowminder/flowdb-synthetic-data)
- Changed query class name from `NocturnalCalls` to `NocturnalEvents`.

### Fixed
- FlowAPI is now an installable python module

### Removed
- Query objects can no longer be recalculated to cache and must be explicitly removed first
- Arbitrary `Flow` maths
- `EdgeList` query type
- Removes query class `ProportionOutgoing` as it becomes redundant with the the introduction of `ProportionEventType`.


## [0.3.0]
### Added
- API route for retrieving geography data from FlowDB
- Aggregated meaningful locations are now available via FlowAPI
- Origin-destination matrices between meaningful locations are now available via FlowAPI
- Added new `MeaningfulLocations`, `MeaningfulLocationsAggregate` and `MeaningfulLocationsOD` query classes to FlowMachine

### Changed

- Constructors for `HartiganCluster`, `LabelEventScore`, `EventScore` and `CallDays` now have different signatures 
- Restructured and extended documentation; added high-level overview and more targeted information for different types of users

## [0.2.2]
### Added
- Support for running FlowDB as an arbitrary user via docker's `--user` flag

### Removed
- Support for setting the uid and gid of the postgres user when building FlowDB

## [0.2.1]
### Fixed
- Fixed being unable to build if the port used by `git://` is not open

## [0.2.0]
### Added
- Added utilities for managing and inspecting the query cache

## [0.1.2]
### Changed
- FlowDB now requires a password to be set for the flowdb superuser

## [0.1.1]
### Added
- Support for password protected redis

### Changed
- Changed the default redis image to bitnami's redis (to enable password protection)

## [0.1.0]
### Added
- Added structured logging of access attempts, query running, and data access
- Added CHANGELOG.md
- Added support for Postgres JIT in FlowDB
- Added total location events metric to FlowAPI and FlowClient
- Added ETL bookkeeping schema to FlowDB

### Changed
- Added changelog update to PR template
- Increased default shared memory size for FlowDB containers

### Fixed
- Fixed being unable to delete groups in FlowAuth
- Fixed `make up` not working with defaults

## [0.0.5]
### Added
- Added Python 3.6 support for FlowClient


[Unreleased]: https://github.com/Flowminder/FlowKit/compare/0.4.2...master
[0.4.2]: https://github.com/Flowminder/FlowKit/compare/0.4.1...0.4.2
[0.4.1]: https://github.com/Flowminder/FlowKit/compare/0.4.0...0.4.1
[0.4.0]: https://github.com/Flowminder/FlowKit/compare/0.3.0...0.4.0
[0.3.0]: https://github.com/Flowminder/FlowKit/compare/0.2.2...0.3.0
[0.2.2]: https://github.com/Flowminder/FlowKit/compare/0.2.1...0.2.2
[0.2.1]: https://github.com/Flowminder/FlowKit/compare/0.2.0...0.2.1
[0.2.0]: https://github.com/Flowminder/FlowKit/compare/0.1.2...0.2.0
[0.1.2]: https://github.com/Flowminder/FlowKit/compare/0.1.1...0.1.2
[0.1.1]: https://github.com/Flowminder/FlowKit/compare/0.1.0...0.1.1
[0.1.0]: https://github.com/Flowminder/FlowKit/compare/0.0.5...0.1.0
[0.0.5]: https://github.com/Flowminder/FlowKit/compare/0.0.4...0.0.5<|MERGE_RESOLUTION|>--- conflicted
+++ resolved
@@ -5,13 +5,10 @@
 
 ## [Unreleased]
 ### Added
-<<<<<<< HEAD
 - Added new `ContactReferenceLocationStats` query class to FlowMachine.
-=======
 - When running integration tests locally, normally pytest will automatically spin up servers for flowmachine and flowapi as part of the test setup.
   This can now be disabled by setting the environment variable `FLOWKIT_INTEGRATION_TESTS_DISABLE_AUTOSTART_SERVERS=TRUE`.
 - The integration tests now use the environment variables `FLOWAPI_HOST`, `FLOWAPI_PORT` to determine how to connect to the flowapi server.
->>>>>>> be1c5ea7
 
 ### Changed
 - FlowAPI now reports queued/running status for queries instead of just accepted
