# Changelog
All notable changes to FlowKit will be documented in this file.

The format is based on [Keep a Changelog](https://keepachangelog.com/en/1.0.0/).

## [Unreleased]
### Added

- Dockerised development setup, with support for live reload of `flowmachine` and `flowapi` after source code changes.
- Pre-commit hook for Python formatting with black.
- Added new `IntereventPeriod`, `ContactReciprocal`, `ProportionContactReciprocal`, `ProportionEventReciprocal` query classes to FlowMachine.

### Changed
- `CustomQuery` now requires column names to be specified
- Query classes are now required to declare the column names they return via the `column_names` property
- FlowDB test data and synthetic data images are now available from their own Docker repos (Flowminder/flowdb-testdata, Flowminder/flowdb-synthetic-data)
<<<<<<< HEAD
- Changed query class name from `ProportionOutgoing` to `ProportionEventOutgoing`.
=======
- Changed query class name from `NocturnalCalls` to `NocturnalEvents`.
>>>>>>> e935b1ac

### Fixed

### Removed
- Arbitrary `Flow` maths
- `EdgeList` query type


## [0.3.0]
### Added
- API route for retrieving geography data from FlowDB

- Aggregated meaningful locations are now available via FlowAPI
- Origin-destination matrices between meaningful locations are now available via FlowAPI
- Added new `MeaningfulLocations`, `MeaningfulLocationsAggregate` and `MeaningfulLocationsOD` query classes to FlowMachine

### Changed

- Constructors for `HartiganCluster`, `LabelEventScore`, `EventScore` and `CallDays` now have different signatures 
- Restructured and extended documentation; added high-level overview and more targeted information for different types of users

## [0.2.2]
### Added
- Support for running FlowDB as an arbitrary user via docker's `--user` flag

### Removed
- Support for setting the uid and gid of the postgres user when building FlowDB

## [0.2.1]
### Fixed
- Fixed being unable to build if the port used by `git://` is not open

## [0.2.0]
### Added
- Added utilities for managing and inspecting the query cache

## [0.1.2]
### Changed
- FlowDB now requires a password to be set for the flowdb superuser

## [0.1.1]
### Added
- Support for password protected redis

### Changed
- Changed the default redis image to bitnami's redis (to enable password protection)

## [0.1.0]
### Added
- Added structured logging of access attempts, query running, and data access
- Added CHANGELOG.md
- Added support for Postgres JIT in FlowDB
- Added total location events metric to FlowAPI and FlowClient
- Added ETL bookkeeping schema to FlowDB

### Changed
- Added changelog update to PR template
- Increased default shared memory size for FlowDB containers

### Fixed
- Fixed being unable to delete groups in FlowAuth
- Fixed `make up` not working with defaults

## [0.0.5]
### Added
- Added Python 3.6 support for FlowClient


[Unreleased]: https://github.com/Flowminder/FlowKit/compare/0.3.0...master
[0.3.0]: https://github.com/Flowminder/FlowKit/compare/0.2.2...0.3.0
[0.2.2]: https://github.com/Flowminder/FlowKit/compare/0.2.1...0.2.2
[0.2.1]: https://github.com/Flowminder/FlowKit/compare/0.2.0...0.2.1
[0.2.0]: https://github.com/Flowminder/FlowKit/compare/0.1.2...0.2.0
[0.1.2]: https://github.com/Flowminder/FlowKit/compare/0.1.1...0.1.2
[0.1.1]: https://github.com/Flowminder/FlowKit/compare/0.1.0...0.1.1
[0.1.0]: https://github.com/Flowminder/FlowKit/compare/0.0.5...0.1.0
[0.0.5]: https://github.com/Flowminder/FlowKit/compare/0.0.4...0.0.5<|MERGE_RESOLUTION|>--- conflicted
+++ resolved
@@ -14,11 +14,7 @@
 - `CustomQuery` now requires column names to be specified
 - Query classes are now required to declare the column names they return via the `column_names` property
 - FlowDB test data and synthetic data images are now available from their own Docker repos (Flowminder/flowdb-testdata, Flowminder/flowdb-synthetic-data)
-<<<<<<< HEAD
-- Changed query class name from `ProportionOutgoing` to `ProportionEventOutgoing`.
-=======
 - Changed query class name from `NocturnalCalls` to `NocturnalEvents`.
->>>>>>> e935b1ac
 
 ### Fixed
 
