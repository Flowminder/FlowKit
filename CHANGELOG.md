# Changelog

All notable changes to FlowKit will be documented in this file.

The format is based on [Keep a Changelog](https://keepachangelog.com/en/1.0.0/).

## [Unreleased]

### Added

### Changed
- The `FLOWDB_DEBUG` environment variable has been renamed to `FLOWDB_ENABLE_POSTGRES_DEBUG_MODE`.
- FlowAuth will now automatically set up the database when started without needing to trigger via the cli.
- FlowAuth now requires that at least one administrator account is created by providing env vars or secrets for:
    - `FLOWAUTH_ADMIN_PASSWORD`
    - `FLOWAUTH_ADMIN_USERNAME`

### Fixed
- The `FLOWDB_DEBUG` environment variable used to have no effect. This has been fixed. [#811](https://github.com/Flowminder/FlowKit/issues/811)
<<<<<<< HEAD
- FlowAuth's docker container can now be used with a Postgres backing database. [#825](https://github.com/Flowminder/FlowKit/issues/825) 
=======
- FlowAPI now starts up successfully when following the "Secrets Quickstart" instructions in the docs. [#836](https://github.com/Flowminder/FlowKit/issues/836)
- The command to generate an SSL certificate in the "Secrets Quickstart" section in the docs has been fixed and made more robust [#837](https://github.com/Flowminder/FlowKit/issues/837)
>>>>>>> 9c29a7d0

### Removed
- The `FLOWDB_SERVICES` environment variable has been removed from the toplevel Makefile, so that now `DOCKER_SERVICES` is the only environment variable that controls which services are spun up when running `make up`. [#827](https://github.com/Flowminder/FlowKit/issues/827)

## [0.6.3]

### Added
- FlowKit's worked examples are now Dockerized, and available as part of the quick setup script [#614](https://github.com/Flowminder/FlowKit/issues/614)
- Skeleton for Airflow based ETL system added with basic ETL DAG specification and tests.
- The docs now contain information about required versions of installation prerequisites [#703](https://github.com/Flowminder/FlowKit/issues/703)
- FlowAPI now requires the `FLOWAPI_IDENTIFIER` environment variable to be set, which contains the name used to identify this FlowAPI server when generating tokens in FlowAuth [#727](https://github.com/Flowminder/FlowKit/issues/727)
- `flowmachine.utils.calculate_dependency_graph` now includes the `Query` objects in the `query_object` field of the graph's nodes dictionary [#767](https://github.com/Flowminder/FlowKit/issues/767)
- Architectural Decision Records (ADR) have been added and are included in the auto-generated docs [#780](https://github.com/Flowminder/FlowKit/issues/780)
- Added FlowDB environment variables `SHARED_BUFFERS_SIZE` and `EFFECTIVE_CACHE_SIZE`, to allow manually setting the Postgres configuration parameters `shared_buffers` and `effective_cache_size`.
- The function `print_dependency_tree()` now takes an optional argument `show_stored` to display information whether dependent queries have been stored or not [#804](https://github.com/Flowminder/FlowKit/issues/804)
- A new function `plot_dependency_graph()` has been added which allows to conveniently plot and visualise a dependency graph for use in Jupyter notebooks (this requires IPython and pygraphviz to be installed) [#786](https://github.com/Flowminder/FlowKit/issues/786)

### Changed
- Parameter names in `flowmachine.connect()` have been renamed as follows to be consistent with the associated environment variables [#728](https://github.com/Flowminder/FlowKit/issues/728):
    - `db_port -> flowdb_port`
    - `db_user -> flowdb_user`
    - `db_pass -> flowdb_password`
    - `db_host -> flowdb_host`
    - `db_connection_pool_size -> flowdb_connection_pool_size`
    - `db_connection_pool_overflow -> flowdb_connection_pool_overflow`
- FlowAPI and FlowAuth now expect an audience key to be present in tokens [#727](https://github.com/Flowminder/FlowKit/issues/727)
- Dependent queries are now only included once in the md5 calculation of a given query (in particular, it changes the query ids compared to previous FlowKit versions).
- Error is displayed in the add user form of Flowauth if username is alredy exists. [#690](https://github.com/Flowminder/FlowKit/issues/690)
- Error is displayed in the add group form of Flowauth if group name already exists. [#709](https://github.com/Flowminder/FlowKit/issues/709)
- FlowAuth's add new server page now shows helper text for bad inputs. [#749](https://github.com/Flowminder/FlowKit/pull/749)
- The class `SubscriberSubsetterBase` in FlowMachine no longer inherits from `Query` [#740](https://github.com/Flowminder/FlowKit/issues/740) (this changes the query ids compared to previous FlowKit versions).

### Fixed
- FlowClient docs rendered to website now show the options available for arguments that require a string from some set of possibilities [#695](https://github.com/Flowminder/FlowKit/issues/695).
- The Flowmachine loggers are now initialised only once when flowmachine is imported, with a call to `connect()` only changing the log level [#691](https://github.com/Flowminder/FlowKit/issues/691)
- The FERNET_KEY environment variable for FlowAuth is now named FLOWAUTH_FERNET_KEY
- The quick-start script now correctly aborts if one of the FlowKit services doesn't fully start up [#745](https://github.com/Flowminder/flowkit/issues/745)
- The maps in the worked examples docs pages now appear in any browser
- Example invocations of `generate-jwt` are no longer uncopyable due to line wrapping [#778](https://github.com/Flowminder/flowkit/issues/745)
- API parameter `interval` for `location_event_counts` queries is now correctly passed to the underlying FlowMachine query object [#807](https://github.com/Flowminder/FlowKit/issues/807).

## [0.6.2]

### Added
- Added a new module, `flowkit-jwt-generator`, which generates test JWT tokens for use with FlowAPI [#564](https://github.com/Flowminder/FlowKit/issues/564)
- A new Ansible playbook was added in `deployment/provision-dev.yml`. In addition to the standard provisioning
  this installs pyenv, Python 3.7, pipenv and clones the FlowKit repository, which is useful for development purposes.
- Added a 'quick start' setup script for trying out a complete FlowKit system [#688](https://github.com/Flowminder/FlowKit/issues/688).

### Changed

- FlowAPI's `available_dates` endpoint now always returns available dates for all event types and does not accept JSON
- Hints are now displayed in the add user form of FlowAuth if the form is not completed [#679](https://github.com/Flowminder/FlowKit/issues/679)
- Error messages are now displayed when generating a new token in FlowAuth if the token's name is invalid [#799](https://github.com/Flowminder/FlowKit/issues/799)
- The Ansible playbooks in `deployment/` now allow configuring the username and password for the FlowKit user account.
- Default compose file no longer includes build blocks, these have been moved to `docker-compose-build.yml`.

### Fixed

- FlowDB synthetic data container no longer silently fails to generate data if data generator is not set [#654](https://github.com/Flowminder/FlowKit/issues/654)

## [0.6.1]

### Fixed

- Fixed `TotalNetworkObjects` raising an error when run with a lat-long level [#108](https://github.com/Flowminder/FlowKit/issues/108)
- Radius of gyration no longer incorrectly appears as a top level api query

## [0.6.0]

### Added

- Added new flowclient API entrypoint, `aggregate_network_objects`, to access equivalent flowmachine query [#601](https://github.com/Flowminder/FlowKit/issues/601)
- FlowAPI now exposes the API spec at the `spec/openapi.json` endpoint, and an interactive version of the spec at the `spec/redoc` endpoint
- Added Makefile target `make up-no_build`, to spin up all containers without building the images
- Added `resync_redis_with_cache` function to cache utils, to allow administrators to align redis with FlowDB [#636](https://github.com/Flowminder/FlowKit/issues/636)
- Added new flowclient API entrypoint, `radius_of_gyration`, to access (with simplified parameters) equivalent flowmachine query `RadiusOfGyration` [#602](https://github.com/Flowminder/FlowKit/issues/602)

### Changed

- The `period` argument to `TotalNetworkObjects` in FlowMachine has been renamed `total_by`
- The `period` argument to `total_network_objects` in FlowClient has been renamed `total_by`
- The `by` argument to `AggregateNetworkObjects` in FlowMachine has been renamed to `aggregate_by`
- The `stop_date` argument to the `modal_location_from_dates` and `meaningful_locations_*` functions in FlowClient has been renamed `end_date` [#470](https://github.com/Flowminder/FlowKit/issues/470)
- `get_result_by_query_id` now accepts a `poll_interval` argument, which allows polling frequency to be changed
- The `start` and `stop` argument to `EventTableSubset` are now mandatory.
- `RadiusOfGyration` now returns a `value` column instead of an `rog` column
- `TotalNetworkObjects` and `AggregateNetworkObjects` now return a `value` column, rather than `statistic_name`
- All environment variables are now in a single `development_environment` file in the project root, development environment setup has been simplified
- Default FlowDB users for FlowMachine and FlowAPI have changed from "analyst" and "reporter" to "flowmachine" and "flowapi", respectively
- Docs and integration tests now use top level compose file
- The following environment variables have been renamed:
  - `FLOWMACHINE_SERVER` (FlowAPI) -> `FLOWMACHINE_HOST`
  - `FM_PASSWORD` (FlowDB), `FLOWDB_PASS` (FlowMachine) -> `FLOWMACHINE_FLOWDB_PASSWORD`
  - `API_PASSWORD` (FlowDB), `FLOWDB_PASS` (FlowAPI) -> `FLOWAPI_FLOWDB_PASSWORD`
  - `FM_USER` (FlowDB), `FLOWDB_USER` (FlowMachine) -> `FLOWMACHINE_FLOWDB_USER`
  - `API_USER` (FlowDB), `FLOWDB_USER` (FlowAPI) -> `FLOWAPI_FLOWDB_USER`
  - `LOG_LEVEL` (FlowMachine) -> `FLOWMACHINE_LOG_LEVEL`
  - `LOG_LEVEL` (FlowAPI) -> `FLOWAPI_LOG_LEVEL`
  - `DEBUG` (FlowDB) -> `FLOWDB_DEBUG`
  - `DEBUG` (FlowMachine) -> `FLOWMACHINE_SERVER_DEBUG_MODE`
- The following Docker secrets have been renamed:
  - `FLOWAPI_DB_USER` -> `FLOWAPI_FLOWDB_USER`
  - `FLOWAPI_DB_PASS` -> `FLOWAPI_FLOWDB_PASSWORD`
  - `FLOWMACHINE_DB_USER` -> `FLOWMACHINE_FLOWDB_USER`
  - `FLOWMACHINE_DB_PASS` -> `FLOWMACHINE_FLOWDB_PASSWORD`
  - `POSTGRES_PASSWORD_FILE` -> `POSTGRES_PASSWORD`
  - `REDIS_PASSWORD_FILE` -> `REDIS_PASSWORD`
- `status` enum in FlowDB renamed to `etl_status`
- `reset_cache` now requires a redis client argument

### Fixed

- Fixed being unable to add new users or servers when running FlowAuth with a Postgres database [#622](https://github.com/Flowminder/FlowKit/issues/622)
- Resetting the cache using `reset_cache` will now reset the state of queries in redis as well [#650](https://github.com/Flowminder/FlowKit/issues/650)
- Fixed `mode` statistic for `AggregateNetworkObjects` [#651](https://github.com/Flowminder/FlowKit/issues/651)

### Removed

- Removed `docker-compose-dev.yml`, and docker-compose files in `docs/`, `flowdb/tests/` and `integration_tests/`.
- Removed `Dockerfile-dev` Dockerfiles
- Removed `ENV` defaults from the FlowMachine Dockerfile
- Removed `POSTGRES_DB` environment variable from FlowDB Dockerfile, database name is now hardcoded as `flowdb`

## [0.5.3]

### Added

- Added new `spatial_aggregate` API endpoint and FlowClient function [#599](https://github.com/Flowminder/FlowKit/issues/599)
- Added new flowclient API entrypoint, total_network_objects(), to access (with simplified parameters) equivalent flowmachine query [#581](https://github.com/Flowminder/FlowKit/issues/581)
- Added new flowclient API entrypoint, location_introversion(), to access (with simplified parameters) equivalent flowmachine query [#577](https://github.com/Flowminder/FlowKit/issues/577)
- Added new flowclient API entrypoint, unique_subscriber_counts(), to access (with simplified parameters) equivalent flowmachine query [#562](https://github.com/Flowminder/FlowKit/issues/562)
- New schema `aggregates` and table `aggregates.aggregates` have been created for maintaining a record of the process and completion of scheduled aggregates.
- New `joined_spatial_aggregate` API endpoint and FlowClient function [#600](https://github.com/Flowminder/FlowKit/issues/600)

### Changed

- `daily_location` and `modal_location` query types are no longer accepted as top-level queries, and must be wrapped using `spatial_aggregate`
- `JoinedSpatialAggregate` no longer accepts positional arguments
- `JoinedSpatialAggregate` now supports "avg", "max", "min", "median", "mode", "stddev" and "variance" stats

### Fixed

- `total_network_objects` no longer returns results from `AggregateNetworkObjects` [#603](https://github.com/Flowminder/FlowKit/issues/603)

## [0.5.2]

### Fixed

- Fixed [#514](https://github.com/Flowminder/FlowKit/issues/514), which would cause the client to hang after submitting a query that couldn't be created
- Fixed [#575](https://github.com/Flowminder/FlowKit/issues/575), so that events at midnight are now considered to be happening on the following day

## [0.5.1]

### Added

- Added `HandsetStats` to FlowMachine.
- Added new `ContactReferenceLocationStats` query class to FlowMachine.
- A new zmq message `get_available_dates` was added to the flowmachine server, along with the `/available_dates`
  endpoint in flowapi and the function `get_available_dates()` in flowclient. These allow to determine the dates
  that are available in the database for the supported event types.

### Changed

- FlowMachine's debugging logs are now from a single logger (`flowmachine.debug`) and include the submodule in the submodule field instead of using it as the logger name
- FlowMachine's query run logger now uses the logger name `flowmachine.query_run_log`
- FlowAPI's access, run and debug loggers are now named `flowapi.access`, `flowapi.query` and `flowapi.debug`
- FlowAPI's access and run loggers, and FlowMachine's query run logger now log to stdout instead of stderr
- Passwords for Redis and FlowDB must now be explicitly provided to flowmachine via argument to `connect`, env var, or secret

### Removed

- FlowMachine and FlowAPI no longer support logging to a file

## [0.5.0]

### Added

- The flowmachine python library is now pip installable (`pip install flowmachine`)
- The flowmachine server now supports additional actions: `get_available_queries`, `get_query_schemas`, `ping`.
- Flowdb now contains a new `dfs` schema and associated tables to process mobile money transactions.
  In addition, `flowdb_testdata` contains sample data for DFS transactions.
- The docs now include three worked examples of CDR analysis using FlowKit.
- Flowmachine now supports calculating the total amount of various DFS metrics (transaction amount,
  commission, fee, discount) per aggregation unit during a given date range. These metrics are also
  exposed in FlowAPI via the query kind `dfs_metric_total_amount`.

### Changed

- The JSON structure when setting queries running via flowapi or the flowmachine server has changed:
  query parameters are now "inlined" alongside the `query_kind` key, rather than nested using a separate `params` key.
  Example:
  - previously: `{"query_kind": "daily_location", "params": {"date": "2016-01-01", "aggregation_unit": "admin3", "method": "last"}}`,
  - now: `{"query_kind": "daily_location", "date": "2016-01-01", "aggregation_unit": "admin3", "method": "last"}`
- The JSON structure of zmq reply messages from the flowmachine server was changed.
  Replies now have the form: `{"status": "[success|error]", "msg": "...", "payload": {...}`.
- The flowmachine server action `get_sql` was renamed to `get_sql_for_query_result`.
- The parameter `daily_location_method` was renamed to `method`.

## [0.4.3]

### Added

- When running integration tests locally, normally pytest will automatically spin up servers for flowmachine and flowapi as part of the test setup.
  This can now be disabled by setting the environment variable `FLOWKIT_INTEGRATION_TESTS_DISABLE_AUTOSTART_SERVERS=TRUE`.
- The integration tests now use the environment variables `FLOWAPI_HOST`, `FLOWAPI_PORT` to determine how to connect to the flowapi server.
- A new data generator has been added to the synthetic data container which supports more data types, simple disaster simulation, and more plausible behaviours as well as increased performance

### Changed

- FlowAPI now reports queued/running status for queries instead of just accepted
- The following environment variables have been renamed:
  - `DB_USER` -> `FLOWDB_USER`
  - `DB_USER` -> `FLOWDB_HOST`
  - `DB_PASS` -> `FLOWDB_PASS`
  - `DB_PW` -> `FLOWDB_PASS`
  - `API_DB_USER` -> `FLOWAPI_DB_USER`
  - `API_DB_PASS` -> `FLOWAPI_DB_PASS`
  - `FM_DB_USER` -> `FLOWMACHINE_DB_USER`
  - `FM_DB_PASS` -> `FLOWMACHINE_DB_PASS`
- Added `numerator_direction` to `ProportionEventType` to allow for proportion of directed events.

### Fixed

- Server no longer loses track of queries under heavy load
- `TopUpBalances` no longer always uses entire topups table

### Removed

- The environment variable `DB_NAME` has been removed.

## [0.4.2]

### Changed

- `MDSVolume` no longer allows specifying the table, and will always use the `mds` table.
- All FlowMachine logs are now in structured json form
- FlowAPI now uses structured logs for debugging messages

## [0.4.1]

### Added

- Added `TopUpAmount`, `TopUpBalance` query classes to FlowMachine.
- Added `PerLocationEventStats`, `PerContactEventStats` to FlowMachine

### Removed

- Removed `TotalSubscriberEvents` from FlowMachine as it is superseded by `EventCount`.

## [0.4.0]

### Added

- Dockerised development setup, with support for live reload of `flowmachine` and `flowapi` after source code changes.
- Pre-commit hook for Python formatting with black.
- Added new `IntereventPeriod`, `ContactReciprocal`, `ProportionContactReciprocal`, `ProportionEventReciprocal`, `ProportionEventType` and `MDSVolume` query classes to FlowMachine.

### Changed

- `CustomQuery` now requires column names to be specified
- Query classes are now required to declare the column names they return via the `column_names` property
- FlowAPI now reports whether a query is queued or running when polling
- FlowDB test data and synthetic data images are now available from their own Docker repos (Flowminder/flowdb-testdata, Flowminder/flowdb-synthetic-data)
- Changed query class name from `NocturnalCalls` to `NocturnalEvents`.

### Fixed

- FlowAPI is now an installable python module

### Removed

- Query objects can no longer be recalculated to cache and must be explicitly removed first
- Arbitrary `Flow` maths
- `EdgeList` query type
- Removes query class `ProportionOutgoing` as it becomes redundant with the the introduction of `ProportionEventType`.

## [0.3.0]

### Added

- API route for retrieving geography data from FlowDB
- Aggregated meaningful locations are now available via FlowAPI
- Origin-destination matrices between meaningful locations are now available via FlowAPI
- Added new `MeaningfulLocations`, `MeaningfulLocationsAggregate` and `MeaningfulLocationsOD` query classes to FlowMachine

### Changed

- Constructors for `HartiganCluster`, `LabelEventScore`, `EventScore` and `CallDays` now have different signatures
- Restructured and extended documentation; added high-level overview and more targeted information for different types of users

## [0.2.2]

### Added

- Support for running FlowDB as an arbitrary user via docker's `--user` flag

### Removed

- Support for setting the uid and gid of the postgres user when building FlowDB

## [0.2.1]

### Fixed

- Fixed being unable to build if the port used by `git://` is not open

## [0.2.0]

### Added

- Added utilities for managing and inspecting the query cache

## [0.1.2]

### Changed

- FlowDB now requires a password to be set for the flowdb superuser

## [0.1.1]

### Added

- Support for password protected redis

### Changed

- Changed the default redis image to bitnami's redis (to enable password protection)

## [0.1.0]

### Added

- Added structured logging of access attempts, query running, and data access
- Added CHANGELOG.md
- Added support for Postgres JIT in FlowDB
- Added total location events metric to FlowAPI and FlowClient
- Added ETL bookkeeping schema to FlowDB

### Changed

- Added changelog update to PR template
- Increased default shared memory size for FlowDB containers

### Fixed

- Fixed being unable to delete groups in FlowAuth
- Fixed `make up` not working with defaults

## [0.0.5]

### Added

- Added Python 3.6 support for FlowClient


[Unreleased]: https://github.com/Flowminder/FlowKit/compare/0.6.3...master
[0.6.3]: https://github.com/Flowminder/FlowKit/compare/0.6.2...0.6.3
[0.6.2]: https://github.com/Flowminder/FlowKit/compare/0.6.1...0.6.2
[0.6.1]: https://github.com/Flowminder/FlowKit/compare/0.6.0...0.6.1
[0.6.0]: https://github.com/Flowminder/FlowKit/compare/0.5.3...0.6.0
[0.5.3]: https://github.com/Flowminder/FlowKit/compare/0.5.2...0.5.3
[0.5.2]: https://github.com/Flowminder/FlowKit/compare/0.5.1...0.5.2
[0.5.1]: https://github.com/Flowminder/FlowKit/compare/0.5.0...0.5.1
[0.5.0]: https://github.com/Flowminder/FlowKit/compare/0.4.3...0.5.0
[0.4.3]: https://github.com/Flowminder/FlowKit/compare/0.4.2...0.4.3
[0.4.2]: https://github.com/Flowminder/FlowKit/compare/0.4.1...0.4.2
[0.4.1]: https://github.com/Flowminder/FlowKit/compare/0.4.0...0.4.1
[0.4.0]: https://github.com/Flowminder/FlowKit/compare/0.3.0...0.4.0
[0.3.0]: https://github.com/Flowminder/FlowKit/compare/0.2.2...0.3.0
[0.2.2]: https://github.com/Flowminder/FlowKit/compare/0.2.1...0.2.2
[0.2.1]: https://github.com/Flowminder/FlowKit/compare/0.2.0...0.2.1
[0.2.0]: https://github.com/Flowminder/FlowKit/compare/0.1.2...0.2.0
[0.1.2]: https://github.com/Flowminder/FlowKit/compare/0.1.1...0.1.2
[0.1.1]: https://github.com/Flowminder/FlowKit/compare/0.1.0...0.1.1
[0.1.0]: https://github.com/Flowminder/FlowKit/compare/0.0.5...0.1.0
[0.0.5]: https://github.com/Flowminder/FlowKit/compare/0.0.4...0.0.5<|MERGE_RESOLUTION|>--- conflicted
+++ resolved
@@ -17,12 +17,9 @@
 
 ### Fixed
 - The `FLOWDB_DEBUG` environment variable used to have no effect. This has been fixed. [#811](https://github.com/Flowminder/FlowKit/issues/811)
-<<<<<<< HEAD
 - FlowAuth's docker container can now be used with a Postgres backing database. [#825](https://github.com/Flowminder/FlowKit/issues/825) 
-=======
 - FlowAPI now starts up successfully when following the "Secrets Quickstart" instructions in the docs. [#836](https://github.com/Flowminder/FlowKit/issues/836)
 - The command to generate an SSL certificate in the "Secrets Quickstart" section in the docs has been fixed and made more robust [#837](https://github.com/Flowminder/FlowKit/issues/837)
->>>>>>> 9c29a7d0
 
 ### Removed
 - The `FLOWDB_SERVICES` environment variable has been removed from the toplevel Makefile, so that now `DOCKER_SERVICES` is the only environment variable that controls which services are spun up when running `make up`. [#827](https://github.com/Flowminder/FlowKit/issues/827)
