--- conflicted
+++ resolved
@@ -5,11 +5,9 @@
 
 ## [Unreleased]
 ### Added
-<<<<<<< HEAD
 - [#577] Implemented new flowclient API entrypoint, location_introversion(), to access (with simplified parameters) equivalent flowmachine query
-=======
+
 - [#562] Implemented new flowclient API entrypoint, unique_subscriber_counts(), to access (with simplified parameters) equivalent flowmachine query
->>>>>>> 5c283c61
 
 - New schema `aggregates` and table `aggregates.aggregates` have been created for maintaining a record of the process and completion of scheduled aggregates.
 
