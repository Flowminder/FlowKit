# Changelog

All notable changes to FlowKit will be documented in this file.

The format is based on [Keep a Changelog](https://keepachangelog.com/en/1.0.0/).

## [Unreleased]

### Added
- FlowKit's worked examples are now Dockerized, and available as part of the quick setup script [#614](https://github.com/Flowminder/FlowKit/issues/614)
- Skeleton for Airflow based ETL system added with basic ETL DAG specification and tests.
- The docs now contain information about required versions of installation prerequisites [#703](https://github.com/Flowminder/FlowKit/issues/703)
- FlowAPI now requires the `FLOWAPI_IDENTIFIER` environment variable to be set, which contains the name used to identify this FlowAPI server when generating tokens in FlowAuth [#727](https://github.com/Flowminder/FlowKit/issues/727)
- `flowmachine.utils.calculate_dependency_graph` now includes the `Query` objects in the `query_object` field of the graph's nodes dictionary [#767](https://github.com/Flowminder/FlowKit/issues/767)
- Architectural Decision Records (ADR) have been added and are included in the auto-generated docs [#780](https://github.com/Flowminder/FlowKit/issues/780)


### Changed
- Parameter names in `flowmachine.connect()` have been renamed as follows to be consistent with the associated environment variables [#728](https://github.com/Flowminder/FlowKit/issues/728):
    - `db_port -> flowdb_port`
    - `db_user -> flowdb_user`
    - `db_pass -> flowdb_password`
    - `db_host -> flowdb_host`
    - `db_connection_pool_size -> flowdb_connection_pool_size`
    - `db_connection_pool_overflow -> flowdb_connection_pool_overflow`
- FlowAPI and FlowAuth now expect an audience key to be present in tokens [#727](https://github.com/Flowminder/FlowKit/issues/727)
- Dependent queries are now only included once in the md5 calculation of a given query (in particular, it changes the query ids compared to previous FlowKit versions).
<<<<<<< HEAD
- The class `SubscriberSubsetterBase` in FlowMachine no longer inherits from `Query` [#740](https://github.com/Flowminder/FlowKit/issues/740) (this changes the query ids compared to previous FlowKit versions).
=======
- Error is displayed in the add user form of Flowauth if username is alredy exists. [#690](https://github.com/Flowminder/FlowKit/issues/690)
- Error is displayed in the add group form of Flowauth if group name already exists. [#709](https://github.com/Flowminder/FlowKit/issues/709)
- FlowAuth's add new server page now shows helper text for bad inputs. [#749](https://github.com/Flowminder/FlowKit/pull/749)


>>>>>>> d66dd54c

### Fixed
- FlowClient docs rendered to website now show the options available for arguments that require a string from some set of possibilities [#695](https://github.com/Flowminder/FlowKit/issues/695).
- The Flowmachine loggers are now initialised only once when flowmachine is imported, with a call to `connect()` only changing the log level [#691](https://github.com/Flowminder/FlowKit/issues/691)
- The FERNET_KEY environment variable for FlowAuth is now named FLOWAUTH_FERNET_KEY
- The quick-start script now correctly aborts if one of the FlowKit services doesn't fully start up [#745](https://github.com/Flowminder/flowkit/issues/745)
- The maps in the worked examples docs pages now appear in any browser
- Example invocations of `generate-jwt` are no longer uncopyable due to line wrapping [#778](https://github.com/Flowminder/flowkit/issues/745)

### Removed

## [0.6.2]

### Added
- Added a new module, `flowkit-jwt-generator`, which generates test JWT tokens for use with FlowAPI [#564](https://github.com/Flowminder/FlowKit/issues/564)
- A new Ansible playbook was added in `deployment/provision-dev.yml`. In addition to the standard provisioning
  this installs pyenv, Python 3.7, pipenv and clones the FlowKit repository, which is useful for development purposes.
- Added a 'quick start' setup script for trying out a complete FlowKit system [#688](https://github.com/Flowminder/FlowKit/issues/688).

### Changed

- FlowAPI's `available_dates` endpoint now always returns available dates for all event types and does not accept JSON
- Hints are now displayed in the add user form of FlowAuth if the form is not completed [#679](https://github.com/Flowminder/FlowKit/issues/679)
- The Ansible playbooks in `deployment/` now allow configuring the username and password for the FlowKit user account.
- Default compose file no longer includes build blocks, these have been moved to `docker-compose-build.yml`.

### Fixed

- FlowDB synthetic data container no longer silently fails to generate data if data generator is not set [#654](https://github.com/Flowminder/FlowKit/issues/654)

## [0.6.1]

### Fixed

- Fixed `TotalNetworkObjects` raising an error when run with a lat-long level [#108](https://github.com/Flowminder/FlowKit/issues/108)
- Radius of gyration no longer incorrectly appears as a top level api query

## [0.6.0]

### Added

- Added new flowclient API entrypoint, `aggregate_network_objects`, to access equivalent flowmachine query [#601](https://github.com/Flowminder/FlowKit/issues/601)
- FlowAPI now exposes the API spec at the `spec/openapi.json` endpoint, and an interactive version of the spec at the `spec/redoc` endpoint
- Added Makefile target `make up-no_build`, to spin up all containers without building the images
- Added `resync_redis_with_cache` function to cache utils, to allow administrators to align redis with FlowDB [#636](https://github.com/Flowminder/FlowKit/issues/636)
- Added new flowclient API entrypoint, `radius_of_gyration`, to access (with simplified parameters) equivalent flowmachine query `RadiusOfGyration` [#602](https://github.com/Flowminder/FlowKit/issues/602)

### Changed

- The `period` argument to `TotalNetworkObjects` in FlowMachine has been renamed `total_by`
- The `period` argument to `total_network_objects` in FlowClient has been renamed `total_by`
- The `by` argument to `AggregateNetworkObjects` in FlowMachine has been renamed to `aggregate_by`
- The `stop_date` argument to the `modal_location_from_dates` and `meaningful_locations_*` functions in FlowClient has been renamed `end_date` [#470](https://github.com/Flowminder/FlowKit/issues/470)
- `get_result_by_query_id` now accepts a `poll_interval` argument, which allows polling frequency to be changed
- The `start` and `stop` argument to `EventTableSubset` are now mandatory.
- `RadiusOfGyration` now returns a `value` column instead of an `rog` column
- `TotalNetworkObjects` and `AggregateNetworkObjects` now return a `value` column, rather than `statistic_name`
- All environment variables are now in a single `development_environment` file in the project root, development environment setup has been simplified
- Default FlowDB users for FlowMachine and FlowAPI have changed from "analyst" and "reporter" to "flowmachine" and "flowapi", respectively
- Docs and integration tests now use top level compose file
- The following environment variables have been renamed:
  - `FLOWMACHINE_SERVER` (FlowAPI) -> `FLOWMACHINE_HOST`
  - `FM_PASSWORD` (FlowDB), `FLOWDB_PASS` (FlowMachine) -> `FLOWMACHINE_FLOWDB_PASSWORD`
  - `API_PASSWORD` (FlowDB), `FLOWDB_PASS` (FlowAPI) -> `FLOWAPI_FLOWDB_PASSWORD`
  - `FM_USER` (FlowDB), `FLOWDB_USER` (FlowMachine) -> `FLOWMACHINE_FLOWDB_USER`
  - `API_USER` (FlowDB), `FLOWDB_USER` (FlowAPI) -> `FLOWAPI_FLOWDB_USER`
  - `LOG_LEVEL` (FlowMachine) -> `FLOWMACHINE_LOG_LEVEL`
  - `LOG_LEVEL` (FlowAPI) -> `FLOWAPI_LOG_LEVEL`
  - `DEBUG` (FlowDB) -> `FLOWDB_DEBUG`
  - `DEBUG` (FlowMachine) -> `FLOWMACHINE_SERVER_DEBUG_MODE`
- The following Docker secrets have been renamed:
  - `FLOWAPI_DB_USER` -> `FLOWAPI_FLOWDB_USER`
  - `FLOWAPI_DB_PASS` -> `FLOWAPI_FLOWDB_PASSWORD`
  - `FLOWMACHINE_DB_USER` -> `FLOWMACHINE_FLOWDB_USER`
  - `FLOWMACHINE_DB_PASS` -> `FLOWMACHINE_FLOWDB_PASSWORD`
  - `POSTGRES_PASSWORD_FILE` -> `POSTGRES_PASSWORD`
  - `REDIS_PASSWORD_FILE` -> `REDIS_PASSWORD`
- `status` enum in FlowDB renamed to `etl_status`
- `reset_cache` now requires a redis client argument

### Fixed

- Fixed being unable to add new users or servers when running FlowAuth with a Postgres database [#622](https://github.com/Flowminder/FlowKit/issues/622)
- Resetting the cache using `reset_cache` will now reset the state of queries in redis as well [#650](https://github.com/Flowminder/FlowKit/issues/650)
- Fixed `mode` statistic for `AggregateNetworkObjects` [#651](https://github.com/Flowminder/FlowKit/issues/651)

### Removed

- Removed `docker-compose-dev.yml`, and docker-compose files in `docs/`, `flowdb/tests/` and `integration_tests/`.
- Removed `Dockerfile-dev` Dockerfiles
- Removed `ENV` defaults from the FlowMachine Dockerfile
- Removed `POSTGRES_DB` environment variable from FlowDB Dockerfile, database name is now hardcoded as `flowdb`

## [0.5.3]

### Added

- Added new `spatial_aggregate` API endpoint and FlowClient function [#599](https://github.com/Flowminder/FlowKit/issues/599)
- Added new flowclient API entrypoint, total_network_objects(), to access (with simplified parameters) equivalent flowmachine query [#581](https://github.com/Flowminder/FlowKit/issues/581)
- Added new flowclient API entrypoint, location_introversion(), to access (with simplified parameters) equivalent flowmachine query [#577](https://github.com/Flowminder/FlowKit/issues/577)
- Added new flowclient API entrypoint, unique_subscriber_counts(), to access (with simplified parameters) equivalent flowmachine query [#562](https://github.com/Flowminder/FlowKit/issues/562)
- New schema `aggregates` and table `aggregates.aggregates` have been created for maintaining a record of the process and completion of scheduled aggregates.
- New `joined_spatial_aggregate` API endpoint and FlowClient function [#600](https://github.com/Flowminder/FlowKit/issues/600)

### Changed

- `daily_location` and `modal_location` query types are no longer accepted as top-level queries, and must be wrapped using `spatial_aggregate`
- `JoinedSpatialAggregate` no longer accepts positional arguments
- `JoinedSpatialAggregate` now supports "avg", "max", "min", "median", "mode", "stddev" and "variance" stats

### Fixed

- `total_network_objects` no longer returns results from `AggregateNetworkObjects` [#603](https://github.com/Flowminder/FlowKit/issues/603)

## [0.5.2]

### Fixed

- Fixed [#514](https://github.com/Flowminder/FlowKit/issues/514), which would cause the client to hang after submitting a query that couldn't be created
- Fixed [#575](https://github.com/Flowminder/FlowKit/issues/575), so that events at midnight are now considered to be happening on the following day

## [0.5.1]

### Added

- Added `HandsetStats` to FlowMachine.
- Added new `ContactReferenceLocationStats` query class to FlowMachine.
- A new zmq message `get_available_dates` was added to the flowmachine server, along with the `/available_dates`
  endpoint in flowapi and the function `get_available_dates()` in flowclient. These allow to determine the dates
  that are available in the database for the supported event types.

### Changed

- FlowMachine's debugging logs are now from a single logger (`flowmachine.debug`) and include the submodule in the submodule field instead of using it as the logger name
- FlowMachine's query run logger now uses the logger name `flowmachine.query_run_log`
- FlowAPI's access, run and debug loggers are now named `flowapi.access`, `flowapi.query` and `flowapi.debug`
- FlowAPI's access and run loggers, and FlowMachine's query run logger now log to stdout instead of stderr
- Passwords for Redis and FlowDB must now be explicitly provided to flowmachine via argument to `connect`, env var, or secret

### Removed

- FlowMachine and FlowAPI no longer support logging to a file

## [0.5.0]

### Added

- The flowmachine python library is now pip installable (`pip install flowmachine`)
- The flowmachine server now supports additional actions: `get_available_queries`, `get_query_schemas`, `ping`.
- Flowdb now contains a new `dfs` schema and associated tables to process mobile money transactions.
  In addition, `flowdb_testdata` contains sample data for DFS transactions.
- The docs now include three worked examples of CDR analysis using FlowKit.
- Flowmachine now supports calculating the total amount of various DFS metrics (transaction amount,
  commission, fee, discount) per aggregation unit during a given date range. These metrics are also
  exposed in FlowAPI via the query kind `dfs_metric_total_amount`.

### Changed

- The JSON structure when setting queries running via flowapi or the flowmachine server has changed:
  query parameters are now "inlined" alongside the `query_kind` key, rather than nested using a separate `params` key.
  Example:
  - previously: `{"query_kind": "daily_location", "params": {"date": "2016-01-01", "aggregation_unit": "admin3", "method": "last"}}`,
  - now: `{"query_kind": "daily_location", "date": "2016-01-01", "aggregation_unit": "admin3", "method": "last"}`
- The JSON structure of zmq reply messages from the flowmachine server was changed.
  Replies now have the form: `{"status": "[success|error]", "msg": "...", "payload": {...}`.
- The flowmachine server action `get_sql` was renamed to `get_sql_for_query_result`.
- The parameter `daily_location_method` was renamed to `method`.

## [0.4.3]

### Added

- When running integration tests locally, normally pytest will automatically spin up servers for flowmachine and flowapi as part of the test setup.
  This can now be disabled by setting the environment variable `FLOWKIT_INTEGRATION_TESTS_DISABLE_AUTOSTART_SERVERS=TRUE`.
- The integration tests now use the environment variables `FLOWAPI_HOST`, `FLOWAPI_PORT` to determine how to connect to the flowapi server.
- A new data generator has been added to the synthetic data container which supports more data types, simple disaster simulation, and more plausible behaviours as well as increased performance

### Changed

- FlowAPI now reports queued/running status for queries instead of just accepted
- The following environment variables have been renamed:
  - `DB_USER` -> `FLOWDB_USER`
  - `DB_USER` -> `FLOWDB_HOST`
  - `DB_PASS` -> `FLOWDB_PASS`
  - `DB_PW` -> `FLOWDB_PASS`
  - `API_DB_USER` -> `FLOWAPI_DB_USER`
  - `API_DB_PASS` -> `FLOWAPI_DB_PASS`
  - `FM_DB_USER` -> `FLOWMACHINE_DB_USER`
  - `FM_DB_PASS` -> `FLOWMACHINE_DB_PASS`
- Added `numerator_direction` to `ProportionEventType` to allow for proportion of directed events.

### Fixed

- Server no longer loses track of queries under heavy load
- `TopUpBalances` no longer always uses entire topups table

### Removed

- The environment variable `DB_NAME` has been removed.

## [0.4.2]

### Changed

- `MDSVolume` no longer allows specifying the table, and will always use the `mds` table.
- All FlowMachine logs are now in structured json form
- FlowAPI now uses structured logs for debugging messages

## [0.4.1]

### Added

- Added `TopUpAmount`, `TopUpBalance` query classes to FlowMachine.
- Added `PerLocationEventStats`, `PerContactEventStats` to FlowMachine

### Removed

- Removed `TotalSubscriberEvents` from FlowMachine as it is superseded by `EventCount`.

## [0.4.0]

### Added

- Dockerised development setup, with support for live reload of `flowmachine` and `flowapi` after source code changes.
- Pre-commit hook for Python formatting with black.
- Added new `IntereventPeriod`, `ContactReciprocal`, `ProportionContactReciprocal`, `ProportionEventReciprocal`, `ProportionEventType` and `MDSVolume` query classes to FlowMachine.

### Changed

- `CustomQuery` now requires column names to be specified
- Query classes are now required to declare the column names they return via the `column_names` property
- FlowAPI now reports whether a query is queued or running when polling
- FlowDB test data and synthetic data images are now available from their own Docker repos (Flowminder/flowdb-testdata, Flowminder/flowdb-synthetic-data)
- Changed query class name from `NocturnalCalls` to `NocturnalEvents`.

### Fixed

- FlowAPI is now an installable python module

### Removed

- Query objects can no longer be recalculated to cache and must be explicitly removed first
- Arbitrary `Flow` maths
- `EdgeList` query type
- Removes query class `ProportionOutgoing` as it becomes redundant with the the introduction of `ProportionEventType`.

## [0.3.0]

### Added

- API route for retrieving geography data from FlowDB
- Aggregated meaningful locations are now available via FlowAPI
- Origin-destination matrices between meaningful locations are now available via FlowAPI
- Added new `MeaningfulLocations`, `MeaningfulLocationsAggregate` and `MeaningfulLocationsOD` query classes to FlowMachine

### Changed

- Constructors for `HartiganCluster`, `LabelEventScore`, `EventScore` and `CallDays` now have different signatures
- Restructured and extended documentation; added high-level overview and more targeted information for different types of users

## [0.2.2]

### Added

- Support for running FlowDB as an arbitrary user via docker's `--user` flag

### Removed

- Support for setting the uid and gid of the postgres user when building FlowDB

## [0.2.1]

### Fixed

- Fixed being unable to build if the port used by `git://` is not open

## [0.2.0]

### Added

- Added utilities for managing and inspecting the query cache

## [0.1.2]

### Changed

- FlowDB now requires a password to be set for the flowdb superuser

## [0.1.1]

### Added

- Support for password protected redis

### Changed

- Changed the default redis image to bitnami's redis (to enable password protection)

## [0.1.0]

### Added

- Added structured logging of access attempts, query running, and data access
- Added CHANGELOG.md
- Added support for Postgres JIT in FlowDB
- Added total location events metric to FlowAPI and FlowClient
- Added ETL bookkeeping schema to FlowDB

### Changed

- Added changelog update to PR template
- Increased default shared memory size for FlowDB containers

### Fixed

- Fixed being unable to delete groups in FlowAuth
- Fixed `make up` not working with defaults

## [0.0.5]

### Added

- Added Python 3.6 support for FlowClient


[Unreleased]: https://github.com/Flowminder/FlowKit/compare/0.6.2...master
[0.6.2]: https://github.com/Flowminder/FlowKit/compare/0.6.1...0.6.2
[0.6.1]: https://github.com/Flowminder/FlowKit/compare/0.6.0...0.6.1
[0.6.0]: https://github.com/Flowminder/FlowKit/compare/0.5.3...0.6.0
[0.5.3]: https://github.com/Flowminder/FlowKit/compare/0.5.2...0.5.3
[0.5.2]: https://github.com/Flowminder/FlowKit/compare/0.5.1...0.5.2
[0.5.1]: https://github.com/Flowminder/FlowKit/compare/0.5.0...0.5.1
[0.5.0]: https://github.com/Flowminder/FlowKit/compare/0.4.3...0.5.0
[0.4.3]: https://github.com/Flowminder/FlowKit/compare/0.4.2...0.4.3
[0.4.2]: https://github.com/Flowminder/FlowKit/compare/0.4.1...0.4.2
[0.4.1]: https://github.com/Flowminder/FlowKit/compare/0.4.0...0.4.1
[0.4.0]: https://github.com/Flowminder/FlowKit/compare/0.3.0...0.4.0
[0.3.0]: https://github.com/Flowminder/FlowKit/compare/0.2.2...0.3.0
[0.2.2]: https://github.com/Flowminder/FlowKit/compare/0.2.1...0.2.2
[0.2.1]: https://github.com/Flowminder/FlowKit/compare/0.2.0...0.2.1
[0.2.0]: https://github.com/Flowminder/FlowKit/compare/0.1.2...0.2.0
[0.1.2]: https://github.com/Flowminder/FlowKit/compare/0.1.1...0.1.2
[0.1.1]: https://github.com/Flowminder/FlowKit/compare/0.1.0...0.1.1
[0.1.0]: https://github.com/Flowminder/FlowKit/compare/0.0.5...0.1.0
[0.0.5]: https://github.com/Flowminder/FlowKit/compare/0.0.4...0.0.5<|MERGE_RESOLUTION|>--- conflicted
+++ resolved
@@ -25,15 +25,10 @@
     - `db_connection_pool_overflow -> flowdb_connection_pool_overflow`
 - FlowAPI and FlowAuth now expect an audience key to be present in tokens [#727](https://github.com/Flowminder/FlowKit/issues/727)
 - Dependent queries are now only included once in the md5 calculation of a given query (in particular, it changes the query ids compared to previous FlowKit versions).
-<<<<<<< HEAD
-- The class `SubscriberSubsetterBase` in FlowMachine no longer inherits from `Query` [#740](https://github.com/Flowminder/FlowKit/issues/740) (this changes the query ids compared to previous FlowKit versions).
-=======
 - Error is displayed in the add user form of Flowauth if username is alredy exists. [#690](https://github.com/Flowminder/FlowKit/issues/690)
 - Error is displayed in the add group form of Flowauth if group name already exists. [#709](https://github.com/Flowminder/FlowKit/issues/709)
 - FlowAuth's add new server page now shows helper text for bad inputs. [#749](https://github.com/Flowminder/FlowKit/pull/749)
-
-
->>>>>>> d66dd54c
+- The class `SubscriberSubsetterBase` in FlowMachine no longer inherits from `Query` [#740](https://github.com/Flowminder/FlowKit/issues/740) (this changes the query ids compared to previous FlowKit versions).
 
 ### Fixed
 - FlowClient docs rendered to website now show the options available for arguments that require a string from some set of possibilities [#695](https://github.com/Flowminder/FlowKit/issues/695).
