--- conflicted
+++ resolved
@@ -5,11 +5,8 @@
 
 ## [Unreleased]
 ### Added
-<<<<<<< HEAD
 - FlowAPI now exposes the API spec at the `spec/openapi.json` endpoint, and an interactive version of the spec at the `spec/redoc` endpoint
-=======
 - Added Makefile target `make up-no_build`, to spin up all containers without building the images
->>>>>>> 8f366022
 
 ### Changed
 - All environment variables are now in a single `development_environment` file in the project root, development environment setup has been simplified
