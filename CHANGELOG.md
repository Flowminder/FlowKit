# Changelog

All notable changes to FlowKit will be documented in this file.

The format is based on [Keep a Changelog](https://keepachangelog.com/en/1.0.0/).

## [Unreleased]

### Added

- The dev provisioning Ansible playbook now automatically generates an SSH key pair for the `flowkit` user. [#892](https://github.com/Flowminder/FlowKit/issues/892)
- Added new classes to represent spatial units in FlowMachine.
- Added a `Geography` query class, to get geography data for a spatial unit.

### Changed

- The quick-start script now only pulls the docker images for the services that are actually started up. [#898](https://github.com/Flowminder/FlowKit/issues/898)
<<<<<<< HEAD
- Location-related FlowMachine queries now take a `spatial_unit` parameter instead of `level`.
=======
- The quick-start script now uses the environment variable `GIT_REVISION` to control the version to be deployed.
>>>>>>> c7d9e249

### Fixed

- When creating a new token in FlowAuth, the expiry now always shows the year, seconds till expiry, and timezone. [#260](https://github.com/Flowminder/FlowKit/issues/260)
- Distances in `Displacement` are now calculated with longitude and latitude the corrcet way around. [#913](https://github.com/Flowminder/FlowKit/issues/913)
- The quick-start script now works correctly with branches. [#902](https://github.com/Flowminder/FlowKit/issues/902)

### Removed
- Removed `cell_mappings.py`, `get_columns_for_level` and `BadLevelError`.

## [0.6.4]

### Added

- Buttons to copy token to clipboard and download token as file added to token list page. [#704](https://github.com/Flowminder/FlowKit/issues/704)
- Two new worked examples: "Cell Towers Per Region" and "Unique Subscriber Counts". [#633](https://github.com/Flowminder/FlowKit/issues/633), [#634](https://github.com/Flowminder/FlowKit/issues/634)

### Changed

- The `FLOWDB_DEBUG` environment variable has been renamed to `FLOWDB_ENABLE_POSTGRES_DEBUG_MODE`.
- FlowAuth will now automatically set up the database when started without needing to trigger via the cli.
- FlowAuth now requires that at least one administrator account is created by providing env vars or secrets for:
  - `FLOWAUTH_ADMIN_PASSWORD`
  - `FLOWAUTH_ADMIN_USERNAME`

### Fixed

- The `FLOWDB_DEBUG` environment variable used to have no effect. This has been fixed. [#811](https://github.com/Flowminder/FlowKit/issues/811)
- Previously, queries could be stuck in an executing state if writing their cache metadata failed, they will now correctly show as having errored. [#833](https://github.com/Flowminder/FlowKit/issues/833)
- Fixed an issue where `Table` objects could be in an inconsistent cache state after resetting cache [#832](https://github.com/Flowminder/FlowKit/issues/832)
- FlowAuth's docker container can now be used with a Postgres backing database. [#825](https://github.com/Flowminder/FlowKit/issues/825)
- FlowAPI now starts up successfully when following the "Secrets Quickstart" instructions in the docs. [#836](https://github.com/Flowminder/FlowKit/issues/836)
- The command to generate an SSL certificate in the "Secrets Quickstart" section in the docs has been fixed and made more robust [#837](https://github.com/Flowminder/FlowKit/issues/837)
- FlowAuth will no longer try to initialise the database or create demo data multiple times when running under uwsgi with multiple workers [#844](https://github.com/Flowminder/FlowKit/issues/844)
- Fixed issue of Multiple tokens don't line up on FlowAuth "Tokens" page [#849](https://github.com/Flowminder/FlowKit/issues/849)

### Removed

- The `FLOWDB_SERVICES` environment variable has been removed from the toplevel Makefile, so that now `DOCKER_SERVICES` is the only environment variable that controls which services are spun up when running `make up`. [#827](https://github.com/Flowminder/FlowKit/issues/827)

## [0.6.3]

### Added

- FlowKit's worked examples are now Dockerized, and available as part of the quick setup script [#614](https://github.com/Flowminder/FlowKit/issues/614)
- Skeleton for Airflow based ETL system added with basic ETL DAG specification and tests.
- The docs now contain information about required versions of installation prerequisites [#703](https://github.com/Flowminder/FlowKit/issues/703)
- FlowAPI now requires the `FLOWAPI_IDENTIFIER` environment variable to be set, which contains the name used to identify this FlowAPI server when generating tokens in FlowAuth [#727](https://github.com/Flowminder/FlowKit/issues/727)
- `flowmachine.utils.calculate_dependency_graph` now includes the `Query` objects in the `query_object` field of the graph's nodes dictionary [#767](https://github.com/Flowminder/FlowKit/issues/767)
- Architectural Decision Records (ADR) have been added and are included in the auto-generated docs [#780](https://github.com/Flowminder/FlowKit/issues/780)
- Added FlowDB environment variables `SHARED_BUFFERS_SIZE` and `EFFECTIVE_CACHE_SIZE`, to allow manually setting the Postgres configuration parameters `shared_buffers` and `effective_cache_size`.
- The function `print_dependency_tree()` now takes an optional argument `show_stored` to display information whether dependent queries have been stored or not [#804](https://github.com/Flowminder/FlowKit/issues/804)
- A new function `plot_dependency_graph()` has been added which allows to conveniently plot and visualise a dependency graph for use in Jupyter notebooks (this requires IPython and pygraphviz to be installed) [#786](https://github.com/Flowminder/FlowKit/issues/786)

### Changed

- Parameter names in `flowmachine.connect()` have been renamed as follows to be consistent with the associated environment variables [#728](https://github.com/Flowminder/FlowKit/issues/728):
  - `db_port -> flowdb_port`
  - `db_user -> flowdb_user`
  - `db_pass -> flowdb_password`
  - `db_host -> flowdb_host`
  - `db_connection_pool_size -> flowdb_connection_pool_size`
  - `db_connection_pool_overflow -> flowdb_connection_pool_overflow`
- FlowAPI and FlowAuth now expect an audience key to be present in tokens [#727](https://github.com/Flowminder/FlowKit/issues/727)
- Dependent queries are now only included once in the md5 calculation of a given query (in particular, it changes the query ids compared to previous FlowKit versions).
- Error is displayed in the add user form of Flowauth if username is alredy exists. [#690](https://github.com/Flowminder/FlowKit/issues/690)
- Error is displayed in the add group form of Flowauth if group name already exists. [#709](https://github.com/Flowminder/FlowKit/issues/709)
- FlowAuth's add new server page now shows helper text for bad inputs. [#749](https://github.com/Flowminder/FlowKit/pull/749)
- The class `SubscriberSubsetterBase` in FlowMachine no longer inherits from `Query` [#740](https://github.com/Flowminder/FlowKit/issues/740) (this changes the query ids compared to previous FlowKit versions).

### Fixed

- FlowClient docs rendered to website now show the options available for arguments that require a string from some set of possibilities [#695](https://github.com/Flowminder/FlowKit/issues/695).
- The Flowmachine loggers are now initialised only once when flowmachine is imported, with a call to `connect()` only changing the log level [#691](https://github.com/Flowminder/FlowKit/issues/691)
- The FERNET_KEY environment variable for FlowAuth is now named FLOWAUTH_FERNET_KEY
- The quick-start script now correctly aborts if one of the FlowKit services doesn't fully start up [#745](https://github.com/Flowminder/flowkit/issues/745)
- The maps in the worked examples docs pages now appear in any browser
- Example invocations of `generate-jwt` are no longer uncopyable due to line wrapping [#778](https://github.com/Flowminder/flowkit/issues/745)
- API parameter `interval` for `location_event_counts` queries is now correctly passed to the underlying FlowMachine query object [#807](https://github.com/Flowminder/FlowKit/issues/807).

## [0.6.2]

### Added

- Added a new module, `flowkit-jwt-generator`, which generates test JWT tokens for use with FlowAPI [#564](https://github.com/Flowminder/FlowKit/issues/564)
- A new Ansible playbook was added in `deployment/provision-dev.yml`. In addition to the standard provisioning
  this installs pyenv, Python 3.7, pipenv and clones the FlowKit repository, which is useful for development purposes.
- Added a 'quick start' setup script for trying out a complete FlowKit system [#688](https://github.com/Flowminder/FlowKit/issues/688).

### Changed

- FlowAPI's `available_dates` endpoint now always returns available dates for all event types and does not accept JSON
- Hints are now displayed in the add user form of FlowAuth if the form is not completed [#679](https://github.com/Flowminder/FlowKit/issues/679)
- Error messages are now displayed when generating a new token in FlowAuth if the token's name is invalid [#799](https://github.com/Flowminder/FlowKit/issues/799)
- The Ansible playbooks in `deployment/` now allow configuring the username and password for the FlowKit user account.
- Default compose file no longer includes build blocks, these have been moved to `docker-compose-build.yml`.

### Fixed

- FlowDB synthetic data container no longer silently fails to generate data if data generator is not set [#654](https://github.com/Flowminder/FlowKit/issues/654)

## [0.6.1]

### Fixed

- Fixed `TotalNetworkObjects` raising an error when run with a lat-long level [#108](https://github.com/Flowminder/FlowKit/issues/108)
- Radius of gyration no longer incorrectly appears as a top level api query

## [0.6.0]

### Added

- Added new flowclient API entrypoint, `aggregate_network_objects`, to access equivalent flowmachine query [#601](https://github.com/Flowminder/FlowKit/issues/601)
- FlowAPI now exposes the API spec at the `spec/openapi.json` endpoint, and an interactive version of the spec at the `spec/redoc` endpoint
- Added Makefile target `make up-no_build`, to spin up all containers without building the images
- Added `resync_redis_with_cache` function to cache utils, to allow administrators to align redis with FlowDB [#636](https://github.com/Flowminder/FlowKit/issues/636)
- Added new flowclient API entrypoint, `radius_of_gyration`, to access (with simplified parameters) equivalent flowmachine query `RadiusOfGyration` [#602](https://github.com/Flowminder/FlowKit/issues/602)

### Changed

- The `period` argument to `TotalNetworkObjects` in FlowMachine has been renamed `total_by`
- The `period` argument to `total_network_objects` in FlowClient has been renamed `total_by`
- The `by` argument to `AggregateNetworkObjects` in FlowMachine has been renamed to `aggregate_by`
- The `stop_date` argument to the `modal_location_from_dates` and `meaningful_locations_*` functions in FlowClient has been renamed `end_date` [#470](https://github.com/Flowminder/FlowKit/issues/470)
- `get_result_by_query_id` now accepts a `poll_interval` argument, which allows polling frequency to be changed
- The `start` and `stop` argument to `EventTableSubset` are now mandatory.
- `RadiusOfGyration` now returns a `value` column instead of an `rog` column
- `TotalNetworkObjects` and `AggregateNetworkObjects` now return a `value` column, rather than `statistic_name`
- All environment variables are now in a single `development_environment` file in the project root, development environment setup has been simplified
- Default FlowDB users for FlowMachine and FlowAPI have changed from "analyst" and "reporter" to "flowmachine" and "flowapi", respectively
- Docs and integration tests now use top level compose file
- The following environment variables have been renamed:
  - `FLOWMACHINE_SERVER` (FlowAPI) -> `FLOWMACHINE_HOST`
  - `FM_PASSWORD` (FlowDB), `FLOWDB_PASS` (FlowMachine) -> `FLOWMACHINE_FLOWDB_PASSWORD`
  - `API_PASSWORD` (FlowDB), `FLOWDB_PASS` (FlowAPI) -> `FLOWAPI_FLOWDB_PASSWORD`
  - `FM_USER` (FlowDB), `FLOWDB_USER` (FlowMachine) -> `FLOWMACHINE_FLOWDB_USER`
  - `API_USER` (FlowDB), `FLOWDB_USER` (FlowAPI) -> `FLOWAPI_FLOWDB_USER`
  - `LOG_LEVEL` (FlowMachine) -> `FLOWMACHINE_LOG_LEVEL`
  - `LOG_LEVEL` (FlowAPI) -> `FLOWAPI_LOG_LEVEL`
  - `DEBUG` (FlowDB) -> `FLOWDB_DEBUG`
  - `DEBUG` (FlowMachine) -> `FLOWMACHINE_SERVER_DEBUG_MODE`
- The following Docker secrets have been renamed:
  - `FLOWAPI_DB_USER` -> `FLOWAPI_FLOWDB_USER`
  - `FLOWAPI_DB_PASS` -> `FLOWAPI_FLOWDB_PASSWORD`
  - `FLOWMACHINE_DB_USER` -> `FLOWMACHINE_FLOWDB_USER`
  - `FLOWMACHINE_DB_PASS` -> `FLOWMACHINE_FLOWDB_PASSWORD`
  - `POSTGRES_PASSWORD_FILE` -> `POSTGRES_PASSWORD`
  - `REDIS_PASSWORD_FILE` -> `REDIS_PASSWORD`
- `status` enum in FlowDB renamed to `etl_status`
- `reset_cache` now requires a redis client argument

### Fixed

- Fixed being unable to add new users or servers when running FlowAuth with a Postgres database [#622](https://github.com/Flowminder/FlowKit/issues/622)
- Resetting the cache using `reset_cache` will now reset the state of queries in redis as well [#650](https://github.com/Flowminder/FlowKit/issues/650)
- Fixed `mode` statistic for `AggregateNetworkObjects` [#651](https://github.com/Flowminder/FlowKit/issues/651)

### Removed

- Removed `docker-compose-dev.yml`, and docker-compose files in `docs/`, `flowdb/tests/` and `integration_tests/`.
- Removed `Dockerfile-dev` Dockerfiles
- Removed `ENV` defaults from the FlowMachine Dockerfile
- Removed `POSTGRES_DB` environment variable from FlowDB Dockerfile, database name is now hardcoded as `flowdb`

## [0.5.3]

### Added

- Added new `spatial_aggregate` API endpoint and FlowClient function [#599](https://github.com/Flowminder/FlowKit/issues/599)
- Added new flowclient API entrypoint, total_network_objects(), to access (with simplified parameters) equivalent flowmachine query [#581](https://github.com/Flowminder/FlowKit/issues/581)
- Added new flowclient API entrypoint, location_introversion(), to access (with simplified parameters) equivalent flowmachine query [#577](https://github.com/Flowminder/FlowKit/issues/577)
- Added new flowclient API entrypoint, unique_subscriber_counts(), to access (with simplified parameters) equivalent flowmachine query [#562](https://github.com/Flowminder/FlowKit/issues/562)
- New schema `aggregates` and table `aggregates.aggregates` have been created for maintaining a record of the process and completion of scheduled aggregates.
- New `joined_spatial_aggregate` API endpoint and FlowClient function [#600](https://github.com/Flowminder/FlowKit/issues/600)

### Changed

- `daily_location` and `modal_location` query types are no longer accepted as top-level queries, and must be wrapped using `spatial_aggregate`
- `JoinedSpatialAggregate` no longer accepts positional arguments
- `JoinedSpatialAggregate` now supports "avg", "max", "min", "median", "mode", "stddev" and "variance" stats

### Fixed

- `total_network_objects` no longer returns results from `AggregateNetworkObjects` [#603](https://github.com/Flowminder/FlowKit/issues/603)

## [0.5.2]

### Fixed

- Fixed [#514](https://github.com/Flowminder/FlowKit/issues/514), which would cause the client to hang after submitting a query that couldn't be created
- Fixed [#575](https://github.com/Flowminder/FlowKit/issues/575), so that events at midnight are now considered to be happening on the following day

## [0.5.1]

### Added

- Added `HandsetStats` to FlowMachine.
- Added new `ContactReferenceLocationStats` query class to FlowMachine.
- A new zmq message `get_available_dates` was added to the flowmachine server, along with the `/available_dates`
  endpoint in flowapi and the function `get_available_dates()` in flowclient. These allow to determine the dates
  that are available in the database for the supported event types.

### Changed

- FlowMachine's debugging logs are now from a single logger (`flowmachine.debug`) and include the submodule in the submodule field instead of using it as the logger name
- FlowMachine's query run logger now uses the logger name `flowmachine.query_run_log`
- FlowAPI's access, run and debug loggers are now named `flowapi.access`, `flowapi.query` and `flowapi.debug`
- FlowAPI's access and run loggers, and FlowMachine's query run logger now log to stdout instead of stderr
- Passwords for Redis and FlowDB must now be explicitly provided to flowmachine via argument to `connect`, env var, or secret

### Removed

- FlowMachine and FlowAPI no longer support logging to a file

## [0.5.0]

### Added

- The flowmachine python library is now pip installable (`pip install flowmachine`)
- The flowmachine server now supports additional actions: `get_available_queries`, `get_query_schemas`, `ping`.
- Flowdb now contains a new `dfs` schema and associated tables to process mobile money transactions.
  In addition, `flowdb_testdata` contains sample data for DFS transactions.
- The docs now include three worked examples of CDR analysis using FlowKit.
- Flowmachine now supports calculating the total amount of various DFS metrics (transaction amount,
  commission, fee, discount) per aggregation unit during a given date range. These metrics are also
  exposed in FlowAPI via the query kind `dfs_metric_total_amount`.

### Changed

- The JSON structure when setting queries running via flowapi or the flowmachine server has changed:
  query parameters are now "inlined" alongside the `query_kind` key, rather than nested using a separate `params` key.
  Example:
  - previously: `{"query_kind": "daily_location", "params": {"date": "2016-01-01", "aggregation_unit": "admin3", "method": "last"}}`,
  - now: `{"query_kind": "daily_location", "date": "2016-01-01", "aggregation_unit": "admin3", "method": "last"}`
- The JSON structure of zmq reply messages from the flowmachine server was changed.
  Replies now have the form: `{"status": "[success|error]", "msg": "...", "payload": {...}`.
- The flowmachine server action `get_sql` was renamed to `get_sql_for_query_result`.
- The parameter `daily_location_method` was renamed to `method`.

## [0.4.3]

### Added

- When running integration tests locally, normally pytest will automatically spin up servers for flowmachine and flowapi as part of the test setup.
  This can now be disabled by setting the environment variable `FLOWKIT_INTEGRATION_TESTS_DISABLE_AUTOSTART_SERVERS=TRUE`.
- The integration tests now use the environment variables `FLOWAPI_HOST`, `FLOWAPI_PORT` to determine how to connect to the flowapi server.
- A new data generator has been added to the synthetic data container which supports more data types, simple disaster simulation, and more plausible behaviours as well as increased performance

### Changed

- FlowAPI now reports queued/running status for queries instead of just accepted
- The following environment variables have been renamed:
  - `DB_USER` -> `FLOWDB_USER`
  - `DB_USER` -> `FLOWDB_HOST`
  - `DB_PASS` -> `FLOWDB_PASS`
  - `DB_PW` -> `FLOWDB_PASS`
  - `API_DB_USER` -> `FLOWAPI_DB_USER`
  - `API_DB_PASS` -> `FLOWAPI_DB_PASS`
  - `FM_DB_USER` -> `FLOWMACHINE_DB_USER`
  - `FM_DB_PASS` -> `FLOWMACHINE_DB_PASS`
- Added `numerator_direction` to `ProportionEventType` to allow for proportion of directed events.

### Fixed

- Server no longer loses track of queries under heavy load
- `TopUpBalances` no longer always uses entire topups table

### Removed

- The environment variable `DB_NAME` has been removed.

## [0.4.2]

### Changed

- `MDSVolume` no longer allows specifying the table, and will always use the `mds` table.
- All FlowMachine logs are now in structured json form
- FlowAPI now uses structured logs for debugging messages

## [0.4.1]

### Added

- Added `TopUpAmount`, `TopUpBalance` query classes to FlowMachine.
- Added `PerLocationEventStats`, `PerContactEventStats` to FlowMachine

### Removed

- Removed `TotalSubscriberEvents` from FlowMachine as it is superseded by `EventCount`.

## [0.4.0]

### Added

- Dockerised development setup, with support for live reload of `flowmachine` and `flowapi` after source code changes.
- Pre-commit hook for Python formatting with black.
- Added new `IntereventPeriod`, `ContactReciprocal`, `ProportionContactReciprocal`, `ProportionEventReciprocal`, `ProportionEventType` and `MDSVolume` query classes to FlowMachine.

### Changed

- `CustomQuery` now requires column names to be specified
- Query classes are now required to declare the column names they return via the `column_names` property
- FlowAPI now reports whether a query is queued or running when polling
- FlowDB test data and synthetic data images are now available from their own Docker repos (Flowminder/flowdb-testdata, Flowminder/flowdb-synthetic-data)
- Changed query class name from `NocturnalCalls` to `NocturnalEvents`.

### Fixed

- FlowAPI is now an installable python module

### Removed

- Query objects can no longer be recalculated to cache and must be explicitly removed first
- Arbitrary `Flow` maths
- `EdgeList` query type
- Removes query class `ProportionOutgoing` as it becomes redundant with the the introduction of `ProportionEventType`.

## [0.3.0]

### Added

- API route for retrieving geography data from FlowDB
- Aggregated meaningful locations are now available via FlowAPI
- Origin-destination matrices between meaningful locations are now available via FlowAPI
- Added new `MeaningfulLocations`, `MeaningfulLocationsAggregate` and `MeaningfulLocationsOD` query classes to FlowMachine

### Changed

- Constructors for `HartiganCluster`, `LabelEventScore`, `EventScore` and `CallDays` now have different signatures
- Restructured and extended documentation; added high-level overview and more targeted information for different types of users

## [0.2.2]

### Added

- Support for running FlowDB as an arbitrary user via docker's `--user` flag

### Removed

- Support for setting the uid and gid of the postgres user when building FlowDB

## [0.2.1]

### Fixed

- Fixed being unable to build if the port used by `git://` is not open

## [0.2.0]

### Added

- Added utilities for managing and inspecting the query cache

## [0.1.2]

### Changed

- FlowDB now requires a password to be set for the flowdb superuser

## [0.1.1]

### Added

- Support for password protected redis

### Changed

- Changed the default redis image to bitnami's redis (to enable password protection)

## [0.1.0]

### Added

- Added structured logging of access attempts, query running, and data access
- Added CHANGELOG.md
- Added support for Postgres JIT in FlowDB
- Added total location events metric to FlowAPI and FlowClient
- Added ETL bookkeeping schema to FlowDB

### Changed

- Added changelog update to PR template
- Increased default shared memory size for FlowDB containers

### Fixed

- Fixed being unable to delete groups in FlowAuth
- Fixed `make up` not working with defaults

## [0.0.5]

### Added

- Added Python 3.6 support for FlowClient

[unreleased]: https://github.com/Flowminder/FlowKit/compare/0.6.4...master
[0.6.4]: https://github.com/Flowminder/FlowKit/compare/0.6.3...0.6.4
[0.6.3]: https://github.com/Flowminder/FlowKit/compare/0.6.2...0.6.3
[0.6.2]: https://github.com/Flowminder/FlowKit/compare/0.6.1...0.6.2
[0.6.1]: https://github.com/Flowminder/FlowKit/compare/0.6.0...0.6.1
[0.6.0]: https://github.com/Flowminder/FlowKit/compare/0.5.3...0.6.0
[0.5.3]: https://github.com/Flowminder/FlowKit/compare/0.5.2...0.5.3
[0.5.2]: https://github.com/Flowminder/FlowKit/compare/0.5.1...0.5.2
[0.5.1]: https://github.com/Flowminder/FlowKit/compare/0.5.0...0.5.1
[0.5.0]: https://github.com/Flowminder/FlowKit/compare/0.4.3...0.5.0
[0.4.3]: https://github.com/Flowminder/FlowKit/compare/0.4.2...0.4.3
[0.4.2]: https://github.com/Flowminder/FlowKit/compare/0.4.1...0.4.2
[0.4.1]: https://github.com/Flowminder/FlowKit/compare/0.4.0...0.4.1
[0.4.0]: https://github.com/Flowminder/FlowKit/compare/0.3.0...0.4.0
[0.3.0]: https://github.com/Flowminder/FlowKit/compare/0.2.2...0.3.0
[0.2.2]: https://github.com/Flowminder/FlowKit/compare/0.2.1...0.2.2
[0.2.1]: https://github.com/Flowminder/FlowKit/compare/0.2.0...0.2.1
[0.2.0]: https://github.com/Flowminder/FlowKit/compare/0.1.2...0.2.0
[0.1.2]: https://github.com/Flowminder/FlowKit/compare/0.1.1...0.1.2
[0.1.1]: https://github.com/Flowminder/FlowKit/compare/0.1.0...0.1.1
[0.1.0]: https://github.com/Flowminder/FlowKit/compare/0.0.5...0.1.0
[0.0.5]: https://github.com/Flowminder/FlowKit/compare/0.0.4...0.0.5<|MERGE_RESOLUTION|>--- conflicted
+++ resolved
@@ -15,11 +15,8 @@
 ### Changed
 
 - The quick-start script now only pulls the docker images for the services that are actually started up. [#898](https://github.com/Flowminder/FlowKit/issues/898)
-<<<<<<< HEAD
 - Location-related FlowMachine queries now take a `spatial_unit` parameter instead of `level`.
-=======
 - The quick-start script now uses the environment variable `GIT_REVISION` to control the version to be deployed.
->>>>>>> c7d9e249
 
 ### Fixed
 
