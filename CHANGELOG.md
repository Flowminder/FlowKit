# Changelog
All notable changes to FlowKit will be documented in this file.

The format is based on [Keep a Changelog](https://keepachangelog.com/en/1.0.0/).

## [Unreleased]
### Added

### Changed
- FlowAPI now reports queued/running status for queries instead of just accepted
- The following environment variables have been renamed:
    - `DB_USER` -> `FLOWDB_USER`
    - `DB_USER` -> `FLOWDB_HOST`
    - `DB_PASS` -> `FLOWDB_PASS`
    - `DB_PW` -> `FLOWDB_PASS`
    - `API_DB_USER` -> `FLOWAPI_DB_USER`
    - `API_DB_PASS` -> `FLOWAPI_DB_PASS`
    - `FM_DB_USER` -> `FLOWMACHINE_DB_USER`
    - `FM_DB_PASS` -> `FLOWMACHINE_DB_PASS`

### Fixed
- Server no longer loses track of queries under heavy load

### Removed

- The environment variable `DB_NAME` has been removed.

## [0.4.2]
### Changed
- `MDSVolume` no longer allows specifying the table, and will always use the `mds` table.
- All FlowMachine logs are now in structured json form
- FlowAPI now uses structured logs for debugging messages

## [0.4.1]
### Added
- Added `TopUpAmount`, `TopUpBalance` query classes to FlowMachine.
- Added `PerLocationEventStats`, `PerContactEventStats` to FlowMachine

### Removed
- Removed `TotalSubscriberEvents` from FlowMachine as it is superseded by `EventCount`.

## [0.4.0]
### Added

- Dockerised development setup, with support for live reload of `flowmachine` and `flowapi` after source code changes.
- Pre-commit hook for Python formatting with black.
<<<<<<< HEAD
- Added new `IntereventPeriod`, `ContactReciprocal`, `ProportionContactReciprocal`, `ProportionEventReciprocal`, `ProportionEventType`, `MDSVolume`, `ContactModalLocationDistance` query classes to FlowMachine.
=======
- Added new `IntereventPeriod`, `ContactReciprocal`, `ProportionContactReciprocal`, `ProportionEventReciprocal`, `ProportionEventType` and `MDSVolume` query classes to FlowMachine.
>>>>>>> 21bba3a9

### Changed
- `CustomQuery` now requires column names to be specified
- Query classes are now required to declare the column names they return via the `column_names` property
- FlowAPI now reports whether a query is queued or running when polling
- FlowDB test data and synthetic data images are now available from their own Docker repos (Flowminder/flowdb-testdata, Flowminder/flowdb-synthetic-data)
- Changed query class name from `NocturnalCalls` to `NocturnalEvents`.

### Fixed
- FlowAPI is now an installable python module

### Removed
- Query objects can no longer be recalculated to cache and must be explicitly removed first
- Arbitrary `Flow` maths
- `EdgeList` query type
- Removes query class `ProportionOutgoing` as it becomes redundant with the the introduction of `ProportionEventType`.


## [0.3.0]
### Added
- API route for retrieving geography data from FlowDB
- Aggregated meaningful locations are now available via FlowAPI
- Origin-destination matrices between meaningful locations are now available via FlowAPI
- Added new `MeaningfulLocations`, `MeaningfulLocationsAggregate` and `MeaningfulLocationsOD` query classes to FlowMachine

### Changed

- Constructors for `HartiganCluster`, `LabelEventScore`, `EventScore` and `CallDays` now have different signatures 
- Restructured and extended documentation; added high-level overview and more targeted information for different types of users

## [0.2.2]
### Added
- Support for running FlowDB as an arbitrary user via docker's `--user` flag

### Removed
- Support for setting the uid and gid of the postgres user when building FlowDB

## [0.2.1]
### Fixed
- Fixed being unable to build if the port used by `git://` is not open

## [0.2.0]
### Added
- Added utilities for managing and inspecting the query cache

## [0.1.2]
### Changed
- FlowDB now requires a password to be set for the flowdb superuser

## [0.1.1]
### Added
- Support for password protected redis

### Changed
- Changed the default redis image to bitnami's redis (to enable password protection)

## [0.1.0]
### Added
- Added structured logging of access attempts, query running, and data access
- Added CHANGELOG.md
- Added support for Postgres JIT in FlowDB
- Added total location events metric to FlowAPI and FlowClient
- Added ETL bookkeeping schema to FlowDB

### Changed
- Added changelog update to PR template
- Increased default shared memory size for FlowDB containers

### Fixed
- Fixed being unable to delete groups in FlowAuth
- Fixed `make up` not working with defaults

## [0.0.5]
### Added
- Added Python 3.6 support for FlowClient


[Unreleased]: https://github.com/Flowminder/FlowKit/compare/0.4.2...master
[0.4.2]: https://github.com/Flowminder/FlowKit/compare/0.4.1...0.4.2
[0.4.1]: https://github.com/Flowminder/FlowKit/compare/0.4.0...0.4.1
[0.4.0]: https://github.com/Flowminder/FlowKit/compare/0.3.0...0.4.0
[0.3.0]: https://github.com/Flowminder/FlowKit/compare/0.2.2...0.3.0
[0.2.2]: https://github.com/Flowminder/FlowKit/compare/0.2.1...0.2.2
[0.2.1]: https://github.com/Flowminder/FlowKit/compare/0.2.0...0.2.1
[0.2.0]: https://github.com/Flowminder/FlowKit/compare/0.1.2...0.2.0
[0.1.2]: https://github.com/Flowminder/FlowKit/compare/0.1.1...0.1.2
[0.1.1]: https://github.com/Flowminder/FlowKit/compare/0.1.0...0.1.1
[0.1.0]: https://github.com/Flowminder/FlowKit/compare/0.0.5...0.1.0
[0.0.5]: https://github.com/Flowminder/FlowKit/compare/0.0.4...0.0.5<|MERGE_RESOLUTION|>--- conflicted
+++ resolved
@@ -5,6 +5,7 @@
 
 ## [Unreleased]
 ### Added
+- Added new `ContactModalLocationDistance` query class to FlowMachine.
 
 ### Changed
 - FlowAPI now reports queued/running status for queries instead of just accepted
@@ -44,11 +45,7 @@
 
 - Dockerised development setup, with support for live reload of `flowmachine` and `flowapi` after source code changes.
 - Pre-commit hook for Python formatting with black.
-<<<<<<< HEAD
-- Added new `IntereventPeriod`, `ContactReciprocal`, `ProportionContactReciprocal`, `ProportionEventReciprocal`, `ProportionEventType`, `MDSVolume`, `ContactModalLocationDistance` query classes to FlowMachine.
-=======
 - Added new `IntereventPeriod`, `ContactReciprocal`, `ProportionContactReciprocal`, `ProportionEventReciprocal`, `ProportionEventType` and `MDSVolume` query classes to FlowMachine.
->>>>>>> 21bba3a9
 
 ### Changed
 - `CustomQuery` now requires column names to be specified
