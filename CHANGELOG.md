# Changelog
All notable changes to FlowKit will be documented in this file.

The format is based on [Keep a Changelog](https://keepachangelog.com/en/1.0.0/).

## [Unreleased]
### Added
- Added new flowclient API entrypoint, `aggregate_network_objects`, to access equivalent flowmachine query [#601](https://github.com/Flowminder/FlowKit/issues/601)
- FlowAPI now exposes the API spec at the `spec/openapi.json` endpoint, and an interactive version of the spec at the `spec/redoc` endpoint
- Added Makefile target `make up-no_build`, to spin up all containers without building the images
<<<<<<< HEAD
- Added `resync_redis_with_cache` function to cache utils, to allow administrators to align redis with FlowDB [#636](https://github.com/Flowminder/FlowKit/issues/636)
=======
- Added new flowclient API entrypoint, `radius_of_gyration`, to access (with simplified parameters) equivalent flowmachine query `RadiusOfGyration` [#602](https://github.com/Flowminder/FlowKit/issues/602)
>>>>>>> ecf921fa

### Changed
- The `period` argument to `TotalNetworkObjects` in FlowMachine has been renamed `total_by`
- The `period` argument to `total_network_objects` in FlowClient has been renamed `total_by`
- The `by` argument to `AggregateNetworkObjects` in FlowMachine has been renamed to `aggregate_by`
- The `stop_date` argument to the `modal_location_from_dates` and `meaningful_locations_*` functions in FlowClient has been renamed `end_date` [#470](https://github.com/Flowminder/FlowKit/issues/470) 
- `get_result_by_query_id` now accepts a `poll_interval` argument, which allows polling frequency to be changed
- `RadiusOfGyration` now returns a `value` column instead of an `rog` column

### Changed
- All environment variables are now in a single `development_environment` file in the project root, development environment setup has been simplified
- Default FlowDB users for FlowMachine and FlowAPI have changed from "analyst" and "reporter" to "flowmachine" and "flowapi", respectively
- Docs and integration tests now use top level compose file
- The following environment variables have been renamed:
  - `FLOWMACHINE_SERVER` (FlowAPI) -> `FLOWMACHINE_HOST`
  - `FM_PASSWORD` (FlowDB), `FLOWDB_PASS` (FlowMachine) -> `FLOWMACHINE_FLOWDB_PASSWORD`
  - `API_PASSWORD` (FlowDB), `FLOWDB_PASS` (FlowAPI) -> `FLOWAPI_FLOWDB_PASSWORD`
  - `FM_USER` (FlowDB), `FLOWDB_USER` (FlowMachine) -> `FLOWMACHINE_FLOWDB_USER`
  - `API_USER` (FlowDB), `FLOWDB_USER` (FlowAPI) -> `FLOWAPI_FLOWDB_USER`
  - `LOG_LEVEL` (FlowMachine) -> `FLOWMACHINE_LOG_LEVEL`
  - `LOG_LEVEL` (FlowAPI) -> `FLOWAPI_LOG_LEVEL`
  - `DEBUG` (FlowDB) -> `FLOWDB_DEBUG`
  - `DEBUG` (FlowMachine) -> `FLOWMACHINE_SERVER_DEBUG_MODE`
- The following Docker secrets have been renamed:
  - `FLOWAPI_DB_USER` -> `FLOWAPI_FLOWDB_USER`
  - `FLOWAPI_DB_PASS` -> `FLOWAPI_FLOWDB_PASSWORD`
  - `FLOWMACHINE_DB_USER` -> `FLOWMACHINE_FLOWDB_USER`
  - `FLOWMACHINE_DB_PASS` -> `FLOWMACHINE_FLOWDB_PASSWORD`
  - `POSTGRES_PASSWORD_FILE` -> `POSTGRES_PASSWORD`
  - `REDIS_PASSWORD_FILE` -> `REDIS_PASSWORD`
- `status` enum in FlowDB renamed to `etl_status`
- `reset_cache` now requires a redis client argument

### Fixed
- Fixed being unable to add new users or servers when running FlowAuth with a Postgres database [#622](https://github.com/Flowminder/FlowKit/issues/622)
- Resetting the cache using `reset_cache` will now reset the state of queries in redis as well [#650](https://github.com/Flowminder/FlowKit/issues/650)

### Removed
- Removed `docker-compose-dev.yml`, and docker-compose files in `docs/`, `flowdb/tests/` and `integration_tests/`.
- Removed `Dockerfile-dev` Dockerfiles
- Removed `ENV` defaults from the FlowMachine Dockerfile
- Removed `POSTGRES_DB` environment variable from FlowDB Dockerfile, database name is now hardcoded as `flowdb`


## [0.5.3]
### Added
- Added new `spatial_aggregate` API endpoint and FlowClient function [#599](https://github.com/Flowminder/FlowKit/issues/599)
- Added new flowclient API entrypoint, total_network_objects(), to access (with simplified parameters) equivalent flowmachine query [#581](https://github.com/Flowminder/FlowKit/issues/581)
- Added new flowclient API entrypoint, location_introversion(), to access (with simplified parameters) equivalent flowmachine query [#577](https://github.com/Flowminder/FlowKit/issues/577)
- Added new flowclient API entrypoint, unique_subscriber_counts(), to access (with simplified parameters) equivalent flowmachine query [#562](https://github.com/Flowminder/FlowKit/issues/562)
- New schema `aggregates` and table `aggregates.aggregates` have been created for maintaining a record of the process and completion of scheduled aggregates.
- New `joined_spatial_aggregate` API endpoint and FlowClient function [#600](https://github.com/Flowminder/FlowKit/issues/600)

### Changed
- `daily_location` and `modal_location` query types are no longer accepted as top-level queries, and must be wrapped using `spatial_aggregate`
- `JoinedSpatialAggregate` no longer accepts positional arguments
- `JoinedSpatialAggregate` now supports "avg", "max", "min", "median", "mode", "stddev" and "variance" stats

### Fixed
- `total_network_objects` no longer returns results from `AggregateNetworkObjects` [#603](https://github.com/Flowminder/FlowKit/issues/603)


## [0.5.2]
### Fixed
- Fixed [#514](https://github.com/Flowminder/FlowKit/issues/514), which would cause the client to hang after submitting a query that couldn't be created
- Fixed [#575](https://github.com/Flowminder/FlowKit/issues/575), so that events at midnight are now considered to be happening on the following day


## [0.5.1]
### Added
- Added `HandsetStats` to FlowMachine.
- Added new `ContactReferenceLocationStats` query class to FlowMachine.
- A new zmq message `get_available_dates` was added to the flowmachine server, along with the `/available_dates`
  endpoint in flowapi and the function `get_available_dates()` in flowclient. These allow to determine the dates
  that are available in the database for the supported event types.

### Changed
- FlowMachine's debugging logs are now from a single logger (`flowmachine.debug`) and include the submodule in the submodule field instead of using it as the logger name
- FlowMachine's query run logger now uses the logger name `flowmachine.query_run_log`
- FlowAPI's access, run and debug loggers are now named `flowapi.access`, `flowapi.query` and `flowapi.debug`
- FlowAPI's access and run loggers, and FlowMachine's query run logger now log to stdout instead of stderr
- Passwords for Redis and FlowDB must now be explicitly provided to flowmachine via argument to `connect`, env var, or secret

### Removed
- FlowMachine and FlowAPI no longer support logging to a file


## [0.5.0]
### Added
- The flowmachine python library is now pip installable (`pip install flowmachine`)
- The flowmachine server now supports additional actions: `get_available_queries`, `get_query_schemas`, `ping`.
- Flowdb now contains a new `dfs` schema and associated tables to process mobile money transactions.
  In addition, `flowdb_testdata` contains sample data for DFS transactions.
- The docs now include three worked examples of CDR analysis using FlowKit.
- Flowmachine now supports calculating the total amount of various DFS metrics (transaction amount,
  commission, fee, discount) per aggregation unit during a given date range. These metrics are also
  exposed in FlowAPI via the query kind `dfs_metric_total_amount`.

### Changed

- The JSON structure when setting queries running via flowapi or the flowmachine server has changed:
  query parameters are now "inlined" alongside the `query_kind` key, rather than nested using a separate `params` key.
  Example:
   - previously: `{"query_kind": "daily_location", "params": {"date": "2016-01-01", "aggregation_unit": "admin3", "method": "last"}}`,
   - now: `{"query_kind": "daily_location", "date": "2016-01-01", "aggregation_unit": "admin3", "method": "last"}`
- The JSON structure of zmq reply messages from the flowmachine server was changed.
  Replies now have the form: `{"status": "[success|error]", "msg": "...", "payload": {...}`.
- The flowmachine server action `get_sql` was renamed to `get_sql_for_query_result`.
- The parameter `daily_location_method` was renamed to `method`.


## [0.4.3]
### Added
- When running integration tests locally, normally pytest will automatically spin up servers for flowmachine and flowapi as part of the test setup.
  This can now be disabled by setting the environment variable `FLOWKIT_INTEGRATION_TESTS_DISABLE_AUTOSTART_SERVERS=TRUE`.
- The integration tests now use the environment variables `FLOWAPI_HOST`, `FLOWAPI_PORT` to determine how to connect to the flowapi server.
- A new data generator has been added to the synthetic data container which supports more data types, simple disaster simulation, and more plausible behaviours as well as increased performance

### Changed
- FlowAPI now reports queued/running status for queries instead of just accepted
- The following environment variables have been renamed:
    - `DB_USER` -> `FLOWDB_USER`
    - `DB_USER` -> `FLOWDB_HOST`
    - `DB_PASS` -> `FLOWDB_PASS`
    - `DB_PW` -> `FLOWDB_PASS`
    - `API_DB_USER` -> `FLOWAPI_DB_USER`
    - `API_DB_PASS` -> `FLOWAPI_DB_PASS`
    - `FM_DB_USER` -> `FLOWMACHINE_DB_USER`
    - `FM_DB_PASS` -> `FLOWMACHINE_DB_PASS`
- Added `numerator_direction` to `ProportionEventType` to allow for proportion of directed events.

### Fixed
- Server no longer loses track of queries under heavy load
- `TopUpBalances` no longer always uses entire topups table

### Removed

- The environment variable `DB_NAME` has been removed.

## [0.4.2]
### Changed
- `MDSVolume` no longer allows specifying the table, and will always use the `mds` table.
- All FlowMachine logs are now in structured json form
- FlowAPI now uses structured logs for debugging messages

## [0.4.1]
### Added
- Added `TopUpAmount`, `TopUpBalance` query classes to FlowMachine.
- Added `PerLocationEventStats`, `PerContactEventStats` to FlowMachine

### Removed
- Removed `TotalSubscriberEvents` from FlowMachine as it is superseded by `EventCount`.

## [0.4.0]
### Added

- Dockerised development setup, with support for live reload of `flowmachine` and `flowapi` after source code changes.
- Pre-commit hook for Python formatting with black.
- Added new `IntereventPeriod`, `ContactReciprocal`, `ProportionContactReciprocal`, `ProportionEventReciprocal`, `ProportionEventType` and `MDSVolume` query classes to FlowMachine.

### Changed
- `CustomQuery` now requires column names to be specified
- Query classes are now required to declare the column names they return via the `column_names` property
- FlowAPI now reports whether a query is queued or running when polling
- FlowDB test data and synthetic data images are now available from their own Docker repos (Flowminder/flowdb-testdata, Flowminder/flowdb-synthetic-data)
- Changed query class name from `NocturnalCalls` to `NocturnalEvents`.

### Fixed
- FlowAPI is now an installable python module

### Removed
- Query objects can no longer be recalculated to cache and must be explicitly removed first
- Arbitrary `Flow` maths
- `EdgeList` query type
- Removes query class `ProportionOutgoing` as it becomes redundant with the the introduction of `ProportionEventType`.


## [0.3.0]
### Added
- API route for retrieving geography data from FlowDB
- Aggregated meaningful locations are now available via FlowAPI
- Origin-destination matrices between meaningful locations are now available via FlowAPI
- Added new `MeaningfulLocations`, `MeaningfulLocationsAggregate` and `MeaningfulLocationsOD` query classes to FlowMachine

### Changed

- Constructors for `HartiganCluster`, `LabelEventScore`, `EventScore` and `CallDays` now have different signatures 
- Restructured and extended documentation; added high-level overview and more targeted information for different types of users

## [0.2.2]
### Added
- Support for running FlowDB as an arbitrary user via docker's `--user` flag

### Removed
- Support for setting the uid and gid of the postgres user when building FlowDB

## [0.2.1]
### Fixed
- Fixed being unable to build if the port used by `git://` is not open

## [0.2.0]
### Added
- Added utilities for managing and inspecting the query cache

## [0.1.2]
### Changed
- FlowDB now requires a password to be set for the flowdb superuser

## [0.1.1]
### Added
- Support for password protected redis

### Changed
- Changed the default redis image to bitnami's redis (to enable password protection)

## [0.1.0]
### Added
- Added structured logging of access attempts, query running, and data access
- Added CHANGELOG.md
- Added support for Postgres JIT in FlowDB
- Added total location events metric to FlowAPI and FlowClient
- Added ETL bookkeeping schema to FlowDB

### Changed
- Added changelog update to PR template
- Increased default shared memory size for FlowDB containers

### Fixed
- Fixed being unable to delete groups in FlowAuth
- Fixed `make up` not working with defaults

## [0.0.5]
### Added
- Added Python 3.6 support for FlowClient


[Unreleased]: https://github.com/Flowminder/FlowKit/compare/0.5.3...master
[0.5.3]: https://github.com/Flowminder/FlowKit/compare/0.5.2...0.5.3
[0.5.2]: https://github.com/Flowminder/FlowKit/compare/0.5.1...0.5.2
[0.5.1]: https://github.com/Flowminder/FlowKit/compare/0.5.0...0.5.1
[0.5.0]: https://github.com/Flowminder/FlowKit/compare/0.4.3...0.5.0
[0.4.3]: https://github.com/Flowminder/FlowKit/compare/0.4.2...0.4.3
[0.4.2]: https://github.com/Flowminder/FlowKit/compare/0.4.1...0.4.2
[0.4.1]: https://github.com/Flowminder/FlowKit/compare/0.4.0...0.4.1
[0.4.0]: https://github.com/Flowminder/FlowKit/compare/0.3.0...0.4.0
[0.3.0]: https://github.com/Flowminder/FlowKit/compare/0.2.2...0.3.0
[0.2.2]: https://github.com/Flowminder/FlowKit/compare/0.2.1...0.2.2
[0.2.1]: https://github.com/Flowminder/FlowKit/compare/0.2.0...0.2.1
[0.2.0]: https://github.com/Flowminder/FlowKit/compare/0.1.2...0.2.0
[0.1.2]: https://github.com/Flowminder/FlowKit/compare/0.1.1...0.1.2
[0.1.1]: https://github.com/Flowminder/FlowKit/compare/0.1.0...0.1.1
[0.1.0]: https://github.com/Flowminder/FlowKit/compare/0.0.5...0.1.0
[0.0.5]: https://github.com/Flowminder/FlowKit/compare/0.0.4...0.0.5<|MERGE_RESOLUTION|>--- conflicted
+++ resolved
@@ -8,11 +8,8 @@
 - Added new flowclient API entrypoint, `aggregate_network_objects`, to access equivalent flowmachine query [#601](https://github.com/Flowminder/FlowKit/issues/601)
 - FlowAPI now exposes the API spec at the `spec/openapi.json` endpoint, and an interactive version of the spec at the `spec/redoc` endpoint
 - Added Makefile target `make up-no_build`, to spin up all containers without building the images
-<<<<<<< HEAD
 - Added `resync_redis_with_cache` function to cache utils, to allow administrators to align redis with FlowDB [#636](https://github.com/Flowminder/FlowKit/issues/636)
-=======
 - Added new flowclient API entrypoint, `radius_of_gyration`, to access (with simplified parameters) equivalent flowmachine query `RadiusOfGyration` [#602](https://github.com/Flowminder/FlowKit/issues/602)
->>>>>>> ecf921fa
 
 ### Changed
 - The `period` argument to `TotalNetworkObjects` in FlowMachine has been renamed `total_by`
