# Changelog

All notable changes to FlowKit will be documented in this file.

The format is based on [Keep a Changelog](https://keepachangelog.com/en/1.0.0/).

## [Unreleased]

### Added
<<<<<<< HEAD
- Buttons to copy token to clipboard and download token as file added to token list page.[#704](https://github.com/Flowminder/FlowKit/issues/704)
- `PRIVATE_JWT_SIGNING_KEY` environment variable/secret added to FlowAuth, which should be a PEM encoded RSA private key, optionally base64 encoded if supplied as an environment variable.
- `PUBLIC_JWT_SIGNING_KEY` environment variable/secret added to FlowAPI, which should be a PEM encoded RSA public key, optionally base64 encoded if supplied as an environment variable.
-  Two new worked examples: "Cell Towers Per Region" and "Unique Subscriber Counts". [#633](https://github.com/Flowminder/FlowKit/issues/633), [#634](https://github.com/Flowminder/FlowKit/issues/634)
=======

- The dev provisioning Ansible playbook now automatically generates an SSH key pair for the `flowkit` user. [#892](https://github.com/Flowminder/FlowKit/issues/892)

### Changed

- The quick-start script now only pulls the docker images for the services that are actually started up. [#898](https://github.com/Flowminder/FlowKit/issues/898)

### Fixed

- When creating a new token in FlowAuth, the expiry now always shows the year, seconds till expiry, and timezone. [#260](https://github.com/Flowminder/FlowKit/issues/260)

### Removed

## [0.6.4]

### Added

- Buttons to copy token to clipboard and download token as file added to token list page. [#704](https://github.com/Flowminder/FlowKit/issues/704)
- Two new worked examples: "Cell Towers Per Region" and "Unique Subscriber Counts". [#633](https://github.com/Flowminder/FlowKit/issues/633), [#634](https://github.com/Flowminder/FlowKit/issues/634)
>>>>>>> c376861c

### Changed

- The `FLOWDB_DEBUG` environment variable has been renamed to `FLOWDB_ENABLE_POSTGRES_DEBUG_MODE`.
- FlowAuth will now automatically set up the database when started without needing to trigger via the cli.
- FlowAuth now requires that at least one administrator account is created by providing env vars or secrets for:
<<<<<<< HEAD
    - `FLOWAUTH_ADMIN_PASSWORD`
    - `FLOWAUTH_ADMIN_USERNAME`
- FlowAuth and FlowAPI are now linked using an RSA keypair, instead of per-server shared secrets. [#89](https://github.com/Flowminder/FlowKit/issues/89)
=======
  - `FLOWAUTH_ADMIN_PASSWORD`
  - `FLOWAUTH_ADMIN_USERNAME`
>>>>>>> c376861c

### Fixed

- The `FLOWDB_DEBUG` environment variable used to have no effect. This has been fixed. [#811](https://github.com/Flowminder/FlowKit/issues/811)
- Previously, queries could be stuck in an executing state if writing their cache metadata failed, they will now correctly show as having errored. [#833](https://github.com/Flowminder/FlowKit/issues/833)
- Fixed an issue where `Table` objects could be in an inconsistent cache state after resetting cache [#832](https://github.com/Flowminder/FlowKit/issues/832)
- FlowAuth's docker container can now be used with a Postgres backing database. [#825](https://github.com/Flowminder/FlowKit/issues/825)
- FlowAPI now starts up successfully when following the "Secrets Quickstart" instructions in the docs. [#836](https://github.com/Flowminder/FlowKit/issues/836)
- The command to generate an SSL certificate in the "Secrets Quickstart" section in the docs has been fixed and made more robust [#837](https://github.com/Flowminder/FlowKit/issues/837)
- FlowAuth will no longer try to initialise the database or create demo data multiple times when running under uwsgi with multiple workers [#844](https://github.com/Flowminder/FlowKit/issues/844)
- Fixed issue of Multiple tokens don't line up on FlowAuth "Tokens" page [#849](https://github.com/Flowminder/FlowKit/issues/849)

### Removed

- The `FLOWDB_SERVICES` environment variable has been removed from the toplevel Makefile, so that now `DOCKER_SERVICES` is the only environment variable that controls which services are spun up when running `make up`. [#827](https://github.com/Flowminder/FlowKit/issues/827)
- `JWT_SECRET_KEY` has been removed in favour of RSA keys.

## [0.6.3]

### Added

- FlowKit's worked examples are now Dockerized, and available as part of the quick setup script [#614](https://github.com/Flowminder/FlowKit/issues/614)
- Skeleton for Airflow based ETL system added with basic ETL DAG specification and tests.
- The docs now contain information about required versions of installation prerequisites [#703](https://github.com/Flowminder/FlowKit/issues/703)
- FlowAPI now requires the `FLOWAPI_IDENTIFIER` environment variable to be set, which contains the name used to identify this FlowAPI server when generating tokens in FlowAuth [#727](https://github.com/Flowminder/FlowKit/issues/727)
- `flowmachine.utils.calculate_dependency_graph` now includes the `Query` objects in the `query_object` field of the graph's nodes dictionary [#767](https://github.com/Flowminder/FlowKit/issues/767)
- Architectural Decision Records (ADR) have been added and are included in the auto-generated docs [#780](https://github.com/Flowminder/FlowKit/issues/780)
- Added FlowDB environment variables `SHARED_BUFFERS_SIZE` and `EFFECTIVE_CACHE_SIZE`, to allow manually setting the Postgres configuration parameters `shared_buffers` and `effective_cache_size`.
- The function `print_dependency_tree()` now takes an optional argument `show_stored` to display information whether dependent queries have been stored or not [#804](https://github.com/Flowminder/FlowKit/issues/804)
- A new function `plot_dependency_graph()` has been added which allows to conveniently plot and visualise a dependency graph for use in Jupyter notebooks (this requires IPython and pygraphviz to be installed) [#786](https://github.com/Flowminder/FlowKit/issues/786)

### Changed

- Parameter names in `flowmachine.connect()` have been renamed as follows to be consistent with the associated environment variables [#728](https://github.com/Flowminder/FlowKit/issues/728):
  - `db_port -> flowdb_port`
  - `db_user -> flowdb_user`
  - `db_pass -> flowdb_password`
  - `db_host -> flowdb_host`
  - `db_connection_pool_size -> flowdb_connection_pool_size`
  - `db_connection_pool_overflow -> flowdb_connection_pool_overflow`
- FlowAPI and FlowAuth now expect an audience key to be present in tokens [#727](https://github.com/Flowminder/FlowKit/issues/727)
- Dependent queries are now only included once in the md5 calculation of a given query (in particular, it changes the query ids compared to previous FlowKit versions).
- Error is displayed in the add user form of Flowauth if username is alredy exists. [#690](https://github.com/Flowminder/FlowKit/issues/690)
- Error is displayed in the add group form of Flowauth if group name already exists. [#709](https://github.com/Flowminder/FlowKit/issues/709)
- FlowAuth's add new server page now shows helper text for bad inputs. [#749](https://github.com/Flowminder/FlowKit/pull/749)
- The class `SubscriberSubsetterBase` in FlowMachine no longer inherits from `Query` [#740](https://github.com/Flowminder/FlowKit/issues/740) (this changes the query ids compared to previous FlowKit versions).

### Fixed

- FlowClient docs rendered to website now show the options available for arguments that require a string from some set of possibilities [#695](https://github.com/Flowminder/FlowKit/issues/695).
- The Flowmachine loggers are now initialised only once when flowmachine is imported, with a call to `connect()` only changing the log level [#691](https://github.com/Flowminder/FlowKit/issues/691)
- The FERNET_KEY environment variable for FlowAuth is now named FLOWAUTH_FERNET_KEY
- The quick-start script now correctly aborts if one of the FlowKit services doesn't fully start up [#745](https://github.com/Flowminder/flowkit/issues/745)
- The maps in the worked examples docs pages now appear in any browser
- Example invocations of `generate-jwt` are no longer uncopyable due to line wrapping [#778](https://github.com/Flowminder/flowkit/issues/745)
- API parameter `interval` for `location_event_counts` queries is now correctly passed to the underlying FlowMachine query object [#807](https://github.com/Flowminder/FlowKit/issues/807).

## [0.6.2]

### Added

- Added a new module, `flowkit-jwt-generator`, which generates test JWT tokens for use with FlowAPI [#564](https://github.com/Flowminder/FlowKit/issues/564)
- A new Ansible playbook was added in `deployment/provision-dev.yml`. In addition to the standard provisioning
  this installs pyenv, Python 3.7, pipenv and clones the FlowKit repository, which is useful for development purposes.
- Added a 'quick start' setup script for trying out a complete FlowKit system [#688](https://github.com/Flowminder/FlowKit/issues/688).

### Changed

- FlowAPI's `available_dates` endpoint now always returns available dates for all event types and does not accept JSON
- Hints are now displayed in the add user form of FlowAuth if the form is not completed [#679](https://github.com/Flowminder/FlowKit/issues/679)
- Error messages are now displayed when generating a new token in FlowAuth if the token's name is invalid [#799](https://github.com/Flowminder/FlowKit/issues/799)
- The Ansible playbooks in `deployment/` now allow configuring the username and password for the FlowKit user account.
- Default compose file no longer includes build blocks, these have been moved to `docker-compose-build.yml`.

### Fixed

- FlowDB synthetic data container no longer silently fails to generate data if data generator is not set [#654](https://github.com/Flowminder/FlowKit/issues/654)

## [0.6.1]

### Fixed

- Fixed `TotalNetworkObjects` raising an error when run with a lat-long level [#108](https://github.com/Flowminder/FlowKit/issues/108)
- Radius of gyration no longer incorrectly appears as a top level api query

## [0.6.0]

### Added

- Added new flowclient API entrypoint, `aggregate_network_objects`, to access equivalent flowmachine query [#601](https://github.com/Flowminder/FlowKit/issues/601)
- FlowAPI now exposes the API spec at the `spec/openapi.json` endpoint, and an interactive version of the spec at the `spec/redoc` endpoint
- Added Makefile target `make up-no_build`, to spin up all containers without building the images
- Added `resync_redis_with_cache` function to cache utils, to allow administrators to align redis with FlowDB [#636](https://github.com/Flowminder/FlowKit/issues/636)
- Added new flowclient API entrypoint, `radius_of_gyration`, to access (with simplified parameters) equivalent flowmachine query `RadiusOfGyration` [#602](https://github.com/Flowminder/FlowKit/issues/602)

### Changed

- The `period` argument to `TotalNetworkObjects` in FlowMachine has been renamed `total_by`
- The `period` argument to `total_network_objects` in FlowClient has been renamed `total_by`
- The `by` argument to `AggregateNetworkObjects` in FlowMachine has been renamed to `aggregate_by`
- The `stop_date` argument to the `modal_location_from_dates` and `meaningful_locations_*` functions in FlowClient has been renamed `end_date` [#470](https://github.com/Flowminder/FlowKit/issues/470)
- `get_result_by_query_id` now accepts a `poll_interval` argument, which allows polling frequency to be changed
- The `start` and `stop` argument to `EventTableSubset` are now mandatory.
- `RadiusOfGyration` now returns a `value` column instead of an `rog` column
- `TotalNetworkObjects` and `AggregateNetworkObjects` now return a `value` column, rather than `statistic_name`
- All environment variables are now in a single `development_environment` file in the project root, development environment setup has been simplified
- Default FlowDB users for FlowMachine and FlowAPI have changed from "analyst" and "reporter" to "flowmachine" and "flowapi", respectively
- Docs and integration tests now use top level compose file
- The following environment variables have been renamed:
  - `FLOWMACHINE_SERVER` (FlowAPI) -> `FLOWMACHINE_HOST`
  - `FM_PASSWORD` (FlowDB), `FLOWDB_PASS` (FlowMachine) -> `FLOWMACHINE_FLOWDB_PASSWORD`
  - `API_PASSWORD` (FlowDB), `FLOWDB_PASS` (FlowAPI) -> `FLOWAPI_FLOWDB_PASSWORD`
  - `FM_USER` (FlowDB), `FLOWDB_USER` (FlowMachine) -> `FLOWMACHINE_FLOWDB_USER`
  - `API_USER` (FlowDB), `FLOWDB_USER` (FlowAPI) -> `FLOWAPI_FLOWDB_USER`
  - `LOG_LEVEL` (FlowMachine) -> `FLOWMACHINE_LOG_LEVEL`
  - `LOG_LEVEL` (FlowAPI) -> `FLOWAPI_LOG_LEVEL`
  - `DEBUG` (FlowDB) -> `FLOWDB_DEBUG`
  - `DEBUG` (FlowMachine) -> `FLOWMACHINE_SERVER_DEBUG_MODE`
- The following Docker secrets have been renamed:
  - `FLOWAPI_DB_USER` -> `FLOWAPI_FLOWDB_USER`
  - `FLOWAPI_DB_PASS` -> `FLOWAPI_FLOWDB_PASSWORD`
  - `FLOWMACHINE_DB_USER` -> `FLOWMACHINE_FLOWDB_USER`
  - `FLOWMACHINE_DB_PASS` -> `FLOWMACHINE_FLOWDB_PASSWORD`
  - `POSTGRES_PASSWORD_FILE` -> `POSTGRES_PASSWORD`
  - `REDIS_PASSWORD_FILE` -> `REDIS_PASSWORD`
- `status` enum in FlowDB renamed to `etl_status`
- `reset_cache` now requires a redis client argument

### Fixed

- Fixed being unable to add new users or servers when running FlowAuth with a Postgres database [#622](https://github.com/Flowminder/FlowKit/issues/622)
- Resetting the cache using `reset_cache` will now reset the state of queries in redis as well [#650](https://github.com/Flowminder/FlowKit/issues/650)
- Fixed `mode` statistic for `AggregateNetworkObjects` [#651](https://github.com/Flowminder/FlowKit/issues/651)

### Removed

- Removed `docker-compose-dev.yml`, and docker-compose files in `docs/`, `flowdb/tests/` and `integration_tests/`.
- Removed `Dockerfile-dev` Dockerfiles
- Removed `ENV` defaults from the FlowMachine Dockerfile
- Removed `POSTGRES_DB` environment variable from FlowDB Dockerfile, database name is now hardcoded as `flowdb`

## [0.5.3]

### Added

- Added new `spatial_aggregate` API endpoint and FlowClient function [#599](https://github.com/Flowminder/FlowKit/issues/599)
- Added new flowclient API entrypoint, total_network_objects(), to access (with simplified parameters) equivalent flowmachine query [#581](https://github.com/Flowminder/FlowKit/issues/581)
- Added new flowclient API entrypoint, location_introversion(), to access (with simplified parameters) equivalent flowmachine query [#577](https://github.com/Flowminder/FlowKit/issues/577)
- Added new flowclient API entrypoint, unique_subscriber_counts(), to access (with simplified parameters) equivalent flowmachine query [#562](https://github.com/Flowminder/FlowKit/issues/562)
- New schema `aggregates` and table `aggregates.aggregates` have been created for maintaining a record of the process and completion of scheduled aggregates.
- New `joined_spatial_aggregate` API endpoint and FlowClient function [#600](https://github.com/Flowminder/FlowKit/issues/600)

### Changed

- `daily_location` and `modal_location` query types are no longer accepted as top-level queries, and must be wrapped using `spatial_aggregate`
- `JoinedSpatialAggregate` no longer accepts positional arguments
- `JoinedSpatialAggregate` now supports "avg", "max", "min", "median", "mode", "stddev" and "variance" stats

### Fixed

- `total_network_objects` no longer returns results from `AggregateNetworkObjects` [#603](https://github.com/Flowminder/FlowKit/issues/603)

## [0.5.2]

### Fixed

- Fixed [#514](https://github.com/Flowminder/FlowKit/issues/514), which would cause the client to hang after submitting a query that couldn't be created
- Fixed [#575](https://github.com/Flowminder/FlowKit/issues/575), so that events at midnight are now considered to be happening on the following day

## [0.5.1]

### Added

- Added `HandsetStats` to FlowMachine.
- Added new `ContactReferenceLocationStats` query class to FlowMachine.
- A new zmq message `get_available_dates` was added to the flowmachine server, along with the `/available_dates`
  endpoint in flowapi and the function `get_available_dates()` in flowclient. These allow to determine the dates
  that are available in the database for the supported event types.

### Changed

- FlowMachine's debugging logs are now from a single logger (`flowmachine.debug`) and include the submodule in the submodule field instead of using it as the logger name
- FlowMachine's query run logger now uses the logger name `flowmachine.query_run_log`
- FlowAPI's access, run and debug loggers are now named `flowapi.access`, `flowapi.query` and `flowapi.debug`
- FlowAPI's access and run loggers, and FlowMachine's query run logger now log to stdout instead of stderr
- Passwords for Redis and FlowDB must now be explicitly provided to flowmachine via argument to `connect`, env var, or secret

### Removed

- FlowMachine and FlowAPI no longer support logging to a file

## [0.5.0]

### Added

- The flowmachine python library is now pip installable (`pip install flowmachine`)
- The flowmachine server now supports additional actions: `get_available_queries`, `get_query_schemas`, `ping`.
- Flowdb now contains a new `dfs` schema and associated tables to process mobile money transactions.
  In addition, `flowdb_testdata` contains sample data for DFS transactions.
- The docs now include three worked examples of CDR analysis using FlowKit.
- Flowmachine now supports calculating the total amount of various DFS metrics (transaction amount,
  commission, fee, discount) per aggregation unit during a given date range. These metrics are also
  exposed in FlowAPI via the query kind `dfs_metric_total_amount`.

### Changed

- The JSON structure when setting queries running via flowapi or the flowmachine server has changed:
  query parameters are now "inlined" alongside the `query_kind` key, rather than nested using a separate `params` key.
  Example:
  - previously: `{"query_kind": "daily_location", "params": {"date": "2016-01-01", "aggregation_unit": "admin3", "method": "last"}}`,
  - now: `{"query_kind": "daily_location", "date": "2016-01-01", "aggregation_unit": "admin3", "method": "last"}`
- The JSON structure of zmq reply messages from the flowmachine server was changed.
  Replies now have the form: `{"status": "[success|error]", "msg": "...", "payload": {...}`.
- The flowmachine server action `get_sql` was renamed to `get_sql_for_query_result`.
- The parameter `daily_location_method` was renamed to `method`.

## [0.4.3]

### Added

- When running integration tests locally, normally pytest will automatically spin up servers for flowmachine and flowapi as part of the test setup.
  This can now be disabled by setting the environment variable `FLOWKIT_INTEGRATION_TESTS_DISABLE_AUTOSTART_SERVERS=TRUE`.
- The integration tests now use the environment variables `FLOWAPI_HOST`, `FLOWAPI_PORT` to determine how to connect to the flowapi server.
- A new data generator has been added to the synthetic data container which supports more data types, simple disaster simulation, and more plausible behaviours as well as increased performance

### Changed

- FlowAPI now reports queued/running status for queries instead of just accepted
- The following environment variables have been renamed:
  - `DB_USER` -> `FLOWDB_USER`
  - `DB_USER` -> `FLOWDB_HOST`
  - `DB_PASS` -> `FLOWDB_PASS`
  - `DB_PW` -> `FLOWDB_PASS`
  - `API_DB_USER` -> `FLOWAPI_DB_USER`
  - `API_DB_PASS` -> `FLOWAPI_DB_PASS`
  - `FM_DB_USER` -> `FLOWMACHINE_DB_USER`
  - `FM_DB_PASS` -> `FLOWMACHINE_DB_PASS`
- Added `numerator_direction` to `ProportionEventType` to allow for proportion of directed events.

### Fixed

- Server no longer loses track of queries under heavy load
- `TopUpBalances` no longer always uses entire topups table

### Removed

- The environment variable `DB_NAME` has been removed.

## [0.4.2]

### Changed

- `MDSVolume` no longer allows specifying the table, and will always use the `mds` table.
- All FlowMachine logs are now in structured json form
- FlowAPI now uses structured logs for debugging messages

## [0.4.1]

### Added

- Added `TopUpAmount`, `TopUpBalance` query classes to FlowMachine.
- Added `PerLocationEventStats`, `PerContactEventStats` to FlowMachine

### Removed

- Removed `TotalSubscriberEvents` from FlowMachine as it is superseded by `EventCount`.

## [0.4.0]

### Added

- Dockerised development setup, with support for live reload of `flowmachine` and `flowapi` after source code changes.
- Pre-commit hook for Python formatting with black.
- Added new `IntereventPeriod`, `ContactReciprocal`, `ProportionContactReciprocal`, `ProportionEventReciprocal`, `ProportionEventType` and `MDSVolume` query classes to FlowMachine.

### Changed

- `CustomQuery` now requires column names to be specified
- Query classes are now required to declare the column names they return via the `column_names` property
- FlowAPI now reports whether a query is queued or running when polling
- FlowDB test data and synthetic data images are now available from their own Docker repos (Flowminder/flowdb-testdata, Flowminder/flowdb-synthetic-data)
- Changed query class name from `NocturnalCalls` to `NocturnalEvents`.

### Fixed

- FlowAPI is now an installable python module

### Removed

- Query objects can no longer be recalculated to cache and must be explicitly removed first
- Arbitrary `Flow` maths
- `EdgeList` query type
- Removes query class `ProportionOutgoing` as it becomes redundant with the the introduction of `ProportionEventType`.

## [0.3.0]

### Added

- API route for retrieving geography data from FlowDB
- Aggregated meaningful locations are now available via FlowAPI
- Origin-destination matrices between meaningful locations are now available via FlowAPI
- Added new `MeaningfulLocations`, `MeaningfulLocationsAggregate` and `MeaningfulLocationsOD` query classes to FlowMachine

### Changed

- Constructors for `HartiganCluster`, `LabelEventScore`, `EventScore` and `CallDays` now have different signatures
- Restructured and extended documentation; added high-level overview and more targeted information for different types of users

## [0.2.2]

### Added

- Support for running FlowDB as an arbitrary user via docker's `--user` flag

### Removed

- Support for setting the uid and gid of the postgres user when building FlowDB

## [0.2.1]

### Fixed

- Fixed being unable to build if the port used by `git://` is not open

## [0.2.0]

### Added

- Added utilities for managing and inspecting the query cache

## [0.1.2]

### Changed

- FlowDB now requires a password to be set for the flowdb superuser

## [0.1.1]

### Added

- Support for password protected redis

### Changed

- Changed the default redis image to bitnami's redis (to enable password protection)

## [0.1.0]

### Added

- Added structured logging of access attempts, query running, and data access
- Added CHANGELOG.md
- Added support for Postgres JIT in FlowDB
- Added total location events metric to FlowAPI and FlowClient
- Added ETL bookkeeping schema to FlowDB

### Changed

- Added changelog update to PR template
- Increased default shared memory size for FlowDB containers

### Fixed

- Fixed being unable to delete groups in FlowAuth
- Fixed `make up` not working with defaults

## [0.0.5]

### Added

- Added Python 3.6 support for FlowClient

[unreleased]: https://github.com/Flowminder/FlowKit/compare/0.6.4...master
[0.6.4]: https://github.com/Flowminder/FlowKit/compare/0.6.3...0.6.4
[0.6.3]: https://github.com/Flowminder/FlowKit/compare/0.6.2...0.6.3
[0.6.2]: https://github.com/Flowminder/FlowKit/compare/0.6.1...0.6.2
[0.6.1]: https://github.com/Flowminder/FlowKit/compare/0.6.0...0.6.1
[0.6.0]: https://github.com/Flowminder/FlowKit/compare/0.5.3...0.6.0
[0.5.3]: https://github.com/Flowminder/FlowKit/compare/0.5.2...0.5.3
[0.5.2]: https://github.com/Flowminder/FlowKit/compare/0.5.1...0.5.2
[0.5.1]: https://github.com/Flowminder/FlowKit/compare/0.5.0...0.5.1
[0.5.0]: https://github.com/Flowminder/FlowKit/compare/0.4.3...0.5.0
[0.4.3]: https://github.com/Flowminder/FlowKit/compare/0.4.2...0.4.3
[0.4.2]: https://github.com/Flowminder/FlowKit/compare/0.4.1...0.4.2
[0.4.1]: https://github.com/Flowminder/FlowKit/compare/0.4.0...0.4.1
[0.4.0]: https://github.com/Flowminder/FlowKit/compare/0.3.0...0.4.0
[0.3.0]: https://github.com/Flowminder/FlowKit/compare/0.2.2...0.3.0
[0.2.2]: https://github.com/Flowminder/FlowKit/compare/0.2.1...0.2.2
[0.2.1]: https://github.com/Flowminder/FlowKit/compare/0.2.0...0.2.1
[0.2.0]: https://github.com/Flowminder/FlowKit/compare/0.1.2...0.2.0
[0.1.2]: https://github.com/Flowminder/FlowKit/compare/0.1.1...0.1.2
[0.1.1]: https://github.com/Flowminder/FlowKit/compare/0.1.0...0.1.1
[0.1.0]: https://github.com/Flowminder/FlowKit/compare/0.0.5...0.1.0
[0.0.5]: https://github.com/Flowminder/FlowKit/compare/0.0.4...0.0.5<|MERGE_RESOLUTION|>--- conflicted
+++ resolved
@@ -7,18 +7,19 @@
 ## [Unreleased]
 
 ### Added
-<<<<<<< HEAD
+
 - Buttons to copy token to clipboard and download token as file added to token list page.[#704](https://github.com/Flowminder/FlowKit/issues/704)
 - `PRIVATE_JWT_SIGNING_KEY` environment variable/secret added to FlowAuth, which should be a PEM encoded RSA private key, optionally base64 encoded if supplied as an environment variable.
 - `PUBLIC_JWT_SIGNING_KEY` environment variable/secret added to FlowAPI, which should be a PEM encoded RSA public key, optionally base64 encoded if supplied as an environment variable.
--  Two new worked examples: "Cell Towers Per Region" and "Unique Subscriber Counts". [#633](https://github.com/Flowminder/FlowKit/issues/633), [#634](https://github.com/Flowminder/FlowKit/issues/634)
-=======
-
+- Two new worked examples: "Cell Towers Per Region" and "Unique Subscriber Counts". [#633](https://github.com/Flowminder/FlowKit/issues/633), [#634](https://github.com/Flowminder/FlowKit/issues/634)
 - The dev provisioning Ansible playbook now automatically generates an SSH key pair for the `flowkit` user. [#892](https://github.com/Flowminder/FlowKit/issues/892)
 
 ### Changed
 
 - The quick-start script now only pulls the docker images for the services that are actually started up. [#898](https://github.com/Flowminder/FlowKit/issues/898)
+- FlowAuth and FlowAPI are now linked using an RSA keypair, instead of per-server shared secrets. [#89](https://github.com/Flowminder/FlowKit/issues/89)
+  - `FLOWAUTH_ADMIN_PASSWORD`
+  - `FLOWAUTH_ADMIN_USERNAME`
 
 ### Fixed
 
@@ -32,21 +33,14 @@
 
 - Buttons to copy token to clipboard and download token as file added to token list page. [#704](https://github.com/Flowminder/FlowKit/issues/704)
 - Two new worked examples: "Cell Towers Per Region" and "Unique Subscriber Counts". [#633](https://github.com/Flowminder/FlowKit/issues/633), [#634](https://github.com/Flowminder/FlowKit/issues/634)
->>>>>>> c376861c
 
 ### Changed
 
 - The `FLOWDB_DEBUG` environment variable has been renamed to `FLOWDB_ENABLE_POSTGRES_DEBUG_MODE`.
 - FlowAuth will now automatically set up the database when started without needing to trigger via the cli.
 - FlowAuth now requires that at least one administrator account is created by providing env vars or secrets for:
-<<<<<<< HEAD
-    - `FLOWAUTH_ADMIN_PASSWORD`
-    - `FLOWAUTH_ADMIN_USERNAME`
-- FlowAuth and FlowAPI are now linked using an RSA keypair, instead of per-server shared secrets. [#89](https://github.com/Flowminder/FlowKit/issues/89)
-=======
   - `FLOWAUTH_ADMIN_PASSWORD`
   - `FLOWAUTH_ADMIN_USERNAME`
->>>>>>> c376861c
 
 ### Fixed
 
