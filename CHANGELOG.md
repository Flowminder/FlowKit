--- conflicted
+++ resolved
@@ -9,13 +9,10 @@
 - The flowmachine server now supports additional actions: `get_available_queries`, `get_query_schemas`, `ping`.
 - Flowdb now contains a new `dfs` schema and associated tables to process mobile money transactions.
   In addition, `flowdb_testdata` contains sample data for DFS transactions.
-<<<<<<< HEAD
 - The docs now include three worked examples of CDR analysis using FlowKit.
-=======
 - Flowmachine now supports calculating the total amount of various DFS metrics (transaction amount,
   commission, fee, discount) per aggregation unit during a given date range. These metrics are also
   exposed in FlowAPI via the query kind `dfs_metric_total_amount`.
->>>>>>> dbe169f4
 
 ### Changed
 
