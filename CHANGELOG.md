# Changelog
All notable changes to FlowKit will be documented in this file.

The format is based on [Keep a Changelog](https://keepachangelog.com/en/1.0.0/).

## [Unreleased]
### Added
<<<<<<< HEAD
- Added new `ContactReferenceLocationStats` query class to FlowMachine.
- The flowmachine python library is now pip installable (`pip install flowmachine`)
=======
>>>>>>> 131c64ec


### Changed


### Fixed


### Removed


## [0.5.0]
### Added
- The flowmachine python library is now pip installable (`pip install flowmachine`)
- The flowmachine server now supports additional actions: `get_available_queries`, `get_query_schemas`, `ping`.
- Flowdb now contains a new `dfs` schema and associated tables to process mobile money transactions.
  In addition, `flowdb_testdata` contains sample data for DFS transactions.
- The docs now include three worked examples of CDR analysis using FlowKit.
- Flowmachine now supports calculating the total amount of various DFS metrics (transaction amount,
  commission, fee, discount) per aggregation unit during a given date range. These metrics are also
  exposed in FlowAPI via the query kind `dfs_metric_total_amount`.

### Changed

- The JSON structure when setting queries running via flowapi or the flowmachine server has changed:
  query parameters are now "inlined" alongside the `query_kind` key, rather than nested using a separate `params` key.
  Example:
   - previously: `{"query_kind": "daily_location", "params": {"date": "2016-01-01", "aggregation_unit": "admin3", "method": "last"}}`,
   - now: `{"query_kind": "daily_location", "date": "2016-01-01", "aggregation_unit": "admin3", "method": "last"}`
- The JSON structure of zmq reply messages from the flowmachine server was changed.
  Replies now have the form: `{"status": "[success|error]", "msg": "...", "payload": {...}`.
- The flowmachine server action `get_sql` was renamed to `get_sql_for_query_result`.
- The parameter `daily_location_method` was renamed to `method`.


## [0.4.3]
### Added
- When running integration tests locally, normally pytest will automatically spin up servers for flowmachine and flowapi as part of the test setup.
  This can now be disabled by setting the environment variable `FLOWKIT_INTEGRATION_TESTS_DISABLE_AUTOSTART_SERVERS=TRUE`.
- The integration tests now use the environment variables `FLOWAPI_HOST`, `FLOWAPI_PORT` to determine how to connect to the flowapi server.
- A new data generator has been added to the synthetic data container which supports more data types, simple disaster simulation, and more plausible behaviours as well as increased performance

### Changed
- FlowAPI now reports queued/running status for queries instead of just accepted
- The following environment variables have been renamed:
    - `DB_USER` -> `FLOWDB_USER`
    - `DB_USER` -> `FLOWDB_HOST`
    - `DB_PASS` -> `FLOWDB_PASS`
    - `DB_PW` -> `FLOWDB_PASS`
    - `API_DB_USER` -> `FLOWAPI_DB_USER`
    - `API_DB_PASS` -> `FLOWAPI_DB_PASS`
    - `FM_DB_USER` -> `FLOWMACHINE_DB_USER`
    - `FM_DB_PASS` -> `FLOWMACHINE_DB_PASS`
- Added `numerator_direction` to `ProportionEventType` to allow for proportion of directed events.

### Fixed
- Server no longer loses track of queries under heavy load
- `TopUpBalances` no longer always uses entire topups table

### Removed

- The environment variable `DB_NAME` has been removed.

## [0.4.2]
### Changed
- `MDSVolume` no longer allows specifying the table, and will always use the `mds` table.
- All FlowMachine logs are now in structured json form
- FlowAPI now uses structured logs for debugging messages

## [0.4.1]
### Added
- Added `TopUpAmount`, `TopUpBalance` query classes to FlowMachine.
- Added `PerLocationEventStats`, `PerContactEventStats` to FlowMachine

### Removed
- Removed `TotalSubscriberEvents` from FlowMachine as it is superseded by `EventCount`.

## [0.4.0]
### Added

- Dockerised development setup, with support for live reload of `flowmachine` and `flowapi` after source code changes.
- Pre-commit hook for Python formatting with black.
- Added new `IntereventPeriod`, `ContactReciprocal`, `ProportionContactReciprocal`, `ProportionEventReciprocal`, `ProportionEventType` and `MDSVolume` query classes to FlowMachine.

### Changed
- `CustomQuery` now requires column names to be specified
- Query classes are now required to declare the column names they return via the `column_names` property
- FlowAPI now reports whether a query is queued or running when polling
- FlowDB test data and synthetic data images are now available from their own Docker repos (Flowminder/flowdb-testdata, Flowminder/flowdb-synthetic-data)
- Changed query class name from `NocturnalCalls` to `NocturnalEvents`.

### Fixed
- FlowAPI is now an installable python module

### Removed
- Query objects can no longer be recalculated to cache and must be explicitly removed first
- Arbitrary `Flow` maths
- `EdgeList` query type
- Removes query class `ProportionOutgoing` as it becomes redundant with the the introduction of `ProportionEventType`.


## [0.3.0]
### Added
- API route for retrieving geography data from FlowDB
- Aggregated meaningful locations are now available via FlowAPI
- Origin-destination matrices between meaningful locations are now available via FlowAPI
- Added new `MeaningfulLocations`, `MeaningfulLocationsAggregate` and `MeaningfulLocationsOD` query classes to FlowMachine

### Changed

- Constructors for `HartiganCluster`, `LabelEventScore`, `EventScore` and `CallDays` now have different signatures 
- Restructured and extended documentation; added high-level overview and more targeted information for different types of users

## [0.2.2]
### Added
- Support for running FlowDB as an arbitrary user via docker's `--user` flag

### Removed
- Support for setting the uid and gid of the postgres user when building FlowDB

## [0.2.1]
### Fixed
- Fixed being unable to build if the port used by `git://` is not open

## [0.2.0]
### Added
- Added utilities for managing and inspecting the query cache

## [0.1.2]
### Changed
- FlowDB now requires a password to be set for the flowdb superuser

## [0.1.1]
### Added
- Support for password protected redis

### Changed
- Changed the default redis image to bitnami's redis (to enable password protection)

## [0.1.0]
### Added
- Added structured logging of access attempts, query running, and data access
- Added CHANGELOG.md
- Added support for Postgres JIT in FlowDB
- Added total location events metric to FlowAPI and FlowClient
- Added ETL bookkeeping schema to FlowDB

### Changed
- Added changelog update to PR template
- Increased default shared memory size for FlowDB containers

### Fixed
- Fixed being unable to delete groups in FlowAuth
- Fixed `make up` not working with defaults

## [0.0.5]
### Added
- Added Python 3.6 support for FlowClient


[Unreleased]: https://github.com/Flowminder/FlowKit/compare/0.5.0...master
[0.5.0]: https://github.com/Flowminder/FlowKit/compare/0.4.3...0.5.0
[0.4.3]: https://github.com/Flowminder/FlowKit/compare/0.4.2...0.4.3
[0.4.2]: https://github.com/Flowminder/FlowKit/compare/0.4.1...0.4.2
[0.4.1]: https://github.com/Flowminder/FlowKit/compare/0.4.0...0.4.1
[0.4.0]: https://github.com/Flowminder/FlowKit/compare/0.3.0...0.4.0
[0.3.0]: https://github.com/Flowminder/FlowKit/compare/0.2.2...0.3.0
[0.2.2]: https://github.com/Flowminder/FlowKit/compare/0.2.1...0.2.2
[0.2.1]: https://github.com/Flowminder/FlowKit/compare/0.2.0...0.2.1
[0.2.0]: https://github.com/Flowminder/FlowKit/compare/0.1.2...0.2.0
[0.1.2]: https://github.com/Flowminder/FlowKit/compare/0.1.1...0.1.2
[0.1.1]: https://github.com/Flowminder/FlowKit/compare/0.1.0...0.1.1
[0.1.0]: https://github.com/Flowminder/FlowKit/compare/0.0.5...0.1.0
[0.0.5]: https://github.com/Flowminder/FlowKit/compare/0.0.4...0.0.5<|MERGE_RESOLUTION|>--- conflicted
+++ resolved
@@ -5,11 +5,7 @@
 
 ## [Unreleased]
 ### Added
-<<<<<<< HEAD
 - Added new `ContactReferenceLocationStats` query class to FlowMachine.
-- The flowmachine python library is now pip installable (`pip install flowmachine`)
-=======
->>>>>>> 131c64ec
 
 
 ### Changed
