# Changelog

All notable changes to FlowKit will be documented in this file.

The format is based on [Keep a Changelog](https://keepachangelog.com/en/1.0.0/).

## [Unreleased]

### Added

- The dev provisioning Ansible playbook now automatically generates an SSH key pair for the `flowkit` user. [#892](https://github.com/Flowminder/FlowKit/issues/892)
- FlowAPI's 'joined_spatial_aggregate' endpoint now exposes unique location counts.[#949](https://github.com/Flowminder/FlowKit/issues/949)
<<<<<<< HEAD
- FlowAuth now supports optional two-factor authentication [#121](https://github.com/Flowminder/FlowKit/issues/121)
=======
- Flowdb now contains an auxiliary table to record outcomes of queries that can be run as part of the regular ETL process [#988](https://github.com/Flowminder/FlowKit/issues/988)
>>>>>>> d83df278

### Changed

- The quick-start script now only pulls the docker images for the services that are actually started up. [#898](https://github.com/Flowminder/FlowKit/issues/898)
- The quick-start script now uses the environment variable `GIT_REVISION` to control the version to be deployed.
- Create token page permission and spatial aggregation checkboxes are now hidden by default.[#834](https://github.com/Flowminder/FlowKit/issues/834)
- The flowetl mounted directories `archive, dump, ingest, quarantine` were replaced with a single `files` directory and files are no longer moved. [#946](https://github.com/Flowminder/FlowKit/issues/946)
- FlowDB's postgresql has been updated to [11.4](https://www.postgresql.org/about/news/1949/), which addresses several bugs and one major vulnerability.

### Fixed

- When creating a new token in FlowAuth, the expiry now always shows the year, seconds till expiry, and timezone. [#260](https://github.com/Flowminder/FlowKit/issues/260)
- Distances in `Displacement` are now calculated with longitude and latitude the corrcet way around. [#913](https://github.com/Flowminder/FlowKit/issues/913)
- The quick-start script now works correctly with branches. [#902](https://github.com/Flowminder/FlowKit/issues/902)

### Removed

- The FlowDB tables `infrastructure.countries` and `infrastructure.operators` have been removed. [#958](https://github.com/Flowminder/FlowKit/issues/958)

## [0.6.4]

### Added

- Buttons to copy token to clipboard and download token as file added to token list page. [#704](https://github.com/Flowminder/FlowKit/issues/704)
- Two new worked examples: "Cell Towers Per Region" and "Unique Subscriber Counts". [#633](https://github.com/Flowminder/FlowKit/issues/633), [#634](https://github.com/Flowminder/FlowKit/issues/634)

### Changed

- The `FLOWDB_DEBUG` environment variable has been renamed to `FLOWDB_ENABLE_POSTGRES_DEBUG_MODE`.
- FlowAuth will now automatically set up the database when started without needing to trigger via the cli.
- FlowAuth now requires that at least one administrator account is created by providing env vars or secrets for:
  - `FLOWAUTH_ADMIN_PASSWORD`
  - `FLOWAUTH_ADMIN_USERNAME`

### Fixed

- The `FLOWDB_DEBUG` environment variable used to have no effect. This has been fixed. [#811](https://github.com/Flowminder/FlowKit/issues/811)
- Previously, queries could be stuck in an executing state if writing their cache metadata failed, they will now correctly show as having errored. [#833](https://github.com/Flowminder/FlowKit/issues/833)
- Fixed an issue where `Table` objects could be in an inconsistent cache state after resetting cache [#832](https://github.com/Flowminder/FlowKit/issues/832)
- FlowAuth's docker container can now be used with a Postgres backing database. [#825](https://github.com/Flowminder/FlowKit/issues/825)
- FlowAPI now starts up successfully when following the "Secrets Quickstart" instructions in the docs. [#836](https://github.com/Flowminder/FlowKit/issues/836)
- The command to generate an SSL certificate in the "Secrets Quickstart" section in the docs has been fixed and made more robust [#837](https://github.com/Flowminder/FlowKit/issues/837)
- FlowAuth will no longer try to initialise the database or create demo data multiple times when running under uwsgi with multiple workers [#844](https://github.com/Flowminder/FlowKit/issues/844)
- Fixed issue of Multiple tokens don't line up on FlowAuth "Tokens" page [#849](https://github.com/Flowminder/FlowKit/issues/849)

### Removed

- The `FLOWDB_SERVICES` environment variable has been removed from the toplevel Makefile, so that now `DOCKER_SERVICES` is the only environment variable that controls which services are spun up when running `make up`. [#827](https://github.com/Flowminder/FlowKit/issues/827)

## [0.6.3]

### Added

- FlowKit's worked examples are now Dockerized, and available as part of the quick setup script [#614](https://github.com/Flowminder/FlowKit/issues/614)
- Skeleton for Airflow based ETL system added with basic ETL DAG specification and tests.
- The docs now contain information about required versions of installation prerequisites [#703](https://github.com/Flowminder/FlowKit/issues/703)
- FlowAPI now requires the `FLOWAPI_IDENTIFIER` environment variable to be set, which contains the name used to identify this FlowAPI server when generating tokens in FlowAuth [#727](https://github.com/Flowminder/FlowKit/issues/727)
- `flowmachine.utils.calculate_dependency_graph` now includes the `Query` objects in the `query_object` field of the graph's nodes dictionary [#767](https://github.com/Flowminder/FlowKit/issues/767)
- Architectural Decision Records (ADR) have been added and are included in the auto-generated docs [#780](https://github.com/Flowminder/FlowKit/issues/780)
- Added FlowDB environment variables `SHARED_BUFFERS_SIZE` and `EFFECTIVE_CACHE_SIZE`, to allow manually setting the Postgres configuration parameters `shared_buffers` and `effective_cache_size`.
- The function `print_dependency_tree()` now takes an optional argument `show_stored` to display information whether dependent queries have been stored or not [#804](https://github.com/Flowminder/FlowKit/issues/804)
- A new function `plot_dependency_graph()` has been added which allows to conveniently plot and visualise a dependency graph for use in Jupyter notebooks (this requires IPython and pygraphviz to be installed) [#786](https://github.com/Flowminder/FlowKit/issues/786)

### Changed

- Parameter names in `flowmachine.connect()` have been renamed as follows to be consistent with the associated environment variables [#728](https://github.com/Flowminder/FlowKit/issues/728):
  - `db_port -> flowdb_port`
  - `db_user -> flowdb_user`
  - `db_pass -> flowdb_password`
  - `db_host -> flowdb_host`
  - `db_connection_pool_size -> flowdb_connection_pool_size`
  - `db_connection_pool_overflow -> flowdb_connection_pool_overflow`
- FlowAPI and FlowAuth now expect an audience key to be present in tokens [#727](https://github.com/Flowminder/FlowKit/issues/727)
- Dependent queries are now only included once in the md5 calculation of a given query (in particular, it changes the query ids compared to previous FlowKit versions).
- Error is displayed in the add user form of Flowauth if username is alredy exists. [#690](https://github.com/Flowminder/FlowKit/issues/690)
- Error is displayed in the add group form of Flowauth if group name already exists. [#709](https://github.com/Flowminder/FlowKit/issues/709)
- FlowAuth's add new server page now shows helper text for bad inputs. [#749](https://github.com/Flowminder/FlowKit/pull/749)
- The class `SubscriberSubsetterBase` in FlowMachine no longer inherits from `Query` [#740](https://github.com/Flowminder/FlowKit/issues/740) (this changes the query ids compared to previous FlowKit versions).

### Fixed

- FlowClient docs rendered to website now show the options available for arguments that require a string from some set of possibilities [#695](https://github.com/Flowminder/FlowKit/issues/695).
- The Flowmachine loggers are now initialised only once when flowmachine is imported, with a call to `connect()` only changing the log level [#691](https://github.com/Flowminder/FlowKit/issues/691)
- The FERNET_KEY environment variable for FlowAuth is now named FLOWAUTH_FERNET_KEY
- The quick-start script now correctly aborts if one of the FlowKit services doesn't fully start up [#745](https://github.com/Flowminder/flowkit/issues/745)
- The maps in the worked examples docs pages now appear in any browser
- Example invocations of `generate-jwt` are no longer uncopyable due to line wrapping [#778](https://github.com/Flowminder/flowkit/issues/745)
- API parameter `interval` for `location_event_counts` queries is now correctly passed to the underlying FlowMachine query object [#807](https://github.com/Flowminder/FlowKit/issues/807).

## [0.6.2]

### Added

- Added a new module, `flowkit-jwt-generator`, which generates test JWT tokens for use with FlowAPI [#564](https://github.com/Flowminder/FlowKit/issues/564)
- A new Ansible playbook was added in `deployment/provision-dev.yml`. In addition to the standard provisioning
  this installs pyenv, Python 3.7, pipenv and clones the FlowKit repository, which is useful for development purposes.
- Added a 'quick start' setup script for trying out a complete FlowKit system [#688](https://github.com/Flowminder/FlowKit/issues/688).

### Changed

- FlowAPI's `available_dates` endpoint now always returns available dates for all event types and does not accept JSON
- Hints are now displayed in the add user form of FlowAuth if the form is not completed [#679](https://github.com/Flowminder/FlowKit/issues/679)
- Error messages are now displayed when generating a new token in FlowAuth if the token's name is invalid [#799](https://github.com/Flowminder/FlowKit/issues/799)
- The Ansible playbooks in `deployment/` now allow configuring the username and password for the FlowKit user account.
- Default compose file no longer includes build blocks, these have been moved to `docker-compose-build.yml`.

### Fixed

- FlowDB synthetic data container no longer silently fails to generate data if data generator is not set [#654](https://github.com/Flowminder/FlowKit/issues/654)

## [0.6.1]

### Fixed

- Fixed `TotalNetworkObjects` raising an error when run with a lat-long level [#108](https://github.com/Flowminder/FlowKit/issues/108)
- Radius of gyration no longer incorrectly appears as a top level api query

## [0.6.0]

### Added

- Added new flowclient API entrypoint, `aggregate_network_objects`, to access equivalent flowmachine query [#601](https://github.com/Flowminder/FlowKit/issues/601)
- FlowAPI now exposes the API spec at the `spec/openapi.json` endpoint, and an interactive version of the spec at the `spec/redoc` endpoint
- Added Makefile target `make up-no_build`, to spin up all containers without building the images
- Added `resync_redis_with_cache` function to cache utils, to allow administrators to align redis with FlowDB [#636](https://github.com/Flowminder/FlowKit/issues/636)
- Added new flowclient API entrypoint, `radius_of_gyration`, to access (with simplified parameters) equivalent flowmachine query `RadiusOfGyration` [#602](https://github.com/Flowminder/FlowKit/issues/602)

### Changed

- The `period` argument to `TotalNetworkObjects` in FlowMachine has been renamed `total_by`
- The `period` argument to `total_network_objects` in FlowClient has been renamed `total_by`
- The `by` argument to `AggregateNetworkObjects` in FlowMachine has been renamed to `aggregate_by`
- The `stop_date` argument to the `modal_location_from_dates` and `meaningful_locations_*` functions in FlowClient has been renamed `end_date` [#470](https://github.com/Flowminder/FlowKit/issues/470)
- `get_result_by_query_id` now accepts a `poll_interval` argument, which allows polling frequency to be changed
- The `start` and `stop` argument to `EventTableSubset` are now mandatory.
- `RadiusOfGyration` now returns a `value` column instead of an `rog` column
- `TotalNetworkObjects` and `AggregateNetworkObjects` now return a `value` column, rather than `statistic_name`
- All environment variables are now in a single `development_environment` file in the project root, development environment setup has been simplified
- Default FlowDB users for FlowMachine and FlowAPI have changed from "analyst" and "reporter" to "flowmachine" and "flowapi", respectively
- Docs and integration tests now use top level compose file
- The following environment variables have been renamed:
  - `FLOWMACHINE_SERVER` (FlowAPI) -> `FLOWMACHINE_HOST`
  - `FM_PASSWORD` (FlowDB), `FLOWDB_PASS` (FlowMachine) -> `FLOWMACHINE_FLOWDB_PASSWORD`
  - `API_PASSWORD` (FlowDB), `FLOWDB_PASS` (FlowAPI) -> `FLOWAPI_FLOWDB_PASSWORD`
  - `FM_USER` (FlowDB), `FLOWDB_USER` (FlowMachine) -> `FLOWMACHINE_FLOWDB_USER`
  - `API_USER` (FlowDB), `FLOWDB_USER` (FlowAPI) -> `FLOWAPI_FLOWDB_USER`
  - `LOG_LEVEL` (FlowMachine) -> `FLOWMACHINE_LOG_LEVEL`
  - `LOG_LEVEL` (FlowAPI) -> `FLOWAPI_LOG_LEVEL`
  - `DEBUG` (FlowDB) -> `FLOWDB_DEBUG`
  - `DEBUG` (FlowMachine) -> `FLOWMACHINE_SERVER_DEBUG_MODE`
- The following Docker secrets have been renamed:
  - `FLOWAPI_DB_USER` -> `FLOWAPI_FLOWDB_USER`
  - `FLOWAPI_DB_PASS` -> `FLOWAPI_FLOWDB_PASSWORD`
  - `FLOWMACHINE_DB_USER` -> `FLOWMACHINE_FLOWDB_USER`
  - `FLOWMACHINE_DB_PASS` -> `FLOWMACHINE_FLOWDB_PASSWORD`
  - `POSTGRES_PASSWORD_FILE` -> `POSTGRES_PASSWORD`
  - `REDIS_PASSWORD_FILE` -> `REDIS_PASSWORD`
- `status` enum in FlowDB renamed to `etl_status`
- `reset_cache` now requires a redis client argument

### Fixed

- Fixed being unable to add new users or servers when running FlowAuth with a Postgres database [#622](https://github.com/Flowminder/FlowKit/issues/622)
- Resetting the cache using `reset_cache` will now reset the state of queries in redis as well [#650](https://github.com/Flowminder/FlowKit/issues/650)
- Fixed `mode` statistic for `AggregateNetworkObjects` [#651](https://github.com/Flowminder/FlowKit/issues/651)

### Removed

- Removed `docker-compose-dev.yml`, and docker-compose files in `docs/`, `flowdb/tests/` and `integration_tests/`.
- Removed `Dockerfile-dev` Dockerfiles
- Removed `ENV` defaults from the FlowMachine Dockerfile
- Removed `POSTGRES_DB` environment variable from FlowDB Dockerfile, database name is now hardcoded as `flowdb`

## [0.5.3]

### Added

- Added new `spatial_aggregate` API endpoint and FlowClient function [#599](https://github.com/Flowminder/FlowKit/issues/599)
- Added new flowclient API entrypoint, total_network_objects(), to access (with simplified parameters) equivalent flowmachine query [#581](https://github.com/Flowminder/FlowKit/issues/581)
- Added new flowclient API entrypoint, location_introversion(), to access (with simplified parameters) equivalent flowmachine query [#577](https://github.com/Flowminder/FlowKit/issues/577)
- Added new flowclient API entrypoint, unique_subscriber_counts(), to access (with simplified parameters) equivalent flowmachine query [#562](https://github.com/Flowminder/FlowKit/issues/562)
- New schema `aggregates` and table `aggregates.aggregates` have been created for maintaining a record of the process and completion of scheduled aggregates.
- New `joined_spatial_aggregate` API endpoint and FlowClient function [#600](https://github.com/Flowminder/FlowKit/issues/600)

### Changed

- `daily_location` and `modal_location` query types are no longer accepted as top-level queries, and must be wrapped using `spatial_aggregate`
- `JoinedSpatialAggregate` no longer accepts positional arguments
- `JoinedSpatialAggregate` now supports "avg", "max", "min", "median", "mode", "stddev" and "variance" stats

### Fixed

- `total_network_objects` no longer returns results from `AggregateNetworkObjects` [#603](https://github.com/Flowminder/FlowKit/issues/603)

## [0.5.2]

### Fixed

- Fixed [#514](https://github.com/Flowminder/FlowKit/issues/514), which would cause the client to hang after submitting a query that couldn't be created
- Fixed [#575](https://github.com/Flowminder/FlowKit/issues/575), so that events at midnight are now considered to be happening on the following day

## [0.5.1]

### Added

- Added `HandsetStats` to FlowMachine.
- Added new `ContactReferenceLocationStats` query class to FlowMachine.
- A new zmq message `get_available_dates` was added to the flowmachine server, along with the `/available_dates`
  endpoint in flowapi and the function `get_available_dates()` in flowclient. These allow to determine the dates
  that are available in the database for the supported event types.

### Changed

- FlowMachine's debugging logs are now from a single logger (`flowmachine.debug`) and include the submodule in the submodule field instead of using it as the logger name
- FlowMachine's query run logger now uses the logger name `flowmachine.query_run_log`
- FlowAPI's access, run and debug loggers are now named `flowapi.access`, `flowapi.query` and `flowapi.debug`
- FlowAPI's access and run loggers, and FlowMachine's query run logger now log to stdout instead of stderr
- Passwords for Redis and FlowDB must now be explicitly provided to flowmachine via argument to `connect`, env var, or secret

### Removed

- FlowMachine and FlowAPI no longer support logging to a file

## [0.5.0]

### Added

- The flowmachine python library is now pip installable (`pip install flowmachine`)
- The flowmachine server now supports additional actions: `get_available_queries`, `get_query_schemas`, `ping`.
- Flowdb now contains a new `dfs` schema and associated tables to process mobile money transactions.
  In addition, `flowdb_testdata` contains sample data for DFS transactions.
- The docs now include three worked examples of CDR analysis using FlowKit.
- Flowmachine now supports calculating the total amount of various DFS metrics (transaction amount,
  commission, fee, discount) per aggregation unit during a given date range. These metrics are also
  exposed in FlowAPI via the query kind `dfs_metric_total_amount`.

### Changed

- The JSON structure when setting queries running via flowapi or the flowmachine server has changed:
  query parameters are now "inlined" alongside the `query_kind` key, rather than nested using a separate `params` key.
  Example:
  - previously: `{"query_kind": "daily_location", "params": {"date": "2016-01-01", "aggregation_unit": "admin3", "method": "last"}}`,
  - now: `{"query_kind": "daily_location", "date": "2016-01-01", "aggregation_unit": "admin3", "method": "last"}`
- The JSON structure of zmq reply messages from the flowmachine server was changed.
  Replies now have the form: `{"status": "[success|error]", "msg": "...", "payload": {...}`.
- The flowmachine server action `get_sql` was renamed to `get_sql_for_query_result`.
- The parameter `daily_location_method` was renamed to `method`.

## [0.4.3]

### Added

- When running integration tests locally, normally pytest will automatically spin up servers for flowmachine and flowapi as part of the test setup.
  This can now be disabled by setting the environment variable `FLOWKIT_INTEGRATION_TESTS_DISABLE_AUTOSTART_SERVERS=TRUE`.
- The integration tests now use the environment variables `FLOWAPI_HOST`, `FLOWAPI_PORT` to determine how to connect to the flowapi server.
- A new data generator has been added to the synthetic data container which supports more data types, simple disaster simulation, and more plausible behaviours as well as increased performance

### Changed

- FlowAPI now reports queued/running status for queries instead of just accepted
- The following environment variables have been renamed:
  - `DB_USER` -> `FLOWDB_USER`
  - `DB_USER` -> `FLOWDB_HOST`
  - `DB_PASS` -> `FLOWDB_PASS`
  - `DB_PW` -> `FLOWDB_PASS`
  - `API_DB_USER` -> `FLOWAPI_DB_USER`
  - `API_DB_PASS` -> `FLOWAPI_DB_PASS`
  - `FM_DB_USER` -> `FLOWMACHINE_DB_USER`
  - `FM_DB_PASS` -> `FLOWMACHINE_DB_PASS`
- Added `numerator_direction` to `ProportionEventType` to allow for proportion of directed events.

### Fixed

- Server no longer loses track of queries under heavy load
- `TopUpBalances` no longer always uses entire topups table

### Removed

- The environment variable `DB_NAME` has been removed.

## [0.4.2]

### Changed

- `MDSVolume` no longer allows specifying the table, and will always use the `mds` table.
- All FlowMachine logs are now in structured json form
- FlowAPI now uses structured logs for debugging messages

## [0.4.1]

### Added

- Added `TopUpAmount`, `TopUpBalance` query classes to FlowMachine.
- Added `PerLocationEventStats`, `PerContactEventStats` to FlowMachine

### Removed

- Removed `TotalSubscriberEvents` from FlowMachine as it is superseded by `EventCount`.

## [0.4.0]

### Added

- Dockerised development setup, with support for live reload of `flowmachine` and `flowapi` after source code changes.
- Pre-commit hook for Python formatting with black.
- Added new `IntereventPeriod`, `ContactReciprocal`, `ProportionContactReciprocal`, `ProportionEventReciprocal`, `ProportionEventType` and `MDSVolume` query classes to FlowMachine.

### Changed

- `CustomQuery` now requires column names to be specified
- Query classes are now required to declare the column names they return via the `column_names` property
- FlowAPI now reports whether a query is queued or running when polling
- FlowDB test data and synthetic data images are now available from their own Docker repos (Flowminder/flowdb-testdata, Flowminder/flowdb-synthetic-data)
- Changed query class name from `NocturnalCalls` to `NocturnalEvents`.

### Fixed

- FlowAPI is now an installable python module

### Removed

- Query objects can no longer be recalculated to cache and must be explicitly removed first
- Arbitrary `Flow` maths
- `EdgeList` query type
- Removes query class `ProportionOutgoing` as it becomes redundant with the the introduction of `ProportionEventType`.

## [0.3.0]

### Added

- API route for retrieving geography data from FlowDB
- Aggregated meaningful locations are now available via FlowAPI
- Origin-destination matrices between meaningful locations are now available via FlowAPI
- Added new `MeaningfulLocations`, `MeaningfulLocationsAggregate` and `MeaningfulLocationsOD` query classes to FlowMachine

### Changed

- Constructors for `HartiganCluster`, `LabelEventScore`, `EventScore` and `CallDays` now have different signatures
- Restructured and extended documentation; added high-level overview and more targeted information for different types of users

## [0.2.2]

### Added

- Support for running FlowDB as an arbitrary user via docker's `--user` flag

### Removed

- Support for setting the uid and gid of the postgres user when building FlowDB

## [0.2.1]

### Fixed

- Fixed being unable to build if the port used by `git://` is not open

## [0.2.0]

### Added

- Added utilities for managing and inspecting the query cache

## [0.1.2]

### Changed

- FlowDB now requires a password to be set for the flowdb superuser

## [0.1.1]

### Added

- Support for password protected redis

### Changed

- Changed the default redis image to bitnami's redis (to enable password protection)

## [0.1.0]

### Added

- Added structured logging of access attempts, query running, and data access
- Added CHANGELOG.md
- Added support for Postgres JIT in FlowDB
- Added total location events metric to FlowAPI and FlowClient
- Added ETL bookkeeping schema to FlowDB

### Changed

- Added changelog update to PR template
- Increased default shared memory size for FlowDB containers

### Fixed

- Fixed being unable to delete groups in FlowAuth
- Fixed `make up` not working with defaults

## [0.0.5]

### Added

- Added Python 3.6 support for FlowClient

[unreleased]: https://github.com/Flowminder/FlowKit/compare/0.6.4...master
[0.6.4]: https://github.com/Flowminder/FlowKit/compare/0.6.3...0.6.4
[0.6.3]: https://github.com/Flowminder/FlowKit/compare/0.6.2...0.6.3
[0.6.2]: https://github.com/Flowminder/FlowKit/compare/0.6.1...0.6.2
[0.6.1]: https://github.com/Flowminder/FlowKit/compare/0.6.0...0.6.1
[0.6.0]: https://github.com/Flowminder/FlowKit/compare/0.5.3...0.6.0
[0.5.3]: https://github.com/Flowminder/FlowKit/compare/0.5.2...0.5.3
[0.5.2]: https://github.com/Flowminder/FlowKit/compare/0.5.1...0.5.2
[0.5.1]: https://github.com/Flowminder/FlowKit/compare/0.5.0...0.5.1
[0.5.0]: https://github.com/Flowminder/FlowKit/compare/0.4.3...0.5.0
[0.4.3]: https://github.com/Flowminder/FlowKit/compare/0.4.2...0.4.3
[0.4.2]: https://github.com/Flowminder/FlowKit/compare/0.4.1...0.4.2
[0.4.1]: https://github.com/Flowminder/FlowKit/compare/0.4.0...0.4.1
[0.4.0]: https://github.com/Flowminder/FlowKit/compare/0.3.0...0.4.0
[0.3.0]: https://github.com/Flowminder/FlowKit/compare/0.2.2...0.3.0
[0.2.2]: https://github.com/Flowminder/FlowKit/compare/0.2.1...0.2.2
[0.2.1]: https://github.com/Flowminder/FlowKit/compare/0.2.0...0.2.1
[0.2.0]: https://github.com/Flowminder/FlowKit/compare/0.1.2...0.2.0
[0.1.2]: https://github.com/Flowminder/FlowKit/compare/0.1.1...0.1.2
[0.1.1]: https://github.com/Flowminder/FlowKit/compare/0.1.0...0.1.1
[0.1.0]: https://github.com/Flowminder/FlowKit/compare/0.0.5...0.1.0
[0.0.5]: https://github.com/Flowminder/FlowKit/compare/0.0.4...0.0.5<|MERGE_RESOLUTION|>--- conflicted
+++ resolved
@@ -10,11 +10,8 @@
 
 - The dev provisioning Ansible playbook now automatically generates an SSH key pair for the `flowkit` user. [#892](https://github.com/Flowminder/FlowKit/issues/892)
 - FlowAPI's 'joined_spatial_aggregate' endpoint now exposes unique location counts.[#949](https://github.com/Flowminder/FlowKit/issues/949)
-<<<<<<< HEAD
 - FlowAuth now supports optional two-factor authentication [#121](https://github.com/Flowminder/FlowKit/issues/121)
-=======
 - Flowdb now contains an auxiliary table to record outcomes of queries that can be run as part of the regular ETL process [#988](https://github.com/Flowminder/FlowKit/issues/988)
->>>>>>> d83df278
 
 ### Changed
 
