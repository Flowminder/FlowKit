# Changelog

All notable changes to FlowKit will be documented in this file.

The format is based on [Keep a Changelog](https://keepachangelog.com/en/1.0.0/).

## [Unreleased]

### Added 
<<<<<<< HEAD
- Queries run through FlowAPI can now be run on only a subset of the available CDR types, by supplying an `event_types` parameter. [#2631](https://github.com/Flowminder/FlowKit/issues/2631)
=======
- FlowETL now includes QA checks for the earliest and latest timestamps in the ingested data. [#2627](https://github.com/Flowminder/FlowKit/issues/2627)
>>>>>>> c03b9eeb

### Changed

### Fixed

### Removed

## [1.10.0]

### Added
- FlowDB's SQL synthetic data generator can now generate events for any country, not just Nepal.
  
  To generate synthetic data for a different country, supply the `COUNTRY` environment variable when starting the container, and a valid GADM GID code for the region to simulate a disaster. 

### Changed
- FlowMachine's docker container now uses Python 3.8
- FlowAPI's docker container now uses Python 3.8
- FlowAuth's docker container now uses Python 3.8
- AutoFlow's docker container now uses Python 3.8
- FlowDB's SQL synthetic data generator now uses [GADM 3.6](https://gadm.org) boundaries.
- FlowAuth and FlowAPI now exchange tokens with compressed claims. [#2625](https://github.com/Flowminder/FlowKit/issues/2625)

### Fixed
- FlowAuth will no longer fail to start if there are directories with names the same as the SSL certificate secrets.

## [1.9.4]
## Changed
- `JoinToLocation` is cacheable only if the joined query is also cacheable.

## [1.9.3]
### Changed
- `SubscriberLocations` are no longer cacheable using FlowMachine.

### Fixed
- Fixed cache shrinking failing when large numbers of tables have been written. [#2462](https://github.com/Flowminder/FlowKit/issues/2462)
- Fixed FlowAuth's MySQL support.

## [1.9.2]
### Fixed
- Added missing bridge table arguments to Several FlowClient methods.

## [1.9.1]
### Added
- FlowAuth now supports MySQL as a database backend.
- FlowKit now allows the use of bridge tables to manually specify linkages between cells and geometries. 

### Fixed
- FlowAuth no longer errors after a period of inactivity due to timed out database connections. [#2382](https://github.com/Flowminder/FlowKit/issues/2382)


## [1.9.0]

### Added

-   Added new FlowAPI aggregates; `unique_visitor_counts`, `active_at_reference_location_counts`, `unmoving_counts`, `unmoving_at_reference_location_counts`, `trips_od_matrix`, and `consecutive_trips_od_matrix`
-   Added new Flows type query to FlowAPI `unique_locations`, which produces the paired regional connectivity [COVID-19 indicator](https://github.com/Flowminder/COVID-19/blob/master/od_matrix_undirected_all_pairs.md)
-   Added FlowClient function `unique_locations_spec`, which can be used on either side of a `flows` query
-   Added FlowClient functions: `unique_visitor_counts`, `active_at_reference_location_counts`, `unmoving_counts`, `unmoving_at_reference_location_counts`, `trips_od_matrix`, and `consecutive_trips_od_matrix`. [#2333](https://github.com/Flowminder/FlowKit/issues/2333)
-   FlowClient now has an asyncio API. Use `connect_async` instead of `connect` to create an `ASyncConnection`, and `await` methods on `APIQuery` objects. [#2199](https://github.com/Flowminder/FlowKit/issues/2199)

### Fixed
-   Fixed FlowMachine server becoming deadlocked under load. [#2390](https://github.com/Flowminder/FlowKit/issues/2390)

## [1.8.0]

### Added

-   Added subscriber metrics: `ActiveAtReferenceLocation`, `Unmoving`, `UnmovingAtReferenceLocation` and `UniqueLocations`
-   Added location metrics and their `Redacted*` equivalents:
    -   `UniqueVisitorCounts`
    -   `UnmovingAtReferenceLocationCounts` ([COVID-19 equivalent](https://github.com/Flowminder/COVID-19/issues/8))
    -   `ActiveAtReferenceLocationCounts`
    -   `UnmovingCount` ([COVID-19 equivalent](https://github.com/Flowminder/COVID-19/issues/10))
    -   `TripsODMatrix` ([COVID-19 equivalent](https://github.com/Flowminder/COVID-19/blob/c1a4d2009cb0dd2aac1c3cc4b1527fa99f474fca/od_matrix_directed_all_pairs.md))
    -   `ConsecutiveTripsODMatrix` ([COVID-19 equivalent](https://github.com/Flowminder/COVID-19/issues/9))
        See https://covid19.flowminder.org for more detail on how [Flowminder](https://flowminder.org) is supporting the global COVID-19 response.

## [1.7.0]

### Changed

-   FlowETL is now based on the official apache-airflow docker image. As a result, you should now bind mount your host dags directory to `/opt/airflow/dags`, and your logs directory to `/opt/airflow/logs`.

## [1.6.1]

### Fixed

-   FlowMachine server will now ignore values for the `FLOWMACHINE_SERVER_THREADPOOL_SIZE` environment variable which can't be cast to `int`. [#2304](https://github.com/Flowminder/FlowKit/issues/2304)

## [1.6.0]

### Added

-   `histogram_aggregate` added to FlowAPI and FlowClient. Allows the user to obtain a histogram over a per-subscriber metric. [#1076](https://github.com/Flowminder/FlowKit/issues/1076)

## [1.5.1]

### Added

-   FlowClient now displays a progress bar when waiting for a query to ready, indicating how many parts of that query still need to be run.

## [1.5.0]

### Added

-   Added a flowclient `Query` class to represent a FlowKit query [#1980](https://github.com/Flowminder/FlowKit/issues/1980).
-   Added method `flowclient.Connection.update_token`, to replace the API token for an existing connection.

### Changed

-   The names of flowclient functions for generating query specifications have been renamed to `<previous_name>_spec` (e.g. `flowclient.modal_location` is now `flowclient.modal_location_spec`).
-   `flowclient.get_status` now returns `"not_running"` (instead of raising `FileNotFoundError`) if a query is not running or completed.
-   Flowclient functions `location_event_counts_spec`, `meaningful_locations_aggregate_spec`, `meaningful_locations_between_label_od_matrix_spec`, `meaningful_locations_between_dates_od_matrix_spec`, `flows_spec`, `unique_subscriber_counts_spec`, `location_introversion_spec`, `total_network_objects_spec`, `aggregate_network_objects_spec`, `spatial_aggregate_spec` and `joined_spatial_aggregate_spec` have moved to the `flowclient.aggregates` submodule.

## [1.4.0]

### Added

-   FlowAPI can now return results in CSV and GeoJSON format, FlowClient now supports getting GeoJSON formatted results. [#2003](https://github.com/Flowminder/FlowKit/issues/2003)

## [1.3.3]

### Added

-   FlowAPI now reports the proportion of subqueries cached for a query when polling. [#1202](https://github.com/Flowminder/FlowKit/issues/1202)
-   FlowClient now logs info messages with the proportion of subqueries cached for a query when polling. [#1202](https://github.com/Flowminder/FlowKit/issues/1202)

### Fixed

-   Fixed the display of deeply nested permissions for flows in FlowAuth. [#2110](https://github.com/Flowminder/FlowKit/issues/2110)

## [1.3.2]

### Fixed

-   Fixed tokens which used the FlowAuth demo data not being accepted by FlowAPI. [#2108](https://github.com/Flowminder/FlowKit/issues/2108)

## [1.3.1]

### Changed

-   Flowmachine now uses an enum for interaction direction parameters (but will still accept them as strings). [#357](https://github.com/Flowminder/FlowKit/issues/357)

### Removed

-   Removed unused aggregates, results and features schemas from FlowDB. [#587](https://github.com/Flowminder/FlowKit/issues/587)

## [1.3.0]

### Added

-   Improved UI for API permissions in FlowAuth.

### Changed

-   The format of user claims expected has changed from a dictionary, to string based format. FlowAPI now expects the claims key of any token to contain a list of scope strings.
-   Permissions for joined spatial aggregates can now be set at a finer level in FlowAuth, to allow administrators to grant access only to specific combinations of query types at different aggregation units.
-   FlowAuth no longer requires administrators to manually configure API routes, and will extract them from a FlowAPI server's open api specification.
-   FlowAuth now uses structlog for log messages.
-   FlowAPI no longer mandates a top level `aggregation_unit` field in query specifications.
-   FlowClient's `flows` and `modal_location` functions no longer require an aggregation unit.

### Removed

-   The poll type permission has been removed, and is implicitly granted by both read and get_result rights.
-   FlowAuth no longer allows administrators to specify the name of a FlowAPI server, and will instead use the name specified in the server's open api specification.

## [1.2.1]

## Fixed

-   Queries which have been removed Flowmachine's cache, or cancelled can now be rerun. [#1898](https://github.com/Flowminder/FlowKit/issues/1898)

## [1.2.0]

### Added

-   FlowMachine can now use multiple FlowDB backends, redis instances or execution pools via the `flowmachine.connections` or `flowmachine.core.context.context` context managers. [#391](https://github.com/Flowminder/FlowKit/issues/391)
-   `flowmachine.core.connection.Connection` now has a `conn_id` attribute, which is unique per database host. [#391](https://github.com/Flowminder/FlowKit/issues/391)

### Changed

-   `flowmachine.connect` no longer returns a `Connection` object. The connection should be accessed via `flowmachine.core.context.get_db()`. [#391](https://github.com/Flowminder/FlowKit/issues/391)
-   `connection`, `redis`, and `threadpool` are no longer available as attributes of `Query`, and should be accessed via `flowmachine.core.context.get_db()`, `flowmachine.core.context.get_redis()` and `flowmachine.core.context.get_executor()`. [#391](https://github.com/Flowminder/FlowKit/issues/391)

### Removed

-   Removed `Query.connection`, `Query.redis`, and `Query.threadpool`. [#391](https://github.com/Flowminder/FlowKit/issues/391)

## [1.1.1]

### Added

-   Added a worked example to demonstrate using joined spatial aggregate queries. [#1938](https://github.com/Flowminder/FlowKit/issues/1938)

## [1.1.0]

### Changed

-   `Connection.available_dates` is now a property and returns results based on the `etl.etl_records` table. [#1873](https://github.com/Flowminder/FlowKit/issues/1873)

### Fixed

-   Fixed the run action blocking the FlowMachine server in some scenarios. [#1256](https://github.com/Flowminder/FlowKit/issues/1256)

### Removed

-   Removed `tables` and `columns` methods from the `Connection` class in FlowMachine
-   Removed the `inspector` attribute from the `Connection` class in FlowMachine

## [1.0.0]

### Added

-   FlowMachine now periodically prunes the cache to below the permitted cache size. [#1307](https://github.com/Flowminder/FlowKit/issues/1307)
    The frequency of this pruning is configurable using the `FLOWMACHINE_CACHE_PRUNING_FREQUENCY` environment variable to Flowmachine, and queries are excluded from being removed by the automatic shrinker based on the `cache_protected_period` config key within FlowDB.
-   FlowDB now includes Paul Ramsey's [OGR foreign data wrapper](https://github.com/pramsey/pgsql-ogr-fdw), for easy loading of GIS data. [#1512](https://github.com/Flowminder/FlowKit/issues/1512)
-   FlowETL now allows all configuration options to be set using docker secrets. [#1515](https://github.com/Flowminder/FlowKit/issues/1515)
-   Added a new component, AutoFlow, to automate running Jupyter notebooks when new data is added to FlowDB. [#1570](https://github.com/Flowminder/FlowKit/issues/1570)
-   `FLOWETL_INTEGRATION_TESTS_SAVE_AIRFLOW_LOGS` environment variable added to allow copying the Airflow logs in FlowETL integration tests into the /mounts/logs directory for debugging. [#1019](https://github.com/Flowminder/FlowKit/issues/1019)
-   Added new `IterativeMedianFilter` query to Flowmachine, which applies an iterative median filter to the output of another query. [#1339](https://github.com/Flowminder/FlowKit/issues/1339)
-   FlowDB now includes the [TDS foreign data wrapper](https://github.com/tds-fdw). [#1729](https://github.com/Flowminder/FlowKit/issues/1729)
-   Added contributing and support instructions. [#1791](https://github.com/Flowminder/FlowKit/issues/1791)
-   New FlowETL module installable via pip to aid in ETL dag creation.

### Changed

-   FlowDB is now built on PostgreSQL 12 [#1396](https://github.com/Flowminder/FlowKit/issues/1313) and PostGIS 3.
-   FlowETL is now built on Airflow [10.1.6](https://airflow.apache.org/changelog.html#airflow-1-10-6-2019-10-28).
-   FlowETL now defaults to disabling Airflow's REST API, and enables RBAC for the webui. [#1516](https://github.com/Flowminder/FlowKit/issues/1516)
-   FlowETL now requires that the `FLOWETL_AIRFLOW_ADMIN_USERNAME` and `FLOWETL_AIRFLOW_ADMIN_PASSWORD` environment variables be set, which specify the default web ui account. [#1516](https://github.com/Flowminder/FlowKit/issues/1516)
-   FlowAPI will no longer return a result for rows in spatial aggregate, joined spatial aggregate, flows, total events, meaningful locations aggregate, meaningful locations od, or unique subscriber count where the aggregate would contain less than 16 sims. [#1026](https://github.com/Flowminder/FlowKit/issues/1026)
-   FlowETL now requires that `AIRFLOW__CORE__SQL_ALCHEMY_CONN` be provided as an environment variable or secret. [#1702](https://github.com/Flowminder/FlowKit/issues/1702), [#1703](https://github.com/Flowminder/FlowKit/issues/1703)
-   FlowAuth now records last used two-factor authentication codes in an expiring cache, which supports either a file-based, or redis backend. [#1173](https://github.com/Flowminder/FlowKit/issues/1173)
-   AutoFlow now uses [Bundler](https://bundler.io/) to manage Ruby dependencies.
-   The `end_date` parameter of `flowclient.modal_location_from_dates` now refers to the day _after_ the final date included in the range, so is now consistent with other queries that have start/end date parameters. [#819](https://github.com/Flowminder/FlowKit/issues/819)
-   Date intervals in AutoFlow date stencils are now interpreted as half-open intervals (i.e. including start date, excluding end date), for consistency with date ranges elsewhere in FlowKit.
-   `flowmachine` user now has read access to ETL metadata tables in FlowDB

### Fixed

-   Quickstart should no longer fail on systems which do not include the `netstat` tool. [#1472](https://github.com/Flowminder/FlowKit/issues/1472)
-   Fixed an error that prevented FlowAuth admin users from resetting users' passwords using the FlowAuth UI. [#1635](https://github.com/Flowminder/FlowKit/issues/1635)
-   The 'Cancel' button on the FlowAuth 'New User' form no longer submits the form. [#1636](https://github.com/Flowminder/FlowKit/issues/1636)
-   FlowAuth backend now sends a meaningful 400 response when trying to create a user with an empty password. [#1637](https://github.com/Flowminder/FlowKit/issues/1637)
-   Usernames of deleted users can now be re-used as usernames for new users. [#1638](https://github.com/Flowminder/FlowKit/issues/1638)
-   RedactedJoinedSpatialAggregate now only redacts rows with too few subscribers. [#1747](https://github.com/Flowminder/FlowKit/issues/1747)
-   FlowDB now uses a more conservative default setting for `tcp_keepalives_idle` of 10 minutes, to avoid connections being killed after 15 minutes when running in a docker swarm. [#1771](https://github.com/Flowminder/FlowKit/issues/1771)
-   Aggregation units and api routes can now be added to servers. [#1815](https://github.com/Flowminder/FlowKit/issues/1815)
-   Fixed several issues with FlowETL. [#1529](https://github.com/Flowminder/FlowKit/issues/1529) [#1499](https://github.com/Flowminder/FlowKit/issues/1499) [#1498](https://github.com/Flowminder/FlowKit/issues/1498) [#1497](https://github.com/Flowminder/FlowKit/issues/1497)

### Removed

-   Removed pg_cron.

## [0.9.1]

### Added

-   Added new `DistanceSeries` query to Flowmachine, which produces per-subscriber time series of distance from a reference point. [#1313](https://github.com/Flowminder/FlowKit/issues/1313)
-   Added new `ImputedDistanceSeries` query to Flowmachine, which produces contiguous per-subscriber time series of distance from a reference point by filling in gaps using the rolling median. [#1337](https://github.com/Flowminder/FlowKit/issues/1337)

### Changed

### Fixed

-   The FlowETL config file is now always validated, avoiding runtime errors if a config setting is wrong or missing. [#1375](https://github.com/Flowminder/FlowKit/issues/1375)
-   FlowETL now only creates DAGs for CDR types which are present in the config, leading to a better user experience in the Airflow UI. [#1376](https://github.com/Flowminder/FlowKit/issues/1376)
-   The `concurrency` settings in the FlowETL config are no longer ignored. [#1378](https://github.com/Flowminder/FlowKit/issues/1378)
-   The FlowETL deployment example has been updated so that it no longer fails due to a missing foreign data wrapper for the available CDR dates. [#1379](https://github.com/Flowminder/FlowKit/issues/1379)
-   Fixed error when editing a user in FlowAuth who did not have two factor enabled. [#1374](https://github.com/Flowminder/FlowKit/issues/1374)
-   Fixed not being able to enable a newly added api route on existing servers in FlowAuth. [#1373](https://github.com/Flowminder/FlowKit/issues/1373)

### Removed

-   The `default_args` section in the FlowETL config file has been removed. [#1377](https://github.com/Flowminder/FlowKit/issues/1377)

## [0.9.0]

### Added

-   FlowAuth now makes version information available at `/version` and displays it in the web ui. [#835](https://github.com/Flowminder/FlowKit/issues/835)
-   FlowETL now comes with a deployment example (in `flowetl/deployment_example/`). [#1126](https://github.com/Flowminder/FlowKit/issues/1126)
-   FlowETL now allows to run supplementary post-ETL queries. [#989](https://github.com/Flowminder/FlowKit/issues/989)
-   Random sampling is now exposed via the API, for all non-aggregated query kinds. [#1007](https://github.com/Flowminder/FlowKit/issues/1007)
-   New aggregate added to FlowMachine - `HistogramAggregation`, which constructs histograms over the results of other queries. [#1075](https://github.com/Flowminder/FlowKit/issues/1075)
-   New `IntereventInterval` query class - returns stats over the gap between events as a time interval.
-   Added submodule `flowmachine.core.dependency_graph`, which contains functions related to creating or using query dependency graphs (previously these were in `utils.py`).
-   New config option `sql_find_available_dates` in FlowETL to provide SQL code to determine the available dates. [#1295](https://github.com/Flowminder/FlowKit/issues/1295)

### Changed

-   FlowDB is now based on PostgreSQL 11.5 and PostGIS 2.5.3
-   When running queries through FlowAPI, the query's dependencies will also be cached by default. This behaviour can be switched off by setting `FLOWMACHINE_SERVER_DISABLE_DEPENDENCY_CACHING=true`. [#1152](https://github.com/Flowminder/FlowKit/issues/1152)
-   `NewSubscribers` now takes a pair of `UniqueSubscribers` queries instead of the arguments to them
-   Flowmachine's default random sampling method is now `random_ids` rather than the non-reproducible `system_rows`. [#1263](https://github.com/Flowminder/FlowKit/issues/1263)
-   `IntereventPeriod` now returns stats over the gap between events in fractional time units, instead of time intervals. [#1265](https://github.com/Flowminder/FlowKit/issues/1265)
-   Attempting to store a query that does not have a standard table name (e.g. `EventTableSubset` or unseeded random sample) will now raise an `UnstorableQueryError` instead of `ValueError`.
-   In the FlowETL deployment example, the external ingestion database is now set up separately from the FlowKit components and connected to FlowDB via a docker overlay network. [#1276](https://github.com/Flowminder/FlowKit/issues/1276)
-   The `md5` attribute of the `Query` class has been renamed to `query_id` [#1288](https://github.com/Flowminder/FlowKit/issues/1288).
-   `DistanceMatrix` no longer returns duplicate rows for the lon-lat spatial unit.
-   Previously, `Displacement` defaulted to returning `NaN` for subscribers who have a location in the reference location but were not seen in the time period for the displacement query. These subscribers are no longer returned unless the `return_subscribers_not_seen` argument is set to `True`.
-   `PopulationWeightedOpportunities` is now available under `flowmachine.features.location`, instead of `flowmachine.models`
-   `PopulationWeightedOpportunities` no longer supports erroring with incomplete per-location departure rate vectors and will instead omit any locations not included from the results
-   `PopulationWeightedOpportunities` no longer requires use of the `run()` method

### Fixed

-   Quickstart will no longer fail if it has been run previously with a different FlowDB data size and not explicitly shut down. [#900](https://github.com/Flowminder/FlowKit/issues/900)

### Removed

-   Flowmachine's `subscriber_locations_cluster` function has been removed - use `HartiganCluster` or `MeaningfulLocations` directly.
-   FlowAPI no longer supports the non-reproducible random sampling method `system_rows`. [#1263](https://github.com/Flowminder/FlowKit/issues/1263)

## [0.8.0]

### Added

-   FlowAPI's 'joined_spatial_aggregate' endpoint now exposes event counts. [#992](https://github.com/Flowminder/FlowKit/issues/992)
-   FlowAPI's 'joined_spatial_aggregate' endpoint now exposes top-up amount. [#967](https://github.com/Flowminder/FlowKit/issues/967)
-   FlowAPI's 'joined_spatial_aggregate' endpoint now exposes nocturnal events. [#1025](https://github.com/Flowminder/FlowKit/issues/1025)
-   FlowAPI's 'joined_spatial_aggregate' endpoint now exposes top-up balance. [#968](https://github.com/Flowminder/FlowKit/issues/968)
-   FlowAPI's 'joined_spatial_aggregate' endpoint now exposes displacement. [#1010](https://github.com/Flowminder/FlowKit/issues/1010)
-   FlowAPI's 'joined_spatial_aggregate' endpoint now exposes pareto interactions. [#1012](https://github.com/Flowminder/FlowKit/issues/1012)
-   FlowETL now supports ingesting from a postgres table in addition to CSV files. [#1027](https://github.com/Flowminder/FlowKit/issues/1027)
-   `FLOWETL_RUNTIME_CONFIG` environment variable added to control which DAG definitions the FlowETL integration tests should use (valid values: "testing", "production").
-   `FLOWETL_INTEGRATION_TESTS_DISABLE_PULLING_DOCKER_IMAGES` environment variable added to allow running the FlowETL integration tests against locally built docker images during development.
-   FlowAPI's 'joined_spatial_aggregate' endpoint now exposes handset. [#1011](https://github.com/Flowminder/FlowKit/issues/1011) and [#1029](https://github.com/Flowminder/FlowKit/issues/1029)
-   `JoinedSpatialAggregate` now supports "distr" stats which computes outputs the relative distribution of the passed metrics.
-   Added `SubscriberHandsetCharacteristic` to FlowMachine
-   FlowAuth now supports optional two-factor authentication [#121](https://github.com/Flowminder/FlowKit/issues/121)

### Changed

-   The flowdb containers for test_data and synthetic_data were split into two separate containers and quick_start.sh downloads the docker-compose files to a new temporary directory on each run. [#843](https://github.com/Flowminder/FlowKit/issues/843)
-   Flowmachine now returns more informative error messages when query parameter validation fails. [#1055](https://github.com/Flowminder/FlowKit/issues/1055)

### Removed

-   `TESTING` environment variable was removed (previously used by the FlowETL integration tests).
-   Removed `SubscriberPhoneType` from FlowMachine to avoid redundancy.

## [0.7.0]

### Added

-   `PRIVATE_JWT_SIGNING_KEY` environment variable/secret added to FlowAuth, which should be a PEM encoded RSA private key, optionally base64 encoded if supplied as an environment variable.
-   `PUBLIC_JWT_SIGNING_KEY` environment variable/secret added to FlowAPI, which should be a PEM encoded RSA public key, optionally base64 encoded if supplied as an environment variable.
-   The dev provisioning Ansible playbook now automatically generates an SSH key pair for the `flowkit` user. [#892](https://github.com/Flowminder/FlowKit/issues/892)
-   Added new classes to represent spatial units in FlowMachine.
-   Added a `Geography` query class, to get geography data for a spatial unit.
-   FlowAPI's 'joined_spatial_aggregate' endpoint now exposes unique location counts.[#949](https://github.com/Flowminder/FlowKit/issues/949)
-   FlowAPI's 'joined_spatial_aggregate' endpoint now exposes subscriber degree.[#969](https://github.com/Flowminder/FlowKit/issues/969)
-   Flowdb now contains an auxiliary table to record outcomes of queries that can be run as part of the regular ETL process [#988](https://github.com/Flowminder/FlowKit/issues/988)

### Changed

-   The quick-start script now only pulls the docker images for the services that are actually started up. [#898](https://github.com/Flowminder/FlowKit/issues/898)
-   FlowAuth and FlowAPI are now linked using an RSA keypair, instead of per-server shared secrets. [#89](https://github.com/Flowminder/FlowKit/issues/89)
-   Location-related FlowMachine queries now take a `spatial_unit` parameter instead of `level`.
-   The quick-start script now uses the environment variable `GIT_REVISION` to control the version to be deployed.
-   Create token page permission and spatial aggregation checkboxes are now hidden by default.[#834](https://github.com/Flowminder/FlowKit/issues/834)
-   The flowetl mounted directories `archive, dump, ingest, quarantine` were replaced with a single `files` directory and files are no longer moved. [#946](https://github.com/Flowminder/FlowKit/issues/946)
-   FlowDB's postgresql has been updated to [11.4](https://www.postgresql.org/about/news/1949/), which addresses several bugs and one major vulnerability.

### Fixed

-   When creating a new token in FlowAuth, the expiry now always shows the year, seconds till expiry, and timezone. [#260](https://github.com/Flowminder/FlowKit/issues/260)
-   Distances in `Displacement` are now calculated with longitude and latitude the corrcet way around. [#913](https://github.com/Flowminder/FlowKit/issues/913)
-   The quick-start script now works correctly with branches. [#902](https://github.com/Flowminder/FlowKit/issues/902)
-   Fixed `location_event_counts` failing to work when specifying a subset of event types [#1015](https://github.com/Flowminder/FlowKit/issues/1015)
-   FlowAPI will now show the correct version in the API spec, flowmachine and flowclient will show the correct versions in the worked examples. [#818](https://github.com/Flowminder/FlowKit/issues/818)

### Removed

-   Removed `cell_mappings.py`, `get_columns_for_level` and `BadLevelError`.

-   `JWT_SECRET_KEY` has been removed in favour of RSA keys.
-   The FlowDB tables `infrastructure.countries` and `infrastructure.operators` have been removed. [#958](https://github.com/Flowminder/FlowKit/issues/958)

## [0.6.4]

### Added

-   Buttons to copy token to clipboard and download token as file added to token list page. [#704](https://github.com/Flowminder/FlowKit/issues/704)
-   Two new worked examples: "Cell Towers Per Region" and "Unique Subscriber Counts". [#633](https://github.com/Flowminder/FlowKit/issues/633), [#634](https://github.com/Flowminder/FlowKit/issues/634)

### Changed

-   The `FLOWDB_DEBUG` environment variable has been renamed to `FLOWDB_ENABLE_POSTGRES_DEBUG_MODE`.
-   FlowAuth will now automatically set up the database when started without needing to trigger via the cli.
-   FlowAuth now requires that at least one administrator account is created by providing env vars or secrets for:
    -   `FLOWAUTH_ADMIN_PASSWORD`
    -   `FLOWAUTH_ADMIN_USERNAME`

### Fixed

-   The `FLOWDB_DEBUG` environment variable used to have no effect. This has been fixed. [#811](https://github.com/Flowminder/FlowKit/issues/811)
-   Previously, queries could be stuck in an executing state if writing their cache metadata failed, they will now correctly show as having errored. [#833](https://github.com/Flowminder/FlowKit/issues/833)
-   Fixed an issue where `Table` objects could be in an inconsistent cache state after resetting cache [#832](https://github.com/Flowminder/FlowKit/issues/832)
-   FlowAuth's docker container can now be used with a Postgres backing database. [#825](https://github.com/Flowminder/FlowKit/issues/825)
-   FlowAPI now starts up successfully when following the "Secrets Quickstart" instructions in the docs. [#836](https://github.com/Flowminder/FlowKit/issues/836)
-   The command to generate an SSL certificate in the "Secrets Quickstart" section in the docs has been fixed and made more robust [#837](https://github.com/Flowminder/FlowKit/issues/837)
-   FlowAuth will no longer try to initialise the database or create demo data multiple times when running under uwsgi with multiple workers [#844](https://github.com/Flowminder/FlowKit/issues/844)
-   Fixed issue of Multiple tokens don't line up on FlowAuth "Tokens" page [#849](https://github.com/Flowminder/FlowKit/issues/849)

### Removed

-   The `FLOWDB_SERVICES` environment variable has been removed from the toplevel Makefile, so that now `DOCKER_SERVICES` is the only environment variable that controls which services are spun up when running `make up`. [#827](https://github.com/Flowminder/FlowKit/issues/827)

## [0.6.3]

### Added

-   FlowKit's worked examples are now Dockerized, and available as part of the quick setup script [#614](https://github.com/Flowminder/FlowKit/issues/614)
-   Skeleton for Airflow based ETL system added with basic ETL DAG specification and tests.
-   The docs now contain information about required versions of installation prerequisites [#703](https://github.com/Flowminder/FlowKit/issues/703)
-   FlowAPI now requires the `FLOWAPI_IDENTIFIER` environment variable to be set, which contains the name used to identify this FlowAPI server when generating tokens in FlowAuth [#727](https://github.com/Flowminder/FlowKit/issues/727)
-   `flowmachine.utils.calculate_dependency_graph` now includes the `Query` objects in the `query_object` field of the graph's nodes dictionary [#767](https://github.com/Flowminder/FlowKit/issues/767)
-   Architectural Decision Records (ADR) have been added and are included in the auto-generated docs [#780](https://github.com/Flowminder/FlowKit/issues/780)
-   Added FlowDB environment variables `SHARED_BUFFERS_SIZE` and `EFFECTIVE_CACHE_SIZE`, to allow manually setting the Postgres configuration parameters `shared_buffers` and `effective_cache_size`.
-   The function `print_dependency_tree()` now takes an optional argument `show_stored` to display information whether dependent queries have been stored or not [#804](https://github.com/Flowminder/FlowKit/issues/804)
-   A new function `plot_dependency_graph()` has been added which allows to conveniently plot and visualise a dependency graph for use in Jupyter notebooks (this requires IPython and pygraphviz to be installed) [#786](https://github.com/Flowminder/FlowKit/issues/786)

### Changed

-   Parameter names in `flowmachine.connect()` have been renamed as follows to be consistent with the associated environment variables [#728](https://github.com/Flowminder/FlowKit/issues/728):
    -   `db_port -> flowdb_port`
    -   `db_user -> flowdb_user`
    -   `db_pass -> flowdb_password`
    -   `db_host -> flowdb_host`
    -   `db_connection_pool_size -> flowdb_connection_pool_size`
    -   `db_connection_pool_overflow -> flowdb_connection_pool_overflow`
-   FlowAPI and FlowAuth now expect an audience key to be present in tokens [#727](https://github.com/Flowminder/FlowKit/issues/727)
-   Dependent queries are now only included once in the md5 calculation of a given query (in particular, it changes the query ids compared to previous FlowKit versions).
-   Error is displayed in the add user form of Flowauth if username is alredy exists. [#690](https://github.com/Flowminder/FlowKit/issues/690)
-   Error is displayed in the add group form of Flowauth if group name already exists. [#709](https://github.com/Flowminder/FlowKit/issues/709)
-   FlowAuth's add new server page now shows helper text for bad inputs. [#749](https://github.com/Flowminder/FlowKit/pull/749)
-   The class `SubscriberSubsetterBase` in FlowMachine no longer inherits from `Query` [#740](https://github.com/Flowminder/FlowKit/issues/740) (this changes the query ids compared to previous FlowKit versions).

### Fixed

-   FlowClient docs rendered to website now show the options available for arguments that require a string from some set of possibilities [#695](https://github.com/Flowminder/FlowKit/issues/695).
-   The Flowmachine loggers are now initialised only once when flowmachine is imported, with a call to `connect()` only changing the log level [#691](https://github.com/Flowminder/FlowKit/issues/691)
-   The FERNET_KEY environment variable for FlowAuth is now named FLOWAUTH_FERNET_KEY
-   The quick-start script now correctly aborts if one of the FlowKit services doesn't fully start up [#745](https://github.com/Flowminder/flowkit/issues/745)
-   The maps in the worked examples docs pages now appear in any browser
-   Example invocations of `generate-jwt` are no longer uncopyable due to line wrapping [#778](https://github.com/Flowminder/flowkit/issues/745)
-   API parameter `interval` for `location_event_counts` queries is now correctly passed to the underlying FlowMachine query object [#807](https://github.com/Flowminder/FlowKit/issues/807).

## [0.6.2]

### Added

-   Added a new module, `flowkit-jwt-generator`, which generates test JWT tokens for use with FlowAPI [#564](https://github.com/Flowminder/FlowKit/issues/564)
-   A new Ansible playbook was added in `deployment/provision-dev.yml`. In addition to the standard provisioning
    this installs pyenv, Python 3.7, pipenv and clones the FlowKit repository, which is useful for development purposes.
-   Added a 'quick start' setup script for trying out a complete FlowKit system [#688](https://github.com/Flowminder/FlowKit/issues/688).

### Changed

-   FlowAPI's `available_dates` endpoint now always returns available dates for all event types and does not accept JSON
-   Hints are now displayed in the add user form of FlowAuth if the form is not completed [#679](https://github.com/Flowminder/FlowKit/issues/679)
-   Error messages are now displayed when generating a new token in FlowAuth if the token's name is invalid [#799](https://github.com/Flowminder/FlowKit/issues/799)
-   The Ansible playbooks in `deployment/` now allow configuring the username and password for the FlowKit user account.
-   Default compose file no longer includes build blocks, these have been moved to `docker-compose-build.yml`.

### Fixed

-   FlowDB synthetic data container no longer silently fails to generate data if data generator is not set [#654](https://github.com/Flowminder/FlowKit/issues/654)

## [0.6.1]

### Fixed

-   Fixed `TotalNetworkObjects` raising an error when run with a lat-long level [#108](https://github.com/Flowminder/FlowKit/issues/108)
-   Radius of gyration no longer incorrectly appears as a top level api query

## [0.6.0]

### Added

-   Added new flowclient API entrypoint, `aggregate_network_objects`, to access equivalent flowmachine query [#601](https://github.com/Flowminder/FlowKit/issues/601)
-   FlowAPI now exposes the API spec at the `spec/openapi.json` endpoint, and an interactive version of the spec at the `spec/redoc` endpoint
-   Added Makefile target `make up-no_build`, to spin up all containers without building the images
-   Added `resync_redis_with_cache` function to cache utils, to allow administrators to align redis with FlowDB [#636](https://github.com/Flowminder/FlowKit/issues/636)
-   Added new flowclient API entrypoint, `radius_of_gyration`, to access (with simplified parameters) equivalent flowmachine query `RadiusOfGyration` [#602](https://github.com/Flowminder/FlowKit/issues/602)

### Changed

-   The `period` argument to `TotalNetworkObjects` in FlowMachine has been renamed `total_by`
-   The `period` argument to `total_network_objects` in FlowClient has been renamed `total_by`
-   The `by` argument to `AggregateNetworkObjects` in FlowMachine has been renamed to `aggregate_by`
-   The `stop_date` argument to the `modal_location_from_dates` and `meaningful_locations_*` functions in FlowClient has been renamed `end_date` [#470](https://github.com/Flowminder/FlowKit/issues/470)
-   `get_result_by_query_id` now accepts a `poll_interval` argument, which allows polling frequency to be changed
-   The `start` and `stop` argument to `EventTableSubset` are now mandatory.
-   `RadiusOfGyration` now returns a `value` column instead of an `rog` column
-   `TotalNetworkObjects` and `AggregateNetworkObjects` now return a `value` column, rather than `statistic_name`
-   All environment variables are now in a single `development_environment` file in the project root, development environment setup has been simplified
-   Default FlowDB users for FlowMachine and FlowAPI have changed from "analyst" and "reporter" to "flowmachine" and "flowapi", respectively
-   Docs and integration tests now use top level compose file
-   The following environment variables have been renamed:
    -   `FLOWMACHINE_SERVER` (FlowAPI) -> `FLOWMACHINE_HOST`
    -   `FM_PASSWORD` (FlowDB), `FLOWDB_PASS` (FlowMachine) -> `FLOWMACHINE_FLOWDB_PASSWORD`
    -   `API_PASSWORD` (FlowDB), `FLOWDB_PASS` (FlowAPI) -> `FLOWAPI_FLOWDB_PASSWORD`
    -   `FM_USER` (FlowDB), `FLOWDB_USER` (FlowMachine) -> `FLOWMACHINE_FLOWDB_USER`
    -   `API_USER` (FlowDB), `FLOWDB_USER` (FlowAPI) -> `FLOWAPI_FLOWDB_USER`
    -   `LOG_LEVEL` (FlowMachine) -> `FLOWMACHINE_LOG_LEVEL`
    -   `LOG_LEVEL` (FlowAPI) -> `FLOWAPI_LOG_LEVEL`
    -   `DEBUG` (FlowDB) -> `FLOWDB_DEBUG`
    -   `DEBUG` (FlowMachine) -> `FLOWMACHINE_SERVER_DEBUG_MODE`
-   The following Docker secrets have been renamed:
    -   `FLOWAPI_DB_USER` -> `FLOWAPI_FLOWDB_USER`
    -   `FLOWAPI_DB_PASS` -> `FLOWAPI_FLOWDB_PASSWORD`
    -   `FLOWMACHINE_DB_USER` -> `FLOWMACHINE_FLOWDB_USER`
    -   `FLOWMACHINE_DB_PASS` -> `FLOWMACHINE_FLOWDB_PASSWORD`
    -   `POSTGRES_PASSWORD_FILE` -> `POSTGRES_PASSWORD`
    -   `REDIS_PASSWORD_FILE` -> `REDIS_PASSWORD`
-   `status` enum in FlowDB renamed to `etl_status`
-   `reset_cache` now requires a redis client argument

### Fixed

-   Fixed being unable to add new users or servers when running FlowAuth with a Postgres database [#622](https://github.com/Flowminder/FlowKit/issues/622)
-   Resetting the cache using `reset_cache` will now reset the state of queries in redis as well [#650](https://github.com/Flowminder/FlowKit/issues/650)
-   Fixed `mode` statistic for `AggregateNetworkObjects` [#651](https://github.com/Flowminder/FlowKit/issues/651)

### Removed

-   Removed `docker-compose-dev.yml`, and docker-compose files in `docs/`, `flowdb/tests/` and `integration_tests/`.
-   Removed `Dockerfile-dev` Dockerfiles
-   Removed `ENV` defaults from the FlowMachine Dockerfile
-   Removed `POSTGRES_DB` environment variable from FlowDB Dockerfile, database name is now hardcoded as `flowdb`

## [0.5.3]

### Added

-   Added new `spatial_aggregate` API endpoint and FlowClient function [#599](https://github.com/Flowminder/FlowKit/issues/599)
-   Added new flowclient API entrypoint, total_network_objects(), to access (with simplified parameters) equivalent flowmachine query [#581](https://github.com/Flowminder/FlowKit/issues/581)
-   Added new flowclient API entrypoint, location_introversion(), to access (with simplified parameters) equivalent flowmachine query [#577](https://github.com/Flowminder/FlowKit/issues/577)
-   Added new flowclient API entrypoint, unique_subscriber_counts(), to access (with simplified parameters) equivalent flowmachine query [#562](https://github.com/Flowminder/FlowKit/issues/562)
-   New schema `aggregates` and table `aggregates.aggregates` have been created for maintaining a record of the process and completion of scheduled aggregates.
-   New `joined_spatial_aggregate` API endpoint and FlowClient function [#600](https://github.com/Flowminder/FlowKit/issues/600)

### Changed

-   `daily_location` and `modal_location` query types are no longer accepted as top-level queries, and must be wrapped using `spatial_aggregate`
-   `JoinedSpatialAggregate` no longer accepts positional arguments
-   `JoinedSpatialAggregate` now supports "avg", "max", "min", "median", "mode", "stddev" and "variance" stats

### Fixed

-   `total_network_objects` no longer returns results from `AggregateNetworkObjects` [#603](https://github.com/Flowminder/FlowKit/issues/603)

## [0.5.2]

### Fixed

-   Fixed [#514](https://github.com/Flowminder/FlowKit/issues/514), which would cause the client to hang after submitting a query that couldn't be created
-   Fixed [#575](https://github.com/Flowminder/FlowKit/issues/575), so that events at midnight are now considered to be happening on the following day

## [0.5.1]

### Added

-   Added `HandsetStats` to FlowMachine.
-   Added new `ContactReferenceLocationStats` query class to FlowMachine.
-   A new zmq message `get_available_dates` was added to the flowmachine server, along with the `/available_dates`
    endpoint in flowapi and the function `get_available_dates()` in flowclient. These allow to determine the dates
    that are available in the database for the supported event types.

### Changed

-   FlowMachine's debugging logs are now from a single logger (`flowmachine.debug`) and include the submodule in the submodule field instead of using it as the logger name
-   FlowMachine's query run logger now uses the logger name `flowmachine.query_run_log`
-   FlowAPI's access, run and debug loggers are now named `flowapi.access`, `flowapi.query` and `flowapi.debug`
-   FlowAPI's access and run loggers, and FlowMachine's query run logger now log to stdout instead of stderr
-   Passwords for Redis and FlowDB must now be explicitly provided to flowmachine via argument to `connect`, env var, or secret

### Removed

-   FlowMachine and FlowAPI no longer support logging to a file

## [0.5.0]

### Added

-   The flowmachine python library is now pip installable (`pip install flowmachine`)
-   The flowmachine server now supports additional actions: `get_available_queries`, `get_query_schemas`, `ping`.
-   Flowdb now contains a new `dfs` schema and associated tables to process mobile money transactions.
    In addition, `flowdb_testdata` contains sample data for DFS transactions.
-   The docs now include three worked examples of CDR analysis using FlowKit.
-   Flowmachine now supports calculating the total amount of various DFS metrics (transaction amount,
    commission, fee, discount) per aggregation unit during a given date range. These metrics are also
    exposed in FlowAPI via the query kind `dfs_metric_total_amount`.

### Changed

-   The JSON structure when setting queries running via flowapi or the flowmachine server has changed:
    query parameters are now "inlined" alongside the `query_kind` key, rather than nested using a separate `params` key.
    Example:
    -   previously: `{"query_kind": "daily_location", "params": {"date": "2016-01-01", "aggregation_unit": "admin3", "method": "last"}}`,
    -   now: `{"query_kind": "daily_location", "date": "2016-01-01", "aggregation_unit": "admin3", "method": "last"}`
-   The JSON structure of zmq reply messages from the flowmachine server was changed.
    Replies now have the form: `{"status": "[success|error]", "msg": "...", "payload": {...}`.
-   The flowmachine server action `get_sql` was renamed to `get_sql_for_query_result`.
-   The parameter `daily_location_method` was renamed to `method`.

## [0.4.3]

### Added

-   When running integration tests locally, normally pytest will automatically spin up servers for flowmachine and flowapi as part of the test setup.
    This can now be disabled by setting the environment variable `FLOWKIT_INTEGRATION_TESTS_DISABLE_AUTOSTART_SERVERS=TRUE`.
-   The integration tests now use the environment variables `FLOWAPI_HOST`, `FLOWAPI_PORT` to determine how to connect to the flowapi server.
-   A new data generator has been added to the synthetic data container which supports more data types, simple disaster simulation, and more plausible behaviours as well as increased performance

### Changed

-   FlowAPI now reports queued/running status for queries instead of just accepted
-   The following environment variables have been renamed:
    -   `DB_USER` -> `FLOWDB_USER`
    -   `DB_USER` -> `FLOWDB_HOST`
    -   `DB_PASS` -> `FLOWDB_PASS`
    -   `DB_PW` -> `FLOWDB_PASS`
    -   `API_DB_USER` -> `FLOWAPI_DB_USER`
    -   `API_DB_PASS` -> `FLOWAPI_DB_PASS`
    -   `FM_DB_USER` -> `FLOWMACHINE_DB_USER`
    -   `FM_DB_PASS` -> `FLOWMACHINE_DB_PASS`
-   Added `numerator_direction` to `ProportionEventType` to allow for proportion of directed events.

### Fixed

-   Server no longer loses track of queries under heavy load
-   `TopUpBalances` no longer always uses entire topups table

### Removed

-   The environment variable `DB_NAME` has been removed.

## [0.4.2]

### Changed

-   `MDSVolume` no longer allows specifying the table, and will always use the `mds` table.
-   All FlowMachine logs are now in structured json form
-   FlowAPI now uses structured logs for debugging messages

## [0.4.1]

### Added

-   Added `TopUpAmount`, `TopUpBalance` query classes to FlowMachine.
-   Added `PerLocationEventStats`, `PerContactEventStats` to FlowMachine

### Removed

-   Removed `TotalSubscriberEvents` from FlowMachine as it is superseded by `EventCount`.

## [0.4.0]

### Added

-   Dockerised development setup, with support for live reload of `flowmachine` and `flowapi` after source code changes.
-   Pre-commit hook for Python formatting with black.
-   Added new `IntereventPeriod`, `ContactReciprocal`, `ProportionContactReciprocal`, `ProportionEventReciprocal`, `ProportionEventType` and `MDSVolume` query classes to FlowMachine.

### Changed

-   `CustomQuery` now requires column names to be specified
-   Query classes are now required to declare the column names they return via the `column_names` property
-   FlowAPI now reports whether a query is queued or running when polling
-   FlowDB test data and synthetic data images are now available from their own Docker repos (Flowminder/flowdb-testdata, Flowminder/flowdb-synthetic-data)
-   Changed query class name from `NocturnalCalls` to `NocturnalEvents`.

### Fixed

-   FlowAPI is now an installable python module

### Removed

-   Query objects can no longer be recalculated to cache and must be explicitly removed first
-   Arbitrary `Flow` maths
-   `EdgeList` query type
-   Removes query class `ProportionOutgoing` as it becomes redundant with the the introduction of `ProportionEventType`.

## [0.3.0]

### Added

-   API route for retrieving geography data from FlowDB
-   Aggregated meaningful locations are now available via FlowAPI
-   Origin-destination matrices between meaningful locations are now available via FlowAPI
-   Added new `MeaningfulLocations`, `MeaningfulLocationsAggregate` and `MeaningfulLocationsOD` query classes to FlowMachine

### Changed

-   Constructors for `HartiganCluster`, `LabelEventScore`, `EventScore` and `CallDays` now have different signatures
-   Restructured and extended documentation; added high-level overview and more targeted information for different types of users

## [0.2.2]

### Added

-   Support for running FlowDB as an arbitrary user via docker's `--user` flag

### Removed

-   Support for setting the uid and gid of the postgres user when building FlowDB

## [0.2.1]

### Fixed

-   Fixed being unable to build if the port used by `git://` is not open

## [0.2.0]

### Added

-   Added utilities for managing and inspecting the query cache

## [0.1.2]

### Changed

-   FlowDB now requires a password to be set for the flowdb superuser

## [0.1.1]

### Added

-   Support for password protected redis

### Changed

-   Changed the default redis image to bitnami's redis (to enable password protection)

## [0.1.0]

### Added

-   Added structured logging of access attempts, query running, and data access
-   Added CHANGELOG.md
-   Added support for Postgres JIT in FlowDB
-   Added total location events metric to FlowAPI and FlowClient
-   Added ETL bookkeeping schema to FlowDB

### Changed

-   Added changelog update to PR template
-   Increased default shared memory size for FlowDB containers

### Fixed

-   Fixed being unable to delete groups in FlowAuth
-   Fixed `make up` not working with defaults

## [0.0.5]

### Added

-   Added Python 3.6 support for FlowClient

[unreleased]: https://github.com/Flowminder/FlowKit/compare/1.10.0...master
[1.10.0]: https://github.com/Flowminder/FlowKit/compare/1.9.4...1.10.0
[1.9.4]: https://github.com/Flowminder/FlowKit/compare/1.9.3...1.9.4
[1.9.3]: https://github.com/Flowminder/FlowKit/compare/1.9.2...1.9.3
[1.9.2]: https://github.com/Flowminder/FlowKit/compare/1.9.1...1.9.2
[1.9.1]: https://github.com/Flowminder/FlowKit/compare/1.9.0...1.9.1
[1.9.0]: https://github.com/Flowminder/FlowKit/compare/1.8.0...1.9.0
[1.8.0]: https://github.com/Flowminder/FlowKit/compare/1.7.0...1.8.0
[1.7.0]: https://github.com/Flowminder/FlowKit/compare/1.6.1...1.7.0
[1.6.1]: https://github.com/Flowminder/FlowKit/compare/1.6.0...1.6.1
[1.6.0]: https://github.com/Flowminder/FlowKit/compare/1.5.1...1.6.0
[1.5.1]: https://github.com/Flowminder/FlowKit/compare/1.5.0...1.5.1
[1.5.0]: https://github.com/Flowminder/FlowKit/compare/1.4.0...1.5.0
[1.4.0]: https://github.com/Flowminder/FlowKit/compare/1.3.3...1.4.0
[1.3.3]: https://github.com/Flowminder/FlowKit/compare/1.3.2...1.3.3
[1.3.2]: https://github.com/Flowminder/FlowKit/compare/1.3.1...1.3.2
[1.3.1]: https://github.com/Flowminder/FlowKit/compare/1.3.0...1.3.1
[1.3.0]: https://github.com/Flowminder/FlowKit/compare/1.2.1...1.3.0
[1.2.1]: https://github.com/Flowminder/FlowKit/compare/1.2.0...1.2.1
[1.2.0]: https://github.com/Flowminder/FlowKit/compare/1.1.1...1.2.0
[1.1.1]: https://github.com/Flowminder/FlowKit/compare/1.1.0...1.1.1
[1.1.0]: https://github.com/Flowminder/FlowKit/compare/1.0.0...1.1.0
[1.0.0]: https://github.com/Flowminder/FlowKit/compare/0.9.1...1.0.0
[0.9.1]: https://github.com/Flowminder/FlowKit/compare/0.9.0...0.9.1
[0.9.0]: https://github.com/Flowminder/FlowKit/compare/0.8.0...0.9.0
[0.8.0]: https://github.com/Flowminder/FlowKit/compare/0.7.0...0.8.0
[0.7.0]: https://github.com/Flowminder/FlowKit/compare/0.6.4...0.7.0
[0.6.4]: https://github.com/Flowminder/FlowKit/compare/0.6.3...0.6.4
[0.6.3]: https://github.com/Flowminder/FlowKit/compare/0.6.2...0.6.3
[0.6.2]: https://github.com/Flowminder/FlowKit/compare/0.6.1...0.6.2
[0.6.1]: https://github.com/Flowminder/FlowKit/compare/0.6.0...0.6.1
[0.6.0]: https://github.com/Flowminder/FlowKit/compare/0.5.3...0.6.0
[0.5.3]: https://github.com/Flowminder/FlowKit/compare/0.5.2...0.5.3
[0.5.2]: https://github.com/Flowminder/FlowKit/compare/0.5.1...0.5.2
[0.5.1]: https://github.com/Flowminder/FlowKit/compare/0.5.0...0.5.1
[0.5.0]: https://github.com/Flowminder/FlowKit/compare/0.4.3...0.5.0
[0.4.3]: https://github.com/Flowminder/FlowKit/compare/0.4.2...0.4.3
[0.4.2]: https://github.com/Flowminder/FlowKit/compare/0.4.1...0.4.2
[0.4.1]: https://github.com/Flowminder/FlowKit/compare/0.4.0...0.4.1
[0.4.0]: https://github.com/Flowminder/FlowKit/compare/0.3.0...0.4.0
[0.3.0]: https://github.com/Flowminder/FlowKit/compare/0.2.2...0.3.0
[0.2.2]: https://github.com/Flowminder/FlowKit/compare/0.2.1...0.2.2
[0.2.1]: https://github.com/Flowminder/FlowKit/compare/0.2.0...0.2.1
[0.2.0]: https://github.com/Flowminder/FlowKit/compare/0.1.2...0.2.0
[0.1.2]: https://github.com/Flowminder/FlowKit/compare/0.1.1...0.1.2
[0.1.1]: https://github.com/Flowminder/FlowKit/compare/0.1.0...0.1.1
[0.1.0]: https://github.com/Flowminder/FlowKit/compare/0.0.5...0.1.0
[0.0.5]: https://github.com/Flowminder/FlowKit/compare/0.0.4...0.0.5<|MERGE_RESOLUTION|>--- conflicted
+++ resolved
@@ -7,11 +7,8 @@
 ## [Unreleased]
 
 ### Added 
-<<<<<<< HEAD
 - Queries run through FlowAPI can now be run on only a subset of the available CDR types, by supplying an `event_types` parameter. [#2631](https://github.com/Flowminder/FlowKit/issues/2631)
-=======
 - FlowETL now includes QA checks for the earliest and latest timestamps in the ingested data. [#2627](https://github.com/Flowminder/FlowKit/issues/2627)
->>>>>>> c03b9eeb
 
 ### Changed
 
