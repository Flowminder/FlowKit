--- conflicted
+++ resolved
@@ -8,12 +8,9 @@
 
 ### Added
 - Buttons to copy token to clipboard and download token as file added to token list page.[#704](https://github.com/Flowminder/FlowKit/issues/704)
-<<<<<<< HEAD
 - `PRIVATE_JWT_SIGNING_KEY` environment variable/secret added to FlowAuth, which should be a PEM encoded RSA private key, optionally base64 encoded if supplied as an environment variable.
 - `PUBLIC_JWT_SIGNING_KEY` environment variable/secret added to FlowAPI, which should be a PEM encoded RSA public key, optionally base64 encoded if supplied as an environment variable.
-=======
 -  Two new worked examples: "Cell Towers Per Region" and "Unique Subscriber Counts". [#633](https://github.com/Flowminder/FlowKit/issues/633), [#634](https://github.com/Flowminder/FlowKit/issues/634)
->>>>>>> b592cef5
 
 ### Changed
 - The `FLOWDB_DEBUG` environment variable has been renamed to `FLOWDB_ENABLE_POSTGRES_DEBUG_MODE`.
