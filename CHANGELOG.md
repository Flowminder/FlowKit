# Changelog

All notable changes to FlowKit will be documented in this file.

The format is based on [Keep a Changelog](https://keepachangelog.com/en/1.0.0/).

## [Unreleased]

### Added
- FlowAuth now makes version information available at `/version` and displays it in the web ui. [#835](https://github.com/Flowminder/FlowKit/issues/835)
- FlowETL now comes with a deployment example (in `flowetl/deployment_example/`). [#1126](https://github.com/Flowminder/FlowKit/issues/1126)
- FlowETL now allows to run supplementary post-ETL queries. [#989](https://github.com/Flowminder/FlowKit/issues/989)
- Random sampling is now exposed via the API, for all non-aggregated query kinds. [#1007](https://github.com/Flowminder/FlowKit/issues/1007)
- New aggregate added to FlowMachine - `HistogramAggregation`, which constructs histograms over the results of other queries. [#1075](https://github.com/Flowminder/FlowKit/issues/1075)
- New `IntereventInterval` query class - returns stats over the gap between events as a time interval.
<<<<<<< HEAD
- Added submodule `flowmachine.core.dependency_graph`, which contains functions related to creating or using query dependency graphs (previously these were in `utils.py`).
=======
- New config option `sql_find_available_dates` in FlowETL to provide SQL code to determine the available dates. [#1295](https://github.com/Flowminder/FlowKit/issues/1295)
>>>>>>> f4fe0d9c

### Changed
- FlowDB is now based on PostgreSQL 11.5 and PostGIS 2.5.3
- When running queries through FlowAPI, the query's dependencies will also be cached by default. This behaviour can be switched off by setting `FLOWMACHINE_SERVER_DISABLE_DEPENDENCY_CACHING=true`. [#1152](https://github.com/Flowminder/FlowKit/issues/1152)
- `NewSubscribers` now takes a pair of `UniqueSubscribers` queries instead of the arguments to them
- Flowmachine's default random sampling method is now `random_ids` rather than the non-reproducible `system_rows`. [#1263](https://github.com/Flowminder/FlowKit/issues/1263)
- `IntereventPeriod` now returns stats over the gap between events in fractional time units, instead of time intervals. [#1265](https://github.com/Flowminder/FlowKit/issues/1265)
- Attempting to store a query that does not have a standard table name (e.g. `EventTableSubset` or unseeded random sample) will now raise an `UnstorableQueryError` instead of `ValueError`.
- In the FlowETL deployment example, the external ingestion database is now set up separately from the FlowKit components and connected to FlowDB via a docker overlay network. [#1276](https://github.com/Flowminder/FlowKit/issues/1276)
- The `md5` attribute of the `Query` class has been renamed to `query_id` [#1288](https://github.com/Flowminder/FlowKit/issues/1288).


### Fixed
- Quickstart will no longer fail if it has been run previously with a different FlowDB data size and not explicitly shut down. [#900](https://github.com/Flowminder/FlowKit/issues/900)


### Removed
- Flowmachine's `subscriber_locations_cluster` function has been removed - use `HartiganCluster` or `MeaningfulLocations` directly.
- FlowAPI no longer supports the non-reproducible random sampling method `system_rows`. [#1263](https://github.com/Flowminder/FlowKit/issues/1263)

## [0.8.0]

### Added

- FlowAPI's 'joined_spatial_aggregate' endpoint now exposes event counts. [#992](https://github.com/Flowminder/FlowKit/issues/992)
- FlowAPI's 'joined_spatial_aggregate' endpoint now exposes top-up amount. [#967](https://github.com/Flowminder/FlowKit/issues/967)
- FlowAPI's 'joined_spatial_aggregate' endpoint now exposes nocturnal events. [#1025](https://github.com/Flowminder/FlowKit/issues/1025)
- FlowAPI's 'joined_spatial_aggregate' endpoint now exposes top-up balance. [#968](https://github.com/Flowminder/FlowKit/issues/968)
- FlowAPI's 'joined_spatial_aggregate' endpoint now exposes displacement. [#1010](https://github.com/Flowminder/FlowKit/issues/1010)
- FlowAPI's 'joined_spatial_aggregate' endpoint now exposes pareto interactions. [#1012](https://github.com/Flowminder/FlowKit/issues/1012)
- FlowETL now supports ingesting from a postgres table in addition to CSV files. [#1027](https://github.com/Flowminder/FlowKit/issues/1027)
- `FLOWETL_RUNTIME_CONFIG` environment variable added to control which DAG definitions the FlowETL integration tests should use (valid values: "testing", "production").
- `FLOWETL_INTEGRATION_TESTS_DISABLE_PULLING_DOCKER_IMAGES` environment variable added to allow running the FlowETL integration tests against locally built docker images during development.
- FlowAPI's 'joined_spatial_aggregate' endpoint now exposes handset. [#1011](https://github.com/Flowminder/FlowKit/issues/1011) and [#1029](https://github.com/Flowminder/FlowKit/issues/1029)
- `JoinedSpatialAggregate` now supports "distr" stats which computes outputs the relative distribution of the passed metrics.
- Added `SubscriberHandsetCharacteristic` to FlowMachine
- FlowAuth now supports optional two-factor authentication [#121](https://github.com/Flowminder/FlowKit/issues/121)

### Changed
- The flowdb containers for test_data and synthetic_data were split into two separate containers and quick_start.sh downloads the docker-compose files to a new temporary directory on each run. [#843](https://github.com/Flowminder/FlowKit/issues/843)
- Flowmachine now returns more informative error messages when query parameter validation fails. [#1055](https://github.com/Flowminder/FlowKit/issues/1055)


### Removed

- `TESTING` environment variable was removed (previously used by the FlowETL integration tests).
- Removed `SubscriberPhoneType` from FlowMachine to avoid redundancy.

## [0.7.0]

### Added

- `PRIVATE_JWT_SIGNING_KEY` environment variable/secret added to FlowAuth, which should be a PEM encoded RSA private key, optionally base64 encoded if supplied as an environment variable.
- `PUBLIC_JWT_SIGNING_KEY` environment variable/secret added to FlowAPI, which should be a PEM encoded RSA public key, optionally base64 encoded if supplied as an environment variable.
- The dev provisioning Ansible playbook now automatically generates an SSH key pair for the `flowkit` user. [#892](https://github.com/Flowminder/FlowKit/issues/892)
- Added new classes to represent spatial units in FlowMachine.
- Added a `Geography` query class, to get geography data for a spatial unit.
- FlowAPI's 'joined_spatial_aggregate' endpoint now exposes unique location counts.[#949](https://github.com/Flowminder/FlowKit/issues/949)
- FlowAPI's 'joined_spatial_aggregate' endpoint now exposes subscriber degree.[#969](https://github.com/Flowminder/FlowKit/issues/969)
- Flowdb now contains an auxiliary table to record outcomes of queries that can be run as part of the regular ETL process [#988](https://github.com/Flowminder/FlowKit/issues/988)

### Changed

- The quick-start script now only pulls the docker images for the services that are actually started up. [#898](https://github.com/Flowminder/FlowKit/issues/898)
- FlowAuth and FlowAPI are now linked using an RSA keypair, instead of per-server shared secrets. [#89](https://github.com/Flowminder/FlowKit/issues/89)
- Location-related FlowMachine queries now take a `spatial_unit` parameter instead of `level`.
- The quick-start script now uses the environment variable `GIT_REVISION` to control the version to be deployed.
- Create token page permission and spatial aggregation checkboxes are now hidden by default.[#834](https://github.com/Flowminder/FlowKit/issues/834)
- The flowetl mounted directories `archive, dump, ingest, quarantine` were replaced with a single `files` directory and files are no longer moved. [#946](https://github.com/Flowminder/FlowKit/issues/946)
- FlowDB's postgresql has been updated to [11.4](https://www.postgresql.org/about/news/1949/), which addresses several bugs and one major vulnerability.

### Fixed

- When creating a new token in FlowAuth, the expiry now always shows the year, seconds till expiry, and timezone. [#260](https://github.com/Flowminder/FlowKit/issues/260)
- Distances in `Displacement` are now calculated with longitude and latitude the corrcet way around. [#913](https://github.com/Flowminder/FlowKit/issues/913)
- The quick-start script now works correctly with branches. [#902](https://github.com/Flowminder/FlowKit/issues/902)
- Fixed `location_event_counts` failing to work when specifying a subset of event types [#1015](https://github.com/Flowminder/FlowKit/issues/1015)
- FlowAPI will now show the correct version in the API spec, flowmachine and flowclient will show the correct versions in the worked examples. [#818](https://github.com/Flowminder/FlowKit/issues/818)

### Removed
- Removed `cell_mappings.py`, `get_columns_for_level` and `BadLevelError`.

- `JWT_SECRET_KEY` has been removed in favour of RSA keys.
- The FlowDB tables `infrastructure.countries` and `infrastructure.operators` have been removed. [#958](https://github.com/Flowminder/FlowKit/issues/958)

## [0.6.4]

### Added

- Buttons to copy token to clipboard and download token as file added to token list page. [#704](https://github.com/Flowminder/FlowKit/issues/704)
- Two new worked examples: "Cell Towers Per Region" and "Unique Subscriber Counts". [#633](https://github.com/Flowminder/FlowKit/issues/633), [#634](https://github.com/Flowminder/FlowKit/issues/634)

### Changed

- The `FLOWDB_DEBUG` environment variable has been renamed to `FLOWDB_ENABLE_POSTGRES_DEBUG_MODE`.
- FlowAuth will now automatically set up the database when started without needing to trigger via the cli.
- FlowAuth now requires that at least one administrator account is created by providing env vars or secrets for:
  - `FLOWAUTH_ADMIN_PASSWORD`
  - `FLOWAUTH_ADMIN_USERNAME`

### Fixed

- The `FLOWDB_DEBUG` environment variable used to have no effect. This has been fixed. [#811](https://github.com/Flowminder/FlowKit/issues/811)
- Previously, queries could be stuck in an executing state if writing their cache metadata failed, they will now correctly show as having errored. [#833](https://github.com/Flowminder/FlowKit/issues/833)
- Fixed an issue where `Table` objects could be in an inconsistent cache state after resetting cache [#832](https://github.com/Flowminder/FlowKit/issues/832)
- FlowAuth's docker container can now be used with a Postgres backing database. [#825](https://github.com/Flowminder/FlowKit/issues/825)
- FlowAPI now starts up successfully when following the "Secrets Quickstart" instructions in the docs. [#836](https://github.com/Flowminder/FlowKit/issues/836)
- The command to generate an SSL certificate in the "Secrets Quickstart" section in the docs has been fixed and made more robust [#837](https://github.com/Flowminder/FlowKit/issues/837)
- FlowAuth will no longer try to initialise the database or create demo data multiple times when running under uwsgi with multiple workers [#844](https://github.com/Flowminder/FlowKit/issues/844)
- Fixed issue of Multiple tokens don't line up on FlowAuth "Tokens" page [#849](https://github.com/Flowminder/FlowKit/issues/849)

### Removed

- The `FLOWDB_SERVICES` environment variable has been removed from the toplevel Makefile, so that now `DOCKER_SERVICES` is the only environment variable that controls which services are spun up when running `make up`. [#827](https://github.com/Flowminder/FlowKit/issues/827)

## [0.6.3]

### Added

- FlowKit's worked examples are now Dockerized, and available as part of the quick setup script [#614](https://github.com/Flowminder/FlowKit/issues/614)
- Skeleton for Airflow based ETL system added with basic ETL DAG specification and tests.
- The docs now contain information about required versions of installation prerequisites [#703](https://github.com/Flowminder/FlowKit/issues/703)
- FlowAPI now requires the `FLOWAPI_IDENTIFIER` environment variable to be set, which contains the name used to identify this FlowAPI server when generating tokens in FlowAuth [#727](https://github.com/Flowminder/FlowKit/issues/727)
- `flowmachine.utils.calculate_dependency_graph` now includes the `Query` objects in the `query_object` field of the graph's nodes dictionary [#767](https://github.com/Flowminder/FlowKit/issues/767)
- Architectural Decision Records (ADR) have been added and are included in the auto-generated docs [#780](https://github.com/Flowminder/FlowKit/issues/780)
- Added FlowDB environment variables `SHARED_BUFFERS_SIZE` and `EFFECTIVE_CACHE_SIZE`, to allow manually setting the Postgres configuration parameters `shared_buffers` and `effective_cache_size`.
- The function `print_dependency_tree()` now takes an optional argument `show_stored` to display information whether dependent queries have been stored or not [#804](https://github.com/Flowminder/FlowKit/issues/804)
- A new function `plot_dependency_graph()` has been added which allows to conveniently plot and visualise a dependency graph for use in Jupyter notebooks (this requires IPython and pygraphviz to be installed) [#786](https://github.com/Flowminder/FlowKit/issues/786)

### Changed

- Parameter names in `flowmachine.connect()` have been renamed as follows to be consistent with the associated environment variables [#728](https://github.com/Flowminder/FlowKit/issues/728):
  - `db_port -> flowdb_port`
  - `db_user -> flowdb_user`
  - `db_pass -> flowdb_password`
  - `db_host -> flowdb_host`
  - `db_connection_pool_size -> flowdb_connection_pool_size`
  - `db_connection_pool_overflow -> flowdb_connection_pool_overflow`
- FlowAPI and FlowAuth now expect an audience key to be present in tokens [#727](https://github.com/Flowminder/FlowKit/issues/727)
- Dependent queries are now only included once in the md5 calculation of a given query (in particular, it changes the query ids compared to previous FlowKit versions).
- Error is displayed in the add user form of Flowauth if username is alredy exists. [#690](https://github.com/Flowminder/FlowKit/issues/690)
- Error is displayed in the add group form of Flowauth if group name already exists. [#709](https://github.com/Flowminder/FlowKit/issues/709)
- FlowAuth's add new server page now shows helper text for bad inputs. [#749](https://github.com/Flowminder/FlowKit/pull/749)
- The class `SubscriberSubsetterBase` in FlowMachine no longer inherits from `Query` [#740](https://github.com/Flowminder/FlowKit/issues/740) (this changes the query ids compared to previous FlowKit versions).

### Fixed

- FlowClient docs rendered to website now show the options available for arguments that require a string from some set of possibilities [#695](https://github.com/Flowminder/FlowKit/issues/695).
- The Flowmachine loggers are now initialised only once when flowmachine is imported, with a call to `connect()` only changing the log level [#691](https://github.com/Flowminder/FlowKit/issues/691)
- The FERNET_KEY environment variable for FlowAuth is now named FLOWAUTH_FERNET_KEY
- The quick-start script now correctly aborts if one of the FlowKit services doesn't fully start up [#745](https://github.com/Flowminder/flowkit/issues/745)
- The maps in the worked examples docs pages now appear in any browser
- Example invocations of `generate-jwt` are no longer uncopyable due to line wrapping [#778](https://github.com/Flowminder/flowkit/issues/745)
- API parameter `interval` for `location_event_counts` queries is now correctly passed to the underlying FlowMachine query object [#807](https://github.com/Flowminder/FlowKit/issues/807).

## [0.6.2]

### Added

- Added a new module, `flowkit-jwt-generator`, which generates test JWT tokens for use with FlowAPI [#564](https://github.com/Flowminder/FlowKit/issues/564)
- A new Ansible playbook was added in `deployment/provision-dev.yml`. In addition to the standard provisioning
  this installs pyenv, Python 3.7, pipenv and clones the FlowKit repository, which is useful for development purposes.
- Added a 'quick start' setup script for trying out a complete FlowKit system [#688](https://github.com/Flowminder/FlowKit/issues/688).

### Changed

- FlowAPI's `available_dates` endpoint now always returns available dates for all event types and does not accept JSON
- Hints are now displayed in the add user form of FlowAuth if the form is not completed [#679](https://github.com/Flowminder/FlowKit/issues/679)
- Error messages are now displayed when generating a new token in FlowAuth if the token's name is invalid [#799](https://github.com/Flowminder/FlowKit/issues/799)
- The Ansible playbooks in `deployment/` now allow configuring the username and password for the FlowKit user account.
- Default compose file no longer includes build blocks, these have been moved to `docker-compose-build.yml`.

### Fixed

- FlowDB synthetic data container no longer silently fails to generate data if data generator is not set [#654](https://github.com/Flowminder/FlowKit/issues/654)

## [0.6.1]

### Fixed

- Fixed `TotalNetworkObjects` raising an error when run with a lat-long level [#108](https://github.com/Flowminder/FlowKit/issues/108)
- Radius of gyration no longer incorrectly appears as a top level api query

## [0.6.0]

### Added

- Added new flowclient API entrypoint, `aggregate_network_objects`, to access equivalent flowmachine query [#601](https://github.com/Flowminder/FlowKit/issues/601)
- FlowAPI now exposes the API spec at the `spec/openapi.json` endpoint, and an interactive version of the spec at the `spec/redoc` endpoint
- Added Makefile target `make up-no_build`, to spin up all containers without building the images
- Added `resync_redis_with_cache` function to cache utils, to allow administrators to align redis with FlowDB [#636](https://github.com/Flowminder/FlowKit/issues/636)
- Added new flowclient API entrypoint, `radius_of_gyration`, to access (with simplified parameters) equivalent flowmachine query `RadiusOfGyration` [#602](https://github.com/Flowminder/FlowKit/issues/602)

### Changed

- The `period` argument to `TotalNetworkObjects` in FlowMachine has been renamed `total_by`
- The `period` argument to `total_network_objects` in FlowClient has been renamed `total_by`
- The `by` argument to `AggregateNetworkObjects` in FlowMachine has been renamed to `aggregate_by`
- The `stop_date` argument to the `modal_location_from_dates` and `meaningful_locations_*` functions in FlowClient has been renamed `end_date` [#470](https://github.com/Flowminder/FlowKit/issues/470)
- `get_result_by_query_id` now accepts a `poll_interval` argument, which allows polling frequency to be changed
- The `start` and `stop` argument to `EventTableSubset` are now mandatory.
- `RadiusOfGyration` now returns a `value` column instead of an `rog` column
- `TotalNetworkObjects` and `AggregateNetworkObjects` now return a `value` column, rather than `statistic_name`
- All environment variables are now in a single `development_environment` file in the project root, development environment setup has been simplified
- Default FlowDB users for FlowMachine and FlowAPI have changed from "analyst" and "reporter" to "flowmachine" and "flowapi", respectively
- Docs and integration tests now use top level compose file
- The following environment variables have been renamed:
  - `FLOWMACHINE_SERVER` (FlowAPI) -> `FLOWMACHINE_HOST`
  - `FM_PASSWORD` (FlowDB), `FLOWDB_PASS` (FlowMachine) -> `FLOWMACHINE_FLOWDB_PASSWORD`
  - `API_PASSWORD` (FlowDB), `FLOWDB_PASS` (FlowAPI) -> `FLOWAPI_FLOWDB_PASSWORD`
  - `FM_USER` (FlowDB), `FLOWDB_USER` (FlowMachine) -> `FLOWMACHINE_FLOWDB_USER`
  - `API_USER` (FlowDB), `FLOWDB_USER` (FlowAPI) -> `FLOWAPI_FLOWDB_USER`
  - `LOG_LEVEL` (FlowMachine) -> `FLOWMACHINE_LOG_LEVEL`
  - `LOG_LEVEL` (FlowAPI) -> `FLOWAPI_LOG_LEVEL`
  - `DEBUG` (FlowDB) -> `FLOWDB_DEBUG`
  - `DEBUG` (FlowMachine) -> `FLOWMACHINE_SERVER_DEBUG_MODE`
- The following Docker secrets have been renamed:
  - `FLOWAPI_DB_USER` -> `FLOWAPI_FLOWDB_USER`
  - `FLOWAPI_DB_PASS` -> `FLOWAPI_FLOWDB_PASSWORD`
  - `FLOWMACHINE_DB_USER` -> `FLOWMACHINE_FLOWDB_USER`
  - `FLOWMACHINE_DB_PASS` -> `FLOWMACHINE_FLOWDB_PASSWORD`
  - `POSTGRES_PASSWORD_FILE` -> `POSTGRES_PASSWORD`
  - `REDIS_PASSWORD_FILE` -> `REDIS_PASSWORD`
- `status` enum in FlowDB renamed to `etl_status`
- `reset_cache` now requires a redis client argument

### Fixed

- Fixed being unable to add new users or servers when running FlowAuth with a Postgres database [#622](https://github.com/Flowminder/FlowKit/issues/622)
- Resetting the cache using `reset_cache` will now reset the state of queries in redis as well [#650](https://github.com/Flowminder/FlowKit/issues/650)
- Fixed `mode` statistic for `AggregateNetworkObjects` [#651](https://github.com/Flowminder/FlowKit/issues/651)

### Removed

- Removed `docker-compose-dev.yml`, and docker-compose files in `docs/`, `flowdb/tests/` and `integration_tests/`.
- Removed `Dockerfile-dev` Dockerfiles
- Removed `ENV` defaults from the FlowMachine Dockerfile
- Removed `POSTGRES_DB` environment variable from FlowDB Dockerfile, database name is now hardcoded as `flowdb`

## [0.5.3]

### Added

- Added new `spatial_aggregate` API endpoint and FlowClient function [#599](https://github.com/Flowminder/FlowKit/issues/599)
- Added new flowclient API entrypoint, total_network_objects(), to access (with simplified parameters) equivalent flowmachine query [#581](https://github.com/Flowminder/FlowKit/issues/581)
- Added new flowclient API entrypoint, location_introversion(), to access (with simplified parameters) equivalent flowmachine query [#577](https://github.com/Flowminder/FlowKit/issues/577)
- Added new flowclient API entrypoint, unique_subscriber_counts(), to access (with simplified parameters) equivalent flowmachine query [#562](https://github.com/Flowminder/FlowKit/issues/562)
- New schema `aggregates` and table `aggregates.aggregates` have been created for maintaining a record of the process and completion of scheduled aggregates.
- New `joined_spatial_aggregate` API endpoint and FlowClient function [#600](https://github.com/Flowminder/FlowKit/issues/600)

### Changed

- `daily_location` and `modal_location` query types are no longer accepted as top-level queries, and must be wrapped using `spatial_aggregate`
- `JoinedSpatialAggregate` no longer accepts positional arguments
- `JoinedSpatialAggregate` now supports "avg", "max", "min", "median", "mode", "stddev" and "variance" stats

### Fixed

- `total_network_objects` no longer returns results from `AggregateNetworkObjects` [#603](https://github.com/Flowminder/FlowKit/issues/603)

## [0.5.2]

### Fixed

- Fixed [#514](https://github.com/Flowminder/FlowKit/issues/514), which would cause the client to hang after submitting a query that couldn't be created
- Fixed [#575](https://github.com/Flowminder/FlowKit/issues/575), so that events at midnight are now considered to be happening on the following day

## [0.5.1]

### Added

- Added `HandsetStats` to FlowMachine.
- Added new `ContactReferenceLocationStats` query class to FlowMachine.
- A new zmq message `get_available_dates` was added to the flowmachine server, along with the `/available_dates`
  endpoint in flowapi and the function `get_available_dates()` in flowclient. These allow to determine the dates
  that are available in the database for the supported event types.

### Changed

- FlowMachine's debugging logs are now from a single logger (`flowmachine.debug`) and include the submodule in the submodule field instead of using it as the logger name
- FlowMachine's query run logger now uses the logger name `flowmachine.query_run_log`
- FlowAPI's access, run and debug loggers are now named `flowapi.access`, `flowapi.query` and `flowapi.debug`
- FlowAPI's access and run loggers, and FlowMachine's query run logger now log to stdout instead of stderr
- Passwords for Redis and FlowDB must now be explicitly provided to flowmachine via argument to `connect`, env var, or secret

### Removed

- FlowMachine and FlowAPI no longer support logging to a file

## [0.5.0]

### Added

- The flowmachine python library is now pip installable (`pip install flowmachine`)
- The flowmachine server now supports additional actions: `get_available_queries`, `get_query_schemas`, `ping`.
- Flowdb now contains a new `dfs` schema and associated tables to process mobile money transactions.
  In addition, `flowdb_testdata` contains sample data for DFS transactions.
- The docs now include three worked examples of CDR analysis using FlowKit.
- Flowmachine now supports calculating the total amount of various DFS metrics (transaction amount,
  commission, fee, discount) per aggregation unit during a given date range. These metrics are also
  exposed in FlowAPI via the query kind `dfs_metric_total_amount`.

### Changed

- The JSON structure when setting queries running via flowapi or the flowmachine server has changed:
  query parameters are now "inlined" alongside the `query_kind` key, rather than nested using a separate `params` key.
  Example:
  - previously: `{"query_kind": "daily_location", "params": {"date": "2016-01-01", "aggregation_unit": "admin3", "method": "last"}}`,
  - now: `{"query_kind": "daily_location", "date": "2016-01-01", "aggregation_unit": "admin3", "method": "last"}`
- The JSON structure of zmq reply messages from the flowmachine server was changed.
  Replies now have the form: `{"status": "[success|error]", "msg": "...", "payload": {...}`.
- The flowmachine server action `get_sql` was renamed to `get_sql_for_query_result`.
- The parameter `daily_location_method` was renamed to `method`.

## [0.4.3]

### Added

- When running integration tests locally, normally pytest will automatically spin up servers for flowmachine and flowapi as part of the test setup.
  This can now be disabled by setting the environment variable `FLOWKIT_INTEGRATION_TESTS_DISABLE_AUTOSTART_SERVERS=TRUE`.
- The integration tests now use the environment variables `FLOWAPI_HOST`, `FLOWAPI_PORT` to determine how to connect to the flowapi server.
- A new data generator has been added to the synthetic data container which supports more data types, simple disaster simulation, and more plausible behaviours as well as increased performance

### Changed

- FlowAPI now reports queued/running status for queries instead of just accepted
- The following environment variables have been renamed:
  - `DB_USER` -> `FLOWDB_USER`
  - `DB_USER` -> `FLOWDB_HOST`
  - `DB_PASS` -> `FLOWDB_PASS`
  - `DB_PW` -> `FLOWDB_PASS`
  - `API_DB_USER` -> `FLOWAPI_DB_USER`
  - `API_DB_PASS` -> `FLOWAPI_DB_PASS`
  - `FM_DB_USER` -> `FLOWMACHINE_DB_USER`
  - `FM_DB_PASS` -> `FLOWMACHINE_DB_PASS`
- Added `numerator_direction` to `ProportionEventType` to allow for proportion of directed events.

### Fixed

- Server no longer loses track of queries under heavy load
- `TopUpBalances` no longer always uses entire topups table

### Removed

- The environment variable `DB_NAME` has been removed.

## [0.4.2]

### Changed

- `MDSVolume` no longer allows specifying the table, and will always use the `mds` table.
- All FlowMachine logs are now in structured json form
- FlowAPI now uses structured logs for debugging messages

## [0.4.1]

### Added

- Added `TopUpAmount`, `TopUpBalance` query classes to FlowMachine.
- Added `PerLocationEventStats`, `PerContactEventStats` to FlowMachine

### Removed

- Removed `TotalSubscriberEvents` from FlowMachine as it is superseded by `EventCount`.

## [0.4.0]

### Added

- Dockerised development setup, with support for live reload of `flowmachine` and `flowapi` after source code changes.
- Pre-commit hook for Python formatting with black.
- Added new `IntereventPeriod`, `ContactReciprocal`, `ProportionContactReciprocal`, `ProportionEventReciprocal`, `ProportionEventType` and `MDSVolume` query classes to FlowMachine.

### Changed

- `CustomQuery` now requires column names to be specified
- Query classes are now required to declare the column names they return via the `column_names` property
- FlowAPI now reports whether a query is queued or running when polling
- FlowDB test data and synthetic data images are now available from their own Docker repos (Flowminder/flowdb-testdata, Flowminder/flowdb-synthetic-data)
- Changed query class name from `NocturnalCalls` to `NocturnalEvents`.

### Fixed

- FlowAPI is now an installable python module

### Removed

- Query objects can no longer be recalculated to cache and must be explicitly removed first
- Arbitrary `Flow` maths
- `EdgeList` query type
- Removes query class `ProportionOutgoing` as it becomes redundant with the the introduction of `ProportionEventType`.

## [0.3.0]

### Added

- API route for retrieving geography data from FlowDB
- Aggregated meaningful locations are now available via FlowAPI
- Origin-destination matrices between meaningful locations are now available via FlowAPI
- Added new `MeaningfulLocations`, `MeaningfulLocationsAggregate` and `MeaningfulLocationsOD` query classes to FlowMachine

### Changed

- Constructors for `HartiganCluster`, `LabelEventScore`, `EventScore` and `CallDays` now have different signatures
- Restructured and extended documentation; added high-level overview and more targeted information for different types of users

## [0.2.2]

### Added

- Support for running FlowDB as an arbitrary user via docker's `--user` flag

### Removed

- Support for setting the uid and gid of the postgres user when building FlowDB

## [0.2.1]

### Fixed

- Fixed being unable to build if the port used by `git://` is not open

## [0.2.0]

### Added

- Added utilities for managing and inspecting the query cache

## [0.1.2]

### Changed

- FlowDB now requires a password to be set for the flowdb superuser

## [0.1.1]

### Added

- Support for password protected redis

### Changed

- Changed the default redis image to bitnami's redis (to enable password protection)

## [0.1.0]

### Added

- Added structured logging of access attempts, query running, and data access
- Added CHANGELOG.md
- Added support for Postgres JIT in FlowDB
- Added total location events metric to FlowAPI and FlowClient
- Added ETL bookkeeping schema to FlowDB

### Changed

- Added changelog update to PR template
- Increased default shared memory size for FlowDB containers

### Fixed

- Fixed being unable to delete groups in FlowAuth
- Fixed `make up` not working with defaults

## [0.0.5]

### Added

- Added Python 3.6 support for FlowClient

[unreleased]: https://github.com/Flowminder/FlowKit/compare/0.8.0...master
[0.8.0]: https://github.com/Flowminder/FlowKit/compare/0.7.0...0.8.0
[0.7.0]: https://github.com/Flowminder/FlowKit/compare/0.6.4...0.7.0
[0.6.4]: https://github.com/Flowminder/FlowKit/compare/0.6.3...0.6.4
[0.6.3]: https://github.com/Flowminder/FlowKit/compare/0.6.2...0.6.3
[0.6.2]: https://github.com/Flowminder/FlowKit/compare/0.6.1...0.6.2
[0.6.1]: https://github.com/Flowminder/FlowKit/compare/0.6.0...0.6.1
[0.6.0]: https://github.com/Flowminder/FlowKit/compare/0.5.3...0.6.0
[0.5.3]: https://github.com/Flowminder/FlowKit/compare/0.5.2...0.5.3
[0.5.2]: https://github.com/Flowminder/FlowKit/compare/0.5.1...0.5.2
[0.5.1]: https://github.com/Flowminder/FlowKit/compare/0.5.0...0.5.1
[0.5.0]: https://github.com/Flowminder/FlowKit/compare/0.4.3...0.5.0
[0.4.3]: https://github.com/Flowminder/FlowKit/compare/0.4.2...0.4.3
[0.4.2]: https://github.com/Flowminder/FlowKit/compare/0.4.1...0.4.2
[0.4.1]: https://github.com/Flowminder/FlowKit/compare/0.4.0...0.4.1
[0.4.0]: https://github.com/Flowminder/FlowKit/compare/0.3.0...0.4.0
[0.3.0]: https://github.com/Flowminder/FlowKit/compare/0.2.2...0.3.0
[0.2.2]: https://github.com/Flowminder/FlowKit/compare/0.2.1...0.2.2
[0.2.1]: https://github.com/Flowminder/FlowKit/compare/0.2.0...0.2.1
[0.2.0]: https://github.com/Flowminder/FlowKit/compare/0.1.2...0.2.0
[0.1.2]: https://github.com/Flowminder/FlowKit/compare/0.1.1...0.1.2
[0.1.1]: https://github.com/Flowminder/FlowKit/compare/0.1.0...0.1.1
[0.1.0]: https://github.com/Flowminder/FlowKit/compare/0.0.5...0.1.0
[0.0.5]: https://github.com/Flowminder/FlowKit/compare/0.0.4...0.0.5<|MERGE_RESOLUTION|>--- conflicted
+++ resolved
@@ -13,11 +13,8 @@
 - Random sampling is now exposed via the API, for all non-aggregated query kinds. [#1007](https://github.com/Flowminder/FlowKit/issues/1007)
 - New aggregate added to FlowMachine - `HistogramAggregation`, which constructs histograms over the results of other queries. [#1075](https://github.com/Flowminder/FlowKit/issues/1075)
 - New `IntereventInterval` query class - returns stats over the gap between events as a time interval.
-<<<<<<< HEAD
 - Added submodule `flowmachine.core.dependency_graph`, which contains functions related to creating or using query dependency graphs (previously these were in `utils.py`).
-=======
 - New config option `sql_find_available_dates` in FlowETL to provide SQL code to determine the available dates. [#1295](https://github.com/Flowminder/FlowKit/issues/1295)
->>>>>>> f4fe0d9c
 
 ### Changed
 - FlowDB is now based on PostgreSQL 11.5 and PostGIS 2.5.3
