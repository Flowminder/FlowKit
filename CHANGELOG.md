--- conflicted
+++ resolved
@@ -18,11 +18,8 @@
 - FlowETL now only creates DAGs for CDR types which are present in the config, leading to a better user experience in the Airflow UI. [#1376](https://github.com/Flowminder/FlowKit/issues/1376)
 - The `concurrency` settings in the FlowETL config are no longer ignored. [#1378](https://github.com/Flowminder/FlowKit/issues/1378)
 - The FlowETL deployment example has been updated so that it no longer fails due to a missing foreign data wrapper for the available CDR dates. [#1379](https://github.com/Flowminder/FlowKit/issues/1379)
-<<<<<<< HEAD
 - Fixed error when editing a user in FlowAuth who did not have two factor enabled. [#1374](https://github.com/Flowminder/FlowKit/issues/1374)
-=======
 - Fixed not being able to enable a newly added api route on existing servers in FlowAuth. [#1373](https://github.com/Flowminder/FlowKit/issues/1373)
->>>>>>> 45a60912
 
 ### Removed
 
