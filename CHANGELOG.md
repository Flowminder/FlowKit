# Changelog
All notable changes to FlowKit will be documented in this file.

The format is based on [Keep a Changelog](https://keepachangelog.com/en/1.0.0/).

## [Unreleased]
### Added
- Added new flowclient API entrypoint, `aggregate_network_objects`, to access equivalent flowmachine query [#601](https://github.com/Flowminder/FlowKit/issues/601)
- FlowAPI now exposes the API spec at the `spec/openapi.json` endpoint, and an interactive version of the spec at the `spec/redoc` endpoint
- Added Makefile target `make up-no_build`, to spin up all containers without building the images

### Changed
- The `period` argument to `TotalNetworkObjects` in FlowMachine has been renamed `total_by`
- The `period` argument to `total_network_objects` in FlowClient has been renamed `total_by`
- The `by` argument to `AggregateNetworkObjects` in FlowMachine has been renamed to `aggregate_by`
<<<<<<< HEAD
- The `stop_date` argument to the `modal_location_from_dates` and `meaningful_locations_*` functions in FlowClient has been renamed `end_date` [#470](https://github.com/Flowminder/FlowKit/issues/470) 
=======
- `get_result_by_query_id` now accepts a `poll_interval` argument, which allows polling frequency to be changed
>>>>>>> 19505a44


### Changed
- All environment variables are now in a single `development_environment` file in the project root, development environment setup has been simplified
- Default FlowDB users for FlowMachine and FlowAPI have changed from "analyst" and "reporter" to "flowmachine" and "flowapi", respectively
- Docs and integration tests now use top level compose file
- The following environment variables have been renamed:
  - `FLOWMACHINE_SERVER` (FlowAPI) -> `FLOWMACHINE_HOST`
  - `FM_PASSWORD` (FlowDB), `FLOWDB_PASS` (FlowMachine) -> `FLOWMACHINE_FLOWDB_PASSWORD`
  - `API_PASSWORD` (FlowDB), `FLOWDB_PASS` (FlowAPI) -> `FLOWAPI_FLOWDB_PASSWORD`
  - `FM_USER` (FlowDB), `FLOWDB_USER` (FlowMachine) -> `FLOWMACHINE_FLOWDB_USER`
  - `API_USER` (FlowDB), `FLOWDB_USER` (FlowAPI) -> `FLOWAPI_FLOWDB_USER`
  - `LOG_LEVEL` (FlowMachine) -> `FLOWMACHINE_LOG_LEVEL`
  - `LOG_LEVEL` (FlowAPI) -> `FLOWAPI_LOG_LEVEL`
  - `DEBUG` (FlowDB) -> `FLOWDB_DEBUG`
  - `DEBUG` (FlowMachine) -> `FLOWMACHINE_SERVER_DEBUG_MODE`
- The following Docker secrets have been renamed:
  - `FLOWAPI_DB_USER` -> `FLOWAPI_FLOWDB_USER`
  - `FLOWAPI_DB_PASS` -> `FLOWAPI_FLOWDB_PASSWORD`
  - `FLOWMACHINE_DB_USER` -> `FLOWMACHINE_FLOWDB_USER`
  - `FLOWMACHINE_DB_PASS` -> `FLOWMACHINE_FLOWDB_PASSWORD`
  - `POSTGRES_PASSWORD_FILE` -> `POSTGRES_PASSWORD`
  - `REDIS_PASSWORD_FILE` -> `REDIS_PASSWORD`
- `status` enum in FlowDB renamed to `etl_status`

### Fixed
- Fixed being unable to add new users or servers when running FlowAuth with a Postgres database [#622](https://github.com/Flowminder/FlowKit/issues/622)

### Removed
- Removed `docker-compose-dev.yml`, and docker-compose files in `docs/`, `flowdb/tests/` and `integration_tests/`.
- Removed `Dockerfile-dev` Dockerfiles
- Removed `ENV` defaults from the FlowMachine Dockerfile
- Removed `POSTGRES_DB` environment variable from FlowDB Dockerfile, database name is now hardcoded as `flowdb`


## [0.5.3]
### Added
- Added new `spatial_aggregate` API endpoint and FlowClient function [#599](https://github.com/Flowminder/FlowKit/issues/599)
- Added new flowclient API entrypoint, total_network_objects(), to access (with simplified parameters) equivalent flowmachine query [#581](https://github.com/Flowminder/FlowKit/issues/581)
- Added new flowclient API entrypoint, location_introversion(), to access (with simplified parameters) equivalent flowmachine query [#577](https://github.com/Flowminder/FlowKit/issues/577)
- Added new flowclient API entrypoint, unique_subscriber_counts(), to access (with simplified parameters) equivalent flowmachine query [#562](https://github.com/Flowminder/FlowKit/issues/562)
- New schema `aggregates` and table `aggregates.aggregates` have been created for maintaining a record of the process and completion of scheduled aggregates.
- New `joined_spatial_aggregate` API endpoint and FlowClient function [#600](https://github.com/Flowminder/FlowKit/issues/600)

### Changed
- `daily_location` and `modal_location` query types are no longer accepted as top-level queries, and must be wrapped using `spatial_aggregate`
- `JoinedSpatialAggregate` no longer accepts positional arguments
- `JoinedSpatialAggregate` now supports "avg", "max", "min", "median", "mode", "stddev" and "variance" stats

### Fixed
- `total_network_objects` no longer returns results from `AggregateNetworkObjects` [#603](https://github.com/Flowminder/FlowKit/issues/603)


## [0.5.2]
### Fixed
- Fixed [#514](https://github.com/Flowminder/FlowKit/issues/514), which would cause the client to hang after submitting a query that couldn't be created
- Fixed [#575](https://github.com/Flowminder/FlowKit/issues/575), so that events at midnight are now considered to be happening on the following day


## [0.5.1]
### Added
- Added `HandsetStats` to FlowMachine.
- Added new `ContactReferenceLocationStats` query class to FlowMachine.
- A new zmq message `get_available_dates` was added to the flowmachine server, along with the `/available_dates`
  endpoint in flowapi and the function `get_available_dates()` in flowclient. These allow to determine the dates
  that are available in the database for the supported event types.

### Changed
- FlowMachine's debugging logs are now from a single logger (`flowmachine.debug`) and include the submodule in the submodule field instead of using it as the logger name
- FlowMachine's query run logger now uses the logger name `flowmachine.query_run_log`
- FlowAPI's access, run and debug loggers are now named `flowapi.access`, `flowapi.query` and `flowapi.debug`
- FlowAPI's access and run loggers, and FlowMachine's query run logger now log to stdout instead of stderr
- Passwords for Redis and FlowDB must now be explicitly provided to flowmachine via argument to `connect`, env var, or secret

### Removed
- FlowMachine and FlowAPI no longer support logging to a file


## [0.5.0]
### Added
- The flowmachine python library is now pip installable (`pip install flowmachine`)
- The flowmachine server now supports additional actions: `get_available_queries`, `get_query_schemas`, `ping`.
- Flowdb now contains a new `dfs` schema and associated tables to process mobile money transactions.
  In addition, `flowdb_testdata` contains sample data for DFS transactions.
- The docs now include three worked examples of CDR analysis using FlowKit.
- Flowmachine now supports calculating the total amount of various DFS metrics (transaction amount,
  commission, fee, discount) per aggregation unit during a given date range. These metrics are also
  exposed in FlowAPI via the query kind `dfs_metric_total_amount`.

### Changed

- The JSON structure when setting queries running via flowapi or the flowmachine server has changed:
  query parameters are now "inlined" alongside the `query_kind` key, rather than nested using a separate `params` key.
  Example:
   - previously: `{"query_kind": "daily_location", "params": {"date": "2016-01-01", "aggregation_unit": "admin3", "method": "last"}}`,
   - now: `{"query_kind": "daily_location", "date": "2016-01-01", "aggregation_unit": "admin3", "method": "last"}`
- The JSON structure of zmq reply messages from the flowmachine server was changed.
  Replies now have the form: `{"status": "[success|error]", "msg": "...", "payload": {...}`.
- The flowmachine server action `get_sql` was renamed to `get_sql_for_query_result`.
- The parameter `daily_location_method` was renamed to `method`.


## [0.4.3]
### Added
- When running integration tests locally, normally pytest will automatically spin up servers for flowmachine and flowapi as part of the test setup.
  This can now be disabled by setting the environment variable `FLOWKIT_INTEGRATION_TESTS_DISABLE_AUTOSTART_SERVERS=TRUE`.
- The integration tests now use the environment variables `FLOWAPI_HOST`, `FLOWAPI_PORT` to determine how to connect to the flowapi server.
- A new data generator has been added to the synthetic data container which supports more data types, simple disaster simulation, and more plausible behaviours as well as increased performance

### Changed
- FlowAPI now reports queued/running status for queries instead of just accepted
- The following environment variables have been renamed:
    - `DB_USER` -> `FLOWDB_USER`
    - `DB_USER` -> `FLOWDB_HOST`
    - `DB_PASS` -> `FLOWDB_PASS`
    - `DB_PW` -> `FLOWDB_PASS`
    - `API_DB_USER` -> `FLOWAPI_DB_USER`
    - `API_DB_PASS` -> `FLOWAPI_DB_PASS`
    - `FM_DB_USER` -> `FLOWMACHINE_DB_USER`
    - `FM_DB_PASS` -> `FLOWMACHINE_DB_PASS`
- Added `numerator_direction` to `ProportionEventType` to allow for proportion of directed events.

### Fixed
- Server no longer loses track of queries under heavy load
- `TopUpBalances` no longer always uses entire topups table

### Removed

- The environment variable `DB_NAME` has been removed.

## [0.4.2]
### Changed
- `MDSVolume` no longer allows specifying the table, and will always use the `mds` table.
- All FlowMachine logs are now in structured json form
- FlowAPI now uses structured logs for debugging messages

## [0.4.1]
### Added
- Added `TopUpAmount`, `TopUpBalance` query classes to FlowMachine.
- Added `PerLocationEventStats`, `PerContactEventStats` to FlowMachine

### Removed
- Removed `TotalSubscriberEvents` from FlowMachine as it is superseded by `EventCount`.

## [0.4.0]
### Added

- Dockerised development setup, with support for live reload of `flowmachine` and `flowapi` after source code changes.
- Pre-commit hook for Python formatting with black.
- Added new `IntereventPeriod`, `ContactReciprocal`, `ProportionContactReciprocal`, `ProportionEventReciprocal`, `ProportionEventType` and `MDSVolume` query classes to FlowMachine.

### Changed
- `CustomQuery` now requires column names to be specified
- Query classes are now required to declare the column names they return via the `column_names` property
- FlowAPI now reports whether a query is queued or running when polling
- FlowDB test data and synthetic data images are now available from their own Docker repos (Flowminder/flowdb-testdata, Flowminder/flowdb-synthetic-data)
- Changed query class name from `NocturnalCalls` to `NocturnalEvents`.

### Fixed
- FlowAPI is now an installable python module

### Removed
- Query objects can no longer be recalculated to cache and must be explicitly removed first
- Arbitrary `Flow` maths
- `EdgeList` query type
- Removes query class `ProportionOutgoing` as it becomes redundant with the the introduction of `ProportionEventType`.


## [0.3.0]
### Added
- API route for retrieving geography data from FlowDB
- Aggregated meaningful locations are now available via FlowAPI
- Origin-destination matrices between meaningful locations are now available via FlowAPI
- Added new `MeaningfulLocations`, `MeaningfulLocationsAggregate` and `MeaningfulLocationsOD` query classes to FlowMachine

### Changed

- Constructors for `HartiganCluster`, `LabelEventScore`, `EventScore` and `CallDays` now have different signatures 
- Restructured and extended documentation; added high-level overview and more targeted information for different types of users

## [0.2.2]
### Added
- Support for running FlowDB as an arbitrary user via docker's `--user` flag

### Removed
- Support for setting the uid and gid of the postgres user when building FlowDB

## [0.2.1]
### Fixed
- Fixed being unable to build if the port used by `git://` is not open

## [0.2.0]
### Added
- Added utilities for managing and inspecting the query cache

## [0.1.2]
### Changed
- FlowDB now requires a password to be set for the flowdb superuser

## [0.1.1]
### Added
- Support for password protected redis

### Changed
- Changed the default redis image to bitnami's redis (to enable password protection)

## [0.1.0]
### Added
- Added structured logging of access attempts, query running, and data access
- Added CHANGELOG.md
- Added support for Postgres JIT in FlowDB
- Added total location events metric to FlowAPI and FlowClient
- Added ETL bookkeeping schema to FlowDB

### Changed
- Added changelog update to PR template
- Increased default shared memory size for FlowDB containers

### Fixed
- Fixed being unable to delete groups in FlowAuth
- Fixed `make up` not working with defaults

## [0.0.5]
### Added
- Added Python 3.6 support for FlowClient


[Unreleased]: https://github.com/Flowminder/FlowKit/compare/0.5.3...master
[0.5.3]: https://github.com/Flowminder/FlowKit/compare/0.5.2...0.5.3
[0.5.2]: https://github.com/Flowminder/FlowKit/compare/0.5.1...0.5.2
[0.5.1]: https://github.com/Flowminder/FlowKit/compare/0.5.0...0.5.1
[0.5.0]: https://github.com/Flowminder/FlowKit/compare/0.4.3...0.5.0
[0.4.3]: https://github.com/Flowminder/FlowKit/compare/0.4.2...0.4.3
[0.4.2]: https://github.com/Flowminder/FlowKit/compare/0.4.1...0.4.2
[0.4.1]: https://github.com/Flowminder/FlowKit/compare/0.4.0...0.4.1
[0.4.0]: https://github.com/Flowminder/FlowKit/compare/0.3.0...0.4.0
[0.3.0]: https://github.com/Flowminder/FlowKit/compare/0.2.2...0.3.0
[0.2.2]: https://github.com/Flowminder/FlowKit/compare/0.2.1...0.2.2
[0.2.1]: https://github.com/Flowminder/FlowKit/compare/0.2.0...0.2.1
[0.2.0]: https://github.com/Flowminder/FlowKit/compare/0.1.2...0.2.0
[0.1.2]: https://github.com/Flowminder/FlowKit/compare/0.1.1...0.1.2
[0.1.1]: https://github.com/Flowminder/FlowKit/compare/0.1.0...0.1.1
[0.1.0]: https://github.com/Flowminder/FlowKit/compare/0.0.5...0.1.0
[0.0.5]: https://github.com/Flowminder/FlowKit/compare/0.0.4...0.0.5<|MERGE_RESOLUTION|>--- conflicted
+++ resolved
@@ -13,11 +13,8 @@
 - The `period` argument to `TotalNetworkObjects` in FlowMachine has been renamed `total_by`
 - The `period` argument to `total_network_objects` in FlowClient has been renamed `total_by`
 - The `by` argument to `AggregateNetworkObjects` in FlowMachine has been renamed to `aggregate_by`
-<<<<<<< HEAD
 - The `stop_date` argument to the `modal_location_from_dates` and `meaningful_locations_*` functions in FlowClient has been renamed `end_date` [#470](https://github.com/Flowminder/FlowKit/issues/470) 
-=======
 - `get_result_by_query_id` now accepts a `poll_interval` argument, which allows polling frequency to be changed
->>>>>>> 19505a44
 
 
 ### Changed
