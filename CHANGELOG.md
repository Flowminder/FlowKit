--- conflicted
+++ resolved
@@ -8,10 +8,7 @@
 
 ### Added
 - Added new `DistanceSeries` query to Flowmachine, which produces per-subscriber time series of distance from a reference point. [#1313](https://github.com/Flowminder/FlowKit/issues/1313)
-<<<<<<< HEAD
 - Added new `ImputedDistanceSeries` query to Flowmachine, which produces contiguous per-subscriber time series of distance from a reference point by filling in gaps using the rolling median. [#1337](https://github.com/Flowminder/FlowKit/issues/1337)
-=======
->>>>>>> d5eb3ae2
 
 ### Changed
 
