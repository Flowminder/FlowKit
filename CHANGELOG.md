# Changelog

All notable changes to FlowKit will be documented in this file.

The format is based on [Keep a Changelog](https://keepachangelog.com/en/1.0.0/).

## [Unreleased]

### Added
- FlowMachine now periodically prunes the cache to below the permitted cache size. [#1307](https://github.com/Flowminder/FlowKit/issues/1307)
  The frequency of this pruning is configurable using the `FLOWMACHINE_CACHE_PRUNING_FREQUENCY` environment variable to Flowmachine, and queries are excluded from being removed by the automatic shrinker based on the `cache_protected_period` config key within FlowDB.
- FlowDB now includes Paul Ramsey's [OGR foreign data wrapper](https://github.com/pramsey/pgsql-ogr-fdw), for easy loading of GIS data. [#1512](https://github.com/Flowminder/FlowKit/issues/1512)
- FlowETL now allows all configuration options to be set using docker secrets. [#1515](https://github.com/Flowminder/FlowKit/issues/1515)
- Added a new component, AutoFlow, to automate running Jupyter notebooks when new data is added to FlowDB. [#1570](https://github.com/Flowminder/FlowKit/issues/1570)
<<<<<<< HEAD
- A new data generator which produces normally distributed calling patterns has been added to the FlowDB synthetic data container.
  
  To use the new generator, set the `SYNTHETIC_DATA_GENERATOR` environment variable to `realistic`.  
=======
- `FLOWETL_INTEGRATION_TESTS_SAVE_AIRFLOW_LOGS` environment variable added to allow copying the Airflow logs in FlowETL integration tests into the /mounts/logs directory for debugging. [#1019](https://github.com/Flowminder/FlowKit/issues/1019)
- Added new `IterativeMedianFilter` query to Flowmachine, which applies an iterative median filter to the output of another query. [#1339](https://github.com/Flowminder/FlowKit/issues/1339)
>>>>>>> f69a170f

### Changed
- FlowDB is now built on PostgreSQL 12 [#1396](https://github.com/Flowminder/FlowKit/issues/1313) and PostGIS 3.
- FlowETL is now built on Airflow [10.1.6](https://airflow.apache.org/changelog.html#airflow-1-10-6-2019-10-28).
- FlowETL now defaults to disabling Airflow's REST API, and enables RBAC for the webui. [#1516](https://github.com/Flowminder/FlowKit/issues/1516)
- FlowETL now requires that the `FLOWETL_AIRFLOW_ADMIN_USERNAME` and `FLOWETL_AIRFLOW_ADMIN_PASSWORD` environment variables be set, which specify the default web ui account. [#1516](https://github.com/Flowminder/FlowKit/issues/1516)
- FlowAPI will no longer return a result for rows in spatial aggregate, joined spatial aggregate, flows, total events, meaningful locations aggregate, meaningful locations od, or unique subscriber count where the aggregate would contain less than 16 sims. [#1026](https://github.com/Flowminder/FlowKit/issues/1026)
- AutoFlow now uses [Bundler](https://bundler.io/) to manage Ruby dependencies.

### Fixed
- Quickstart should no longer fail on systems which do not include the `netstat` tool. [#1472](https://github.com/Flowminder/FlowKit/issues/1472)
- Fixed an error that prevented FlowAuth admin users from resetting users' passwords using the FlowAuth UI. [#1635](https://github.com/Flowminder/FlowKit/issues/1635)
- The 'Cancel' button on the FlowAuth 'New User' form no longer submits the form. [#1636](https://github.com/Flowminder/FlowKit/issues/1636)
- FlowAuth backend now sends a meaningful 400 response when trying to create a user with an empty password. [#1637](https://github.com/Flowminder/FlowKit/issues/1637)
- Usernames of deleted users can now be re-used as usernames for new users. [#1638](https://github.com/Flowminder/FlowKit/issues/1638)
- RedactedJoinedSpatialAggregate now only redacts rows with too few subscribers. [#1747](https://github.com/Flowminder/FlowKit/issues/1747)

### Removed
- Removed pg_cron.


## [0.9.1]

### Added
- Added new `DistanceSeries` query to Flowmachine, which produces per-subscriber time series of distance from a reference point. [#1313](https://github.com/Flowminder/FlowKit/issues/1313)
- Added new `ImputedDistanceSeries` query to Flowmachine, which produces contiguous per-subscriber time series of distance from a reference point by filling in gaps using the rolling median. [#1337](https://github.com/Flowminder/FlowKit/issues/1337)

### Changed

### Fixed

- The FlowETL config file is now always validated, avoiding runtime errors if a config setting is wrong or missing. [#1375](https://github.com/Flowminder/FlowKit/issues/1375)
- FlowETL now only creates DAGs for CDR types which are present in the config, leading to a better user experience in the Airflow UI. [#1376](https://github.com/Flowminder/FlowKit/issues/1376)
- The `concurrency` settings in the FlowETL config are no longer ignored. [#1378](https://github.com/Flowminder/FlowKit/issues/1378)
- The FlowETL deployment example has been updated so that it no longer fails due to a missing foreign data wrapper for the available CDR dates. [#1379](https://github.com/Flowminder/FlowKit/issues/1379)
- Fixed error when editing a user in FlowAuth who did not have two factor enabled. [#1374](https://github.com/Flowminder/FlowKit/issues/1374)
- Fixed not being able to enable a newly added api route on existing servers in FlowAuth. [#1373](https://github.com/Flowminder/FlowKit/issues/1373)

### Removed

- The `default_args` section in the FlowETL config file has been removed. [#1377](https://github.com/Flowminder/FlowKit/issues/1377)


## [0.9.0]

### Added
- FlowAuth now makes version information available at `/version` and displays it in the web ui. [#835](https://github.com/Flowminder/FlowKit/issues/835)
- FlowETL now comes with a deployment example (in `flowetl/deployment_example/`). [#1126](https://github.com/Flowminder/FlowKit/issues/1126)
- FlowETL now allows to run supplementary post-ETL queries. [#989](https://github.com/Flowminder/FlowKit/issues/989)
- Random sampling is now exposed via the API, for all non-aggregated query kinds. [#1007](https://github.com/Flowminder/FlowKit/issues/1007)
- New aggregate added to FlowMachine - `HistogramAggregation`, which constructs histograms over the results of other queries. [#1075](https://github.com/Flowminder/FlowKit/issues/1075)
- New `IntereventInterval` query class - returns stats over the gap between events as a time interval.
- Added submodule `flowmachine.core.dependency_graph`, which contains functions related to creating or using query dependency graphs (previously these were in `utils.py`).
- New config option `sql_find_available_dates` in FlowETL to provide SQL code to determine the available dates. [#1295](https://github.com/Flowminder/FlowKit/issues/1295)

### Changed
- FlowDB is now based on PostgreSQL 11.5 and PostGIS 2.5.3
- When running queries through FlowAPI, the query's dependencies will also be cached by default. This behaviour can be switched off by setting `FLOWMACHINE_SERVER_DISABLE_DEPENDENCY_CACHING=true`. [#1152](https://github.com/Flowminder/FlowKit/issues/1152)
- `NewSubscribers` now takes a pair of `UniqueSubscribers` queries instead of the arguments to them
- Flowmachine's default random sampling method is now `random_ids` rather than the non-reproducible `system_rows`. [#1263](https://github.com/Flowminder/FlowKit/issues/1263)
- `IntereventPeriod` now returns stats over the gap between events in fractional time units, instead of time intervals. [#1265](https://github.com/Flowminder/FlowKit/issues/1265)
- Attempting to store a query that does not have a standard table name (e.g. `EventTableSubset` or unseeded random sample) will now raise an `UnstorableQueryError` instead of `ValueError`.
- In the FlowETL deployment example, the external ingestion database is now set up separately from the FlowKit components and connected to FlowDB via a docker overlay network. [#1276](https://github.com/Flowminder/FlowKit/issues/1276)
- The `md5` attribute of the `Query` class has been renamed to `query_id` [#1288](https://github.com/Flowminder/FlowKit/issues/1288).
- `DistanceMatrix` no longer returns duplicate rows for the lon-lat spatial unit.
- Previously, `Displacement` defaulted to returning `NaN` for subscribers who have a location in the reference location but were not seen in the time period for the displacement query. These subscribers are no longer returned unless the `return_subscribers_not_seen` argument is set to `True`.
- `PopulationWeightedOpportunities` is now available under `flowmachine.features.location`, instead of `flowmachine.models`
- `PopulationWeightedOpportunities` no longer supports erroring with incomplete per-location departure rate vectors and will instead omit any locations not included from the results
- `PopulationWeightedOpportunities` no longer requires use of the `run()` method

### Fixed
- Quickstart will no longer fail if it has been run previously with a different FlowDB data size and not explicitly shut down. [#900](https://github.com/Flowminder/FlowKit/issues/900)

### Removed
- Flowmachine's `subscriber_locations_cluster` function has been removed - use `HartiganCluster` or `MeaningfulLocations` directly.
- FlowAPI no longer supports the non-reproducible random sampling method `system_rows`. [#1263](https://github.com/Flowminder/FlowKit/issues/1263)


## [0.8.0]

### Added

- FlowAPI's 'joined_spatial_aggregate' endpoint now exposes event counts. [#992](https://github.com/Flowminder/FlowKit/issues/992)
- FlowAPI's 'joined_spatial_aggregate' endpoint now exposes top-up amount. [#967](https://github.com/Flowminder/FlowKit/issues/967)
- FlowAPI's 'joined_spatial_aggregate' endpoint now exposes nocturnal events. [#1025](https://github.com/Flowminder/FlowKit/issues/1025)
- FlowAPI's 'joined_spatial_aggregate' endpoint now exposes top-up balance. [#968](https://github.com/Flowminder/FlowKit/issues/968)
- FlowAPI's 'joined_spatial_aggregate' endpoint now exposes displacement. [#1010](https://github.com/Flowminder/FlowKit/issues/1010)
- FlowAPI's 'joined_spatial_aggregate' endpoint now exposes pareto interactions. [#1012](https://github.com/Flowminder/FlowKit/issues/1012)
- FlowETL now supports ingesting from a postgres table in addition to CSV files. [#1027](https://github.com/Flowminder/FlowKit/issues/1027)
- `FLOWETL_RUNTIME_CONFIG` environment variable added to control which DAG definitions the FlowETL integration tests should use (valid values: "testing", "production").
- `FLOWETL_INTEGRATION_TESTS_DISABLE_PULLING_DOCKER_IMAGES` environment variable added to allow running the FlowETL integration tests against locally built docker images during development.
- FlowAPI's 'joined_spatial_aggregate' endpoint now exposes handset. [#1011](https://github.com/Flowminder/FlowKit/issues/1011) and [#1029](https://github.com/Flowminder/FlowKit/issues/1029)
- `JoinedSpatialAggregate` now supports "distr" stats which computes outputs the relative distribution of the passed metrics.
- Added `SubscriberHandsetCharacteristic` to FlowMachine
- FlowAuth now supports optional two-factor authentication [#121](https://github.com/Flowminder/FlowKit/issues/121)

### Changed
- The flowdb containers for test_data and synthetic_data were split into two separate containers and quick_start.sh downloads the docker-compose files to a new temporary directory on each run. [#843](https://github.com/Flowminder/FlowKit/issues/843)
- Flowmachine now returns more informative error messages when query parameter validation fails. [#1055](https://github.com/Flowminder/FlowKit/issues/1055)


### Removed

- `TESTING` environment variable was removed (previously used by the FlowETL integration tests).
- Removed `SubscriberPhoneType` from FlowMachine to avoid redundancy.

## [0.7.0]

### Added

- `PRIVATE_JWT_SIGNING_KEY` environment variable/secret added to FlowAuth, which should be a PEM encoded RSA private key, optionally base64 encoded if supplied as an environment variable.
- `PUBLIC_JWT_SIGNING_KEY` environment variable/secret added to FlowAPI, which should be a PEM encoded RSA public key, optionally base64 encoded if supplied as an environment variable.
- The dev provisioning Ansible playbook now automatically generates an SSH key pair for the `flowkit` user. [#892](https://github.com/Flowminder/FlowKit/issues/892)
- Added new classes to represent spatial units in FlowMachine.
- Added a `Geography` query class, to get geography data for a spatial unit.
- FlowAPI's 'joined_spatial_aggregate' endpoint now exposes unique location counts.[#949](https://github.com/Flowminder/FlowKit/issues/949)
- FlowAPI's 'joined_spatial_aggregate' endpoint now exposes subscriber degree.[#969](https://github.com/Flowminder/FlowKit/issues/969)
- Flowdb now contains an auxiliary table to record outcomes of queries that can be run as part of the regular ETL process [#988](https://github.com/Flowminder/FlowKit/issues/988)

### Changed

- The quick-start script now only pulls the docker images for the services that are actually started up. [#898](https://github.com/Flowminder/FlowKit/issues/898)
- FlowAuth and FlowAPI are now linked using an RSA keypair, instead of per-server shared secrets. [#89](https://github.com/Flowminder/FlowKit/issues/89)
- Location-related FlowMachine queries now take a `spatial_unit` parameter instead of `level`.
- The quick-start script now uses the environment variable `GIT_REVISION` to control the version to be deployed.
- Create token page permission and spatial aggregation checkboxes are now hidden by default.[#834](https://github.com/Flowminder/FlowKit/issues/834)
- The flowetl mounted directories `archive, dump, ingest, quarantine` were replaced with a single `files` directory and files are no longer moved. [#946](https://github.com/Flowminder/FlowKit/issues/946)
- FlowDB's postgresql has been updated to [11.4](https://www.postgresql.org/about/news/1949/), which addresses several bugs and one major vulnerability.

### Fixed

- When creating a new token in FlowAuth, the expiry now always shows the year, seconds till expiry, and timezone. [#260](https://github.com/Flowminder/FlowKit/issues/260)
- Distances in `Displacement` are now calculated with longitude and latitude the corrcet way around. [#913](https://github.com/Flowminder/FlowKit/issues/913)
- The quick-start script now works correctly with branches. [#902](https://github.com/Flowminder/FlowKit/issues/902)
- Fixed `location_event_counts` failing to work when specifying a subset of event types [#1015](https://github.com/Flowminder/FlowKit/issues/1015)
- FlowAPI will now show the correct version in the API spec, flowmachine and flowclient will show the correct versions in the worked examples. [#818](https://github.com/Flowminder/FlowKit/issues/818)

### Removed
- Removed `cell_mappings.py`, `get_columns_for_level` and `BadLevelError`.

- `JWT_SECRET_KEY` has been removed in favour of RSA keys.
- The FlowDB tables `infrastructure.countries` and `infrastructure.operators` have been removed. [#958](https://github.com/Flowminder/FlowKit/issues/958)

## [0.6.4]

### Added

- Buttons to copy token to clipboard and download token as file added to token list page. [#704](https://github.com/Flowminder/FlowKit/issues/704)
- Two new worked examples: "Cell Towers Per Region" and "Unique Subscriber Counts". [#633](https://github.com/Flowminder/FlowKit/issues/633), [#634](https://github.com/Flowminder/FlowKit/issues/634)

### Changed

- The `FLOWDB_DEBUG` environment variable has been renamed to `FLOWDB_ENABLE_POSTGRES_DEBUG_MODE`.
- FlowAuth will now automatically set up the database when started without needing to trigger via the cli.
- FlowAuth now requires that at least one administrator account is created by providing env vars or secrets for:
  - `FLOWAUTH_ADMIN_PASSWORD`
  - `FLOWAUTH_ADMIN_USERNAME`

### Fixed

- The `FLOWDB_DEBUG` environment variable used to have no effect. This has been fixed. [#811](https://github.com/Flowminder/FlowKit/issues/811)
- Previously, queries could be stuck in an executing state if writing their cache metadata failed, they will now correctly show as having errored. [#833](https://github.com/Flowminder/FlowKit/issues/833)
- Fixed an issue where `Table` objects could be in an inconsistent cache state after resetting cache [#832](https://github.com/Flowminder/FlowKit/issues/832)
- FlowAuth's docker container can now be used with a Postgres backing database. [#825](https://github.com/Flowminder/FlowKit/issues/825)
- FlowAPI now starts up successfully when following the "Secrets Quickstart" instructions in the docs. [#836](https://github.com/Flowminder/FlowKit/issues/836)
- The command to generate an SSL certificate in the "Secrets Quickstart" section in the docs has been fixed and made more robust [#837](https://github.com/Flowminder/FlowKit/issues/837)
- FlowAuth will no longer try to initialise the database or create demo data multiple times when running under uwsgi with multiple workers [#844](https://github.com/Flowminder/FlowKit/issues/844)
- Fixed issue of Multiple tokens don't line up on FlowAuth "Tokens" page [#849](https://github.com/Flowminder/FlowKit/issues/849)

### Removed

- The `FLOWDB_SERVICES` environment variable has been removed from the toplevel Makefile, so that now `DOCKER_SERVICES` is the only environment variable that controls which services are spun up when running `make up`. [#827](https://github.com/Flowminder/FlowKit/issues/827)

## [0.6.3]

### Added

- FlowKit's worked examples are now Dockerized, and available as part of the quick setup script [#614](https://github.com/Flowminder/FlowKit/issues/614)
- Skeleton for Airflow based ETL system added with basic ETL DAG specification and tests.
- The docs now contain information about required versions of installation prerequisites [#703](https://github.com/Flowminder/FlowKit/issues/703)
- FlowAPI now requires the `FLOWAPI_IDENTIFIER` environment variable to be set, which contains the name used to identify this FlowAPI server when generating tokens in FlowAuth [#727](https://github.com/Flowminder/FlowKit/issues/727)
- `flowmachine.utils.calculate_dependency_graph` now includes the `Query` objects in the `query_object` field of the graph's nodes dictionary [#767](https://github.com/Flowminder/FlowKit/issues/767)
- Architectural Decision Records (ADR) have been added and are included in the auto-generated docs [#780](https://github.com/Flowminder/FlowKit/issues/780)
- Added FlowDB environment variables `SHARED_BUFFERS_SIZE` and `EFFECTIVE_CACHE_SIZE`, to allow manually setting the Postgres configuration parameters `shared_buffers` and `effective_cache_size`.
- The function `print_dependency_tree()` now takes an optional argument `show_stored` to display information whether dependent queries have been stored or not [#804](https://github.com/Flowminder/FlowKit/issues/804)
- A new function `plot_dependency_graph()` has been added which allows to conveniently plot and visualise a dependency graph for use in Jupyter notebooks (this requires IPython and pygraphviz to be installed) [#786](https://github.com/Flowminder/FlowKit/issues/786)

### Changed

- Parameter names in `flowmachine.connect()` have been renamed as follows to be consistent with the associated environment variables [#728](https://github.com/Flowminder/FlowKit/issues/728):
  - `db_port -> flowdb_port`
  - `db_user -> flowdb_user`
  - `db_pass -> flowdb_password`
  - `db_host -> flowdb_host`
  - `db_connection_pool_size -> flowdb_connection_pool_size`
  - `db_connection_pool_overflow -> flowdb_connection_pool_overflow`
- FlowAPI and FlowAuth now expect an audience key to be present in tokens [#727](https://github.com/Flowminder/FlowKit/issues/727)
- Dependent queries are now only included once in the md5 calculation of a given query (in particular, it changes the query ids compared to previous FlowKit versions).
- Error is displayed in the add user form of Flowauth if username is alredy exists. [#690](https://github.com/Flowminder/FlowKit/issues/690)
- Error is displayed in the add group form of Flowauth if group name already exists. [#709](https://github.com/Flowminder/FlowKit/issues/709)
- FlowAuth's add new server page now shows helper text for bad inputs. [#749](https://github.com/Flowminder/FlowKit/pull/749)
- The class `SubscriberSubsetterBase` in FlowMachine no longer inherits from `Query` [#740](https://github.com/Flowminder/FlowKit/issues/740) (this changes the query ids compared to previous FlowKit versions).

### Fixed

- FlowClient docs rendered to website now show the options available for arguments that require a string from some set of possibilities [#695](https://github.com/Flowminder/FlowKit/issues/695).
- The Flowmachine loggers are now initialised only once when flowmachine is imported, with a call to `connect()` only changing the log level [#691](https://github.com/Flowminder/FlowKit/issues/691)
- The FERNET_KEY environment variable for FlowAuth is now named FLOWAUTH_FERNET_KEY
- The quick-start script now correctly aborts if one of the FlowKit services doesn't fully start up [#745](https://github.com/Flowminder/flowkit/issues/745)
- The maps in the worked examples docs pages now appear in any browser
- Example invocations of `generate-jwt` are no longer uncopyable due to line wrapping [#778](https://github.com/Flowminder/flowkit/issues/745)
- API parameter `interval` for `location_event_counts` queries is now correctly passed to the underlying FlowMachine query object [#807](https://github.com/Flowminder/FlowKit/issues/807).

## [0.6.2]

### Added

- Added a new module, `flowkit-jwt-generator`, which generates test JWT tokens for use with FlowAPI [#564](https://github.com/Flowminder/FlowKit/issues/564)
- A new Ansible playbook was added in `deployment/provision-dev.yml`. In addition to the standard provisioning
  this installs pyenv, Python 3.7, pipenv and clones the FlowKit repository, which is useful for development purposes.
- Added a 'quick start' setup script for trying out a complete FlowKit system [#688](https://github.com/Flowminder/FlowKit/issues/688).

### Changed

- FlowAPI's `available_dates` endpoint now always returns available dates for all event types and does not accept JSON
- Hints are now displayed in the add user form of FlowAuth if the form is not completed [#679](https://github.com/Flowminder/FlowKit/issues/679)
- Error messages are now displayed when generating a new token in FlowAuth if the token's name is invalid [#799](https://github.com/Flowminder/FlowKit/issues/799)
- The Ansible playbooks in `deployment/` now allow configuring the username and password for the FlowKit user account.
- Default compose file no longer includes build blocks, these have been moved to `docker-compose-build.yml`.

### Fixed

- FlowDB synthetic data container no longer silently fails to generate data if data generator is not set [#654](https://github.com/Flowminder/FlowKit/issues/654)

## [0.6.1]

### Fixed

- Fixed `TotalNetworkObjects` raising an error when run with a lat-long level [#108](https://github.com/Flowminder/FlowKit/issues/108)
- Radius of gyration no longer incorrectly appears as a top level api query

## [0.6.0]

### Added

- Added new flowclient API entrypoint, `aggregate_network_objects`, to access equivalent flowmachine query [#601](https://github.com/Flowminder/FlowKit/issues/601)
- FlowAPI now exposes the API spec at the `spec/openapi.json` endpoint, and an interactive version of the spec at the `spec/redoc` endpoint
- Added Makefile target `make up-no_build`, to spin up all containers without building the images
- Added `resync_redis_with_cache` function to cache utils, to allow administrators to align redis with FlowDB [#636](https://github.com/Flowminder/FlowKit/issues/636)
- Added new flowclient API entrypoint, `radius_of_gyration`, to access (with simplified parameters) equivalent flowmachine query `RadiusOfGyration` [#602](https://github.com/Flowminder/FlowKit/issues/602)

### Changed

- The `period` argument to `TotalNetworkObjects` in FlowMachine has been renamed `total_by`
- The `period` argument to `total_network_objects` in FlowClient has been renamed `total_by`
- The `by` argument to `AggregateNetworkObjects` in FlowMachine has been renamed to `aggregate_by`
- The `stop_date` argument to the `modal_location_from_dates` and `meaningful_locations_*` functions in FlowClient has been renamed `end_date` [#470](https://github.com/Flowminder/FlowKit/issues/470)
- `get_result_by_query_id` now accepts a `poll_interval` argument, which allows polling frequency to be changed
- The `start` and `stop` argument to `EventTableSubset` are now mandatory.
- `RadiusOfGyration` now returns a `value` column instead of an `rog` column
- `TotalNetworkObjects` and `AggregateNetworkObjects` now return a `value` column, rather than `statistic_name`
- All environment variables are now in a single `development_environment` file in the project root, development environment setup has been simplified
- Default FlowDB users for FlowMachine and FlowAPI have changed from "analyst" and "reporter" to "flowmachine" and "flowapi", respectively
- Docs and integration tests now use top level compose file
- The following environment variables have been renamed:
  - `FLOWMACHINE_SERVER` (FlowAPI) -> `FLOWMACHINE_HOST`
  - `FM_PASSWORD` (FlowDB), `FLOWDB_PASS` (FlowMachine) -> `FLOWMACHINE_FLOWDB_PASSWORD`
  - `API_PASSWORD` (FlowDB), `FLOWDB_PASS` (FlowAPI) -> `FLOWAPI_FLOWDB_PASSWORD`
  - `FM_USER` (FlowDB), `FLOWDB_USER` (FlowMachine) -> `FLOWMACHINE_FLOWDB_USER`
  - `API_USER` (FlowDB), `FLOWDB_USER` (FlowAPI) -> `FLOWAPI_FLOWDB_USER`
  - `LOG_LEVEL` (FlowMachine) -> `FLOWMACHINE_LOG_LEVEL`
  - `LOG_LEVEL` (FlowAPI) -> `FLOWAPI_LOG_LEVEL`
  - `DEBUG` (FlowDB) -> `FLOWDB_DEBUG`
  - `DEBUG` (FlowMachine) -> `FLOWMACHINE_SERVER_DEBUG_MODE`
- The following Docker secrets have been renamed:
  - `FLOWAPI_DB_USER` -> `FLOWAPI_FLOWDB_USER`
  - `FLOWAPI_DB_PASS` -> `FLOWAPI_FLOWDB_PASSWORD`
  - `FLOWMACHINE_DB_USER` -> `FLOWMACHINE_FLOWDB_USER`
  - `FLOWMACHINE_DB_PASS` -> `FLOWMACHINE_FLOWDB_PASSWORD`
  - `POSTGRES_PASSWORD_FILE` -> `POSTGRES_PASSWORD`
  - `REDIS_PASSWORD_FILE` -> `REDIS_PASSWORD`
- `status` enum in FlowDB renamed to `etl_status`
- `reset_cache` now requires a redis client argument

### Fixed

- Fixed being unable to add new users or servers when running FlowAuth with a Postgres database [#622](https://github.com/Flowminder/FlowKit/issues/622)
- Resetting the cache using `reset_cache` will now reset the state of queries in redis as well [#650](https://github.com/Flowminder/FlowKit/issues/650)
- Fixed `mode` statistic for `AggregateNetworkObjects` [#651](https://github.com/Flowminder/FlowKit/issues/651)

### Removed

- Removed `docker-compose-dev.yml`, and docker-compose files in `docs/`, `flowdb/tests/` and `integration_tests/`.
- Removed `Dockerfile-dev` Dockerfiles
- Removed `ENV` defaults from the FlowMachine Dockerfile
- Removed `POSTGRES_DB` environment variable from FlowDB Dockerfile, database name is now hardcoded as `flowdb`

## [0.5.3]

### Added

- Added new `spatial_aggregate` API endpoint and FlowClient function [#599](https://github.com/Flowminder/FlowKit/issues/599)
- Added new flowclient API entrypoint, total_network_objects(), to access (with simplified parameters) equivalent flowmachine query [#581](https://github.com/Flowminder/FlowKit/issues/581)
- Added new flowclient API entrypoint, location_introversion(), to access (with simplified parameters) equivalent flowmachine query [#577](https://github.com/Flowminder/FlowKit/issues/577)
- Added new flowclient API entrypoint, unique_subscriber_counts(), to access (with simplified parameters) equivalent flowmachine query [#562](https://github.com/Flowminder/FlowKit/issues/562)
- New schema `aggregates` and table `aggregates.aggregates` have been created for maintaining a record of the process and completion of scheduled aggregates.
- New `joined_spatial_aggregate` API endpoint and FlowClient function [#600](https://github.com/Flowminder/FlowKit/issues/600)

### Changed

- `daily_location` and `modal_location` query types are no longer accepted as top-level queries, and must be wrapped using `spatial_aggregate`
- `JoinedSpatialAggregate` no longer accepts positional arguments
- `JoinedSpatialAggregate` now supports "avg", "max", "min", "median", "mode", "stddev" and "variance" stats

### Fixed

- `total_network_objects` no longer returns results from `AggregateNetworkObjects` [#603](https://github.com/Flowminder/FlowKit/issues/603)

## [0.5.2]

### Fixed

- Fixed [#514](https://github.com/Flowminder/FlowKit/issues/514), which would cause the client to hang after submitting a query that couldn't be created
- Fixed [#575](https://github.com/Flowminder/FlowKit/issues/575), so that events at midnight are now considered to be happening on the following day

## [0.5.1]

### Added

- Added `HandsetStats` to FlowMachine.
- Added new `ContactReferenceLocationStats` query class to FlowMachine.
- A new zmq message `get_available_dates` was added to the flowmachine server, along with the `/available_dates`
  endpoint in flowapi and the function `get_available_dates()` in flowclient. These allow to determine the dates
  that are available in the database for the supported event types.

### Changed

- FlowMachine's debugging logs are now from a single logger (`flowmachine.debug`) and include the submodule in the submodule field instead of using it as the logger name
- FlowMachine's query run logger now uses the logger name `flowmachine.query_run_log`
- FlowAPI's access, run and debug loggers are now named `flowapi.access`, `flowapi.query` and `flowapi.debug`
- FlowAPI's access and run loggers, and FlowMachine's query run logger now log to stdout instead of stderr
- Passwords for Redis and FlowDB must now be explicitly provided to flowmachine via argument to `connect`, env var, or secret

### Removed

- FlowMachine and FlowAPI no longer support logging to a file

## [0.5.0]

### Added

- The flowmachine python library is now pip installable (`pip install flowmachine`)
- The flowmachine server now supports additional actions: `get_available_queries`, `get_query_schemas`, `ping`.
- Flowdb now contains a new `dfs` schema and associated tables to process mobile money transactions.
  In addition, `flowdb_testdata` contains sample data for DFS transactions.
- The docs now include three worked examples of CDR analysis using FlowKit.
- Flowmachine now supports calculating the total amount of various DFS metrics (transaction amount,
  commission, fee, discount) per aggregation unit during a given date range. These metrics are also
  exposed in FlowAPI via the query kind `dfs_metric_total_amount`.

### Changed

- The JSON structure when setting queries running via flowapi or the flowmachine server has changed:
  query parameters are now "inlined" alongside the `query_kind` key, rather than nested using a separate `params` key.
  Example:
  - previously: `{"query_kind": "daily_location", "params": {"date": "2016-01-01", "aggregation_unit": "admin3", "method": "last"}}`,
  - now: `{"query_kind": "daily_location", "date": "2016-01-01", "aggregation_unit": "admin3", "method": "last"}`
- The JSON structure of zmq reply messages from the flowmachine server was changed.
  Replies now have the form: `{"status": "[success|error]", "msg": "...", "payload": {...}`.
- The flowmachine server action `get_sql` was renamed to `get_sql_for_query_result`.
- The parameter `daily_location_method` was renamed to `method`.

## [0.4.3]

### Added

- When running integration tests locally, normally pytest will automatically spin up servers for flowmachine and flowapi as part of the test setup.
  This can now be disabled by setting the environment variable `FLOWKIT_INTEGRATION_TESTS_DISABLE_AUTOSTART_SERVERS=TRUE`.
- The integration tests now use the environment variables `FLOWAPI_HOST`, `FLOWAPI_PORT` to determine how to connect to the flowapi server.
- A new data generator has been added to the synthetic data container which supports more data types, simple disaster simulation, and more plausible behaviours as well as increased performance

### Changed

- FlowAPI now reports queued/running status for queries instead of just accepted
- The following environment variables have been renamed:
  - `DB_USER` -> `FLOWDB_USER`
  - `DB_USER` -> `FLOWDB_HOST`
  - `DB_PASS` -> `FLOWDB_PASS`
  - `DB_PW` -> `FLOWDB_PASS`
  - `API_DB_USER` -> `FLOWAPI_DB_USER`
  - `API_DB_PASS` -> `FLOWAPI_DB_PASS`
  - `FM_DB_USER` -> `FLOWMACHINE_DB_USER`
  - `FM_DB_PASS` -> `FLOWMACHINE_DB_PASS`
- Added `numerator_direction` to `ProportionEventType` to allow for proportion of directed events.

### Fixed

- Server no longer loses track of queries under heavy load
- `TopUpBalances` no longer always uses entire topups table

### Removed

- The environment variable `DB_NAME` has been removed.

## [0.4.2]

### Changed

- `MDSVolume` no longer allows specifying the table, and will always use the `mds` table.
- All FlowMachine logs are now in structured json form
- FlowAPI now uses structured logs for debugging messages

## [0.4.1]

### Added

- Added `TopUpAmount`, `TopUpBalance` query classes to FlowMachine.
- Added `PerLocationEventStats`, `PerContactEventStats` to FlowMachine

### Removed

- Removed `TotalSubscriberEvents` from FlowMachine as it is superseded by `EventCount`.

## [0.4.0]

### Added

- Dockerised development setup, with support for live reload of `flowmachine` and `flowapi` after source code changes.
- Pre-commit hook for Python formatting with black.
- Added new `IntereventPeriod`, `ContactReciprocal`, `ProportionContactReciprocal`, `ProportionEventReciprocal`, `ProportionEventType` and `MDSVolume` query classes to FlowMachine.

### Changed

- `CustomQuery` now requires column names to be specified
- Query classes are now required to declare the column names they return via the `column_names` property
- FlowAPI now reports whether a query is queued or running when polling
- FlowDB test data and synthetic data images are now available from their own Docker repos (Flowminder/flowdb-testdata, Flowminder/flowdb-synthetic-data)
- Changed query class name from `NocturnalCalls` to `NocturnalEvents`.

### Fixed

- FlowAPI is now an installable python module

### Removed

- Query objects can no longer be recalculated to cache and must be explicitly removed first
- Arbitrary `Flow` maths
- `EdgeList` query type
- Removes query class `ProportionOutgoing` as it becomes redundant with the the introduction of `ProportionEventType`.

## [0.3.0]

### Added

- API route for retrieving geography data from FlowDB
- Aggregated meaningful locations are now available via FlowAPI
- Origin-destination matrices between meaningful locations are now available via FlowAPI
- Added new `MeaningfulLocations`, `MeaningfulLocationsAggregate` and `MeaningfulLocationsOD` query classes to FlowMachine

### Changed

- Constructors for `HartiganCluster`, `LabelEventScore`, `EventScore` and `CallDays` now have different signatures
- Restructured and extended documentation; added high-level overview and more targeted information for different types of users

## [0.2.2]

### Added

- Support for running FlowDB as an arbitrary user via docker's `--user` flag

### Removed

- Support for setting the uid and gid of the postgres user when building FlowDB

## [0.2.1]

### Fixed

- Fixed being unable to build if the port used by `git://` is not open

## [0.2.0]

### Added

- Added utilities for managing and inspecting the query cache

## [0.1.2]

### Changed

- FlowDB now requires a password to be set for the flowdb superuser

## [0.1.1]

### Added

- Support for password protected redis

### Changed

- Changed the default redis image to bitnami's redis (to enable password protection)

## [0.1.0]

### Added

- Added structured logging of access attempts, query running, and data access
- Added CHANGELOG.md
- Added support for Postgres JIT in FlowDB
- Added total location events metric to FlowAPI and FlowClient
- Added ETL bookkeeping schema to FlowDB

### Changed

- Added changelog update to PR template
- Increased default shared memory size for FlowDB containers

### Fixed

- Fixed being unable to delete groups in FlowAuth
- Fixed `make up` not working with defaults

## [0.0.5]

### Added

- Added Python 3.6 support for FlowClient

[unreleased]: https://github.com/Flowminder/FlowKit/compare/0.9.1...master
[0.9.1]: https://github.com/Flowminder/FlowKit/compare/0.9.0...0.9.1
[0.9.0]: https://github.com/Flowminder/FlowKit/compare/0.8.0...0.9.0
[0.8.0]: https://github.com/Flowminder/FlowKit/compare/0.7.0...0.8.0
[0.7.0]: https://github.com/Flowminder/FlowKit/compare/0.6.4...0.7.0
[0.6.4]: https://github.com/Flowminder/FlowKit/compare/0.6.3...0.6.4
[0.6.3]: https://github.com/Flowminder/FlowKit/compare/0.6.2...0.6.3
[0.6.2]: https://github.com/Flowminder/FlowKit/compare/0.6.1...0.6.2
[0.6.1]: https://github.com/Flowminder/FlowKit/compare/0.6.0...0.6.1
[0.6.0]: https://github.com/Flowminder/FlowKit/compare/0.5.3...0.6.0
[0.5.3]: https://github.com/Flowminder/FlowKit/compare/0.5.2...0.5.3
[0.5.2]: https://github.com/Flowminder/FlowKit/compare/0.5.1...0.5.2
[0.5.1]: https://github.com/Flowminder/FlowKit/compare/0.5.0...0.5.1
[0.5.0]: https://github.com/Flowminder/FlowKit/compare/0.4.3...0.5.0
[0.4.3]: https://github.com/Flowminder/FlowKit/compare/0.4.2...0.4.3
[0.4.2]: https://github.com/Flowminder/FlowKit/compare/0.4.1...0.4.2
[0.4.1]: https://github.com/Flowminder/FlowKit/compare/0.4.0...0.4.1
[0.4.0]: https://github.com/Flowminder/FlowKit/compare/0.3.0...0.4.0
[0.3.0]: https://github.com/Flowminder/FlowKit/compare/0.2.2...0.3.0
[0.2.2]: https://github.com/Flowminder/FlowKit/compare/0.2.1...0.2.2
[0.2.1]: https://github.com/Flowminder/FlowKit/compare/0.2.0...0.2.1
[0.2.0]: https://github.com/Flowminder/FlowKit/compare/0.1.2...0.2.0
[0.1.2]: https://github.com/Flowminder/FlowKit/compare/0.1.1...0.1.2
[0.1.1]: https://github.com/Flowminder/FlowKit/compare/0.1.0...0.1.1
[0.1.0]: https://github.com/Flowminder/FlowKit/compare/0.0.5...0.1.0
[0.0.5]: https://github.com/Flowminder/FlowKit/compare/0.0.4...0.0.5<|MERGE_RESOLUTION|>--- conflicted
+++ resolved
@@ -12,14 +12,11 @@
 - FlowDB now includes Paul Ramsey's [OGR foreign data wrapper](https://github.com/pramsey/pgsql-ogr-fdw), for easy loading of GIS data. [#1512](https://github.com/Flowminder/FlowKit/issues/1512)
 - FlowETL now allows all configuration options to be set using docker secrets. [#1515](https://github.com/Flowminder/FlowKit/issues/1515)
 - Added a new component, AutoFlow, to automate running Jupyter notebooks when new data is added to FlowDB. [#1570](https://github.com/Flowminder/FlowKit/issues/1570)
-<<<<<<< HEAD
 - A new data generator which produces normally distributed calling patterns has been added to the FlowDB synthetic data container.
   
   To use the new generator, set the `SYNTHETIC_DATA_GENERATOR` environment variable to `realistic`.  
-=======
 - `FLOWETL_INTEGRATION_TESTS_SAVE_AIRFLOW_LOGS` environment variable added to allow copying the Airflow logs in FlowETL integration tests into the /mounts/logs directory for debugging. [#1019](https://github.com/Flowminder/FlowKit/issues/1019)
 - Added new `IterativeMedianFilter` query to Flowmachine, which applies an iterative median filter to the output of another query. [#1339](https://github.com/Flowminder/FlowKit/issues/1339)
->>>>>>> f69a170f
 
 ### Changed
 - FlowDB is now built on PostgreSQL 12 [#1396](https://github.com/Flowminder/FlowKit/issues/1313) and PostGIS 3.
