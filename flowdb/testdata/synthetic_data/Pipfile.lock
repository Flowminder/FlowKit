{
    "_meta": {
        "hash": {
            "sha256": "5688a0c73ab3fd6a4ede4b1c01719bd23eccb666fa875ae5fd96b9de95c84d48"
        },
        "pipfile-spec": 6,
        "requires": {
            "python_version": "3.7"
        },
        "sources": [
            {
                "name": "pypi",
                "url": "https://pypi.org/simple",
                "verify_ssl": true
            }
        ]
    },
    "default": {
        "alembic": {
            "hashes": [
                "sha256:4a4811119efbdc5259d1f4c8f6de977b36ad3bcc919f59a29c2960c5ef9149e4"
            ],
            "index": "pypi",
            "version": "==1.1.0"
        },
        "attrs": {
            "hashes": [
                "sha256:69c0dbf2ed392de1cb5ec704444b08a5ef81680a61cb899dc08127123af36a79",
                "sha256:f0b870f674851ecbfbbbd364d6b5cbdff9dcedbc7f3f5e18a6891057f21fe399"
            ],
            "version": "==19.1.0"
        },
        "bidict": {
            "hashes": [
<<<<<<< HEAD
                "sha256:7d3f85240934b3eef3ec4b44820692280f998a72c406fb545928d382ff75a611",
                "sha256:a918cf422f03fc6e8e08caaf5fe1955025cf58fa269d11653c24f9d2288c2998"
            ],
            "version": "==0.18.1"
=======
                "sha256:70af520df680b00a8ff554e60ce305644a59e8d693af1ab28bd89ad2b6a4232f",
                "sha256:ba01c15664af7bd2b032a60fa21ed3575a66fd8b20b35436bedce45837ae556d"
            ],
            "version": "==0.18.2"
>>>>>>> fec104e7
        },
        "faker": {
            "hashes": [
                "sha256:1d3f700e8dfcefd6e657118d71405d53e86974448aba78884f119bbd84c0cddf",
                "sha256:d5366e120191c5610fceeebfe1c298dc46da0277096f639c6dd7e2eaee0fa547"
            ],
            "version": "==2.0.1"
        },
        "geojson": {
            "hashes": [
                "sha256:6e4bb7ace4226a45d9c8c8b1348b3fc43540658359f93c3f7e03efa9f15f658a",
                "sha256:ccbd13368dd728f4e4f13ffe6aaf725b6e802c692ba0dde628be475040c534ba"
            ],
            "version": "==2.5.0"
        },
        "get-secret-or-env-var": {
            "hashes": [
                "sha256:669e85819ac680e980df7161b4a3b98ddd7253c703e8dbf2b16f36dea3214c60"
            ],
            "index": "pypi",
            "version": "==0.0.2"
        },
        "mako": {
            "hashes": [
                "sha256:a36919599a9b7dc5d86a7a8988f23a9a3a3d083070023bab23d64f7f1d1e0a4b"
            ],
            "version": "==1.1.0"
        },
        "markupsafe": {
            "hashes": [
                "sha256:00bc623926325b26bb9605ae9eae8a215691f33cae5df11ca5424f06f2d1f473",
                "sha256:09027a7803a62ca78792ad89403b1b7a73a01c8cb65909cd876f7fcebd79b161",
                "sha256:09c4b7f37d6c648cb13f9230d847adf22f8171b1ccc4d5682398e77f40309235",
                "sha256:1027c282dad077d0bae18be6794e6b6b8c91d58ed8a8d89a89d59693b9131db5",
                "sha256:24982cc2533820871eba85ba648cd53d8623687ff11cbb805be4ff7b4c971aff",
                "sha256:29872e92839765e546828bb7754a68c418d927cd064fd4708fab9fe9c8bb116b",
                "sha256:43a55c2930bbc139570ac2452adf3d70cdbb3cfe5912c71cdce1c2c6bbd9c5d1",
                "sha256:46c99d2de99945ec5cb54f23c8cd5689f6d7177305ebff350a58ce5f8de1669e",
                "sha256:500d4957e52ddc3351cabf489e79c91c17f6e0899158447047588650b5e69183",
                "sha256:535f6fc4d397c1563d08b88e485c3496cf5784e927af890fb3c3aac7f933ec66",
                "sha256:62fe6c95e3ec8a7fad637b7f3d372c15ec1caa01ab47926cfdf7a75b40e0eac1",
                "sha256:6dd73240d2af64df90aa7c4e7481e23825ea70af4b4922f8ede5b9e35f78a3b1",
                "sha256:717ba8fe3ae9cc0006d7c451f0bb265ee07739daf76355d06366154ee68d221e",
                "sha256:79855e1c5b8da654cf486b830bd42c06e8780cea587384cf6545b7d9ac013a0b",
                "sha256:7c1699dfe0cf8ff607dbdcc1e9b9af1755371f92a68f706051cc8c37d447c905",
                "sha256:88e5fcfb52ee7b911e8bb6d6aa2fd21fbecc674eadd44118a9cc3863f938e735",
                "sha256:8defac2f2ccd6805ebf65f5eeb132adcf2ab57aa11fdf4c0dd5169a004710e7d",
                "sha256:98c7086708b163d425c67c7a91bad6e466bb99d797aa64f965e9d25c12111a5e",
                "sha256:9add70b36c5666a2ed02b43b335fe19002ee5235efd4b8a89bfcf9005bebac0d",
                "sha256:9bf40443012702a1d2070043cb6291650a0841ece432556f784f004937f0f32c",
                "sha256:ade5e387d2ad0d7ebf59146cc00c8044acbd863725f887353a10df825fc8ae21",
                "sha256:b00c1de48212e4cc9603895652c5c410df699856a2853135b3967591e4beebc2",
                "sha256:b1282f8c00509d99fef04d8ba936b156d419be841854fe901d8ae224c59f0be5",
                "sha256:b2051432115498d3562c084a49bba65d97cf251f5a331c64a12ee7e04dacc51b",
                "sha256:ba59edeaa2fc6114428f1637ffff42da1e311e29382d81b339c1817d37ec93c6",
                "sha256:c8716a48d94b06bb3b2524c2b77e055fb313aeb4ea620c8dd03a105574ba704f",
                "sha256:cd5df75523866410809ca100dc9681e301e3c27567cf498077e8551b6d20e42f",
                "sha256:e249096428b3ae81b08327a63a485ad0878de3fb939049038579ac0ef61e17e7"
            ],
            "version": "==1.1.1"
        },
        "numpy": {
            "hashes": [
                "sha256:05dbfe72684cc14b92568de1bc1f41e5f62b00f714afc9adee42f6311738091f",
                "sha256:0d82cb7271a577529d07bbb05cb58675f2deb09772175fab96dc8de025d8ac05",
                "sha256:10132aa1fef99adc85a905d82e8497a580f83739837d7cbd234649f2e9b9dc58",
                "sha256:12322df2e21f033a60c80319c25011194cd2a21294cc66fee0908aeae2c27832",
                "sha256:16f19b3aa775dddc9814e02a46b8e6ae6a54ed8cf143962b4e53f0471dbd7b16",
                "sha256:3d0b0989dd2d066db006158de7220802899a1e5c8cf622abe2d0bd158fd01c2c",
                "sha256:438a3f0e7b681642898fd7993d38e2bf140a2d1eafaf3e89bb626db7f50db355",
                "sha256:5fd214f482ab53f2cea57414c5fb3e58895b17df6e6f5bca5be6a0bb6aea23bb",
                "sha256:73615d3edc84dd7c4aeb212fa3748fb83217e00d201875a47327f55363cef2df",
                "sha256:7bd355ad7496f4ce1d235e9814ec81ee3d28308d591c067ce92e49f745ba2c2f",
                "sha256:7d077f2976b8f3de08a0dcf5d72083f4af5411e8fddacd662aae27baa2601196",
                "sha256:a4092682778dc48093e8bda8d26ee8360153e2047826f95a3f5eae09f0ae3abf",
                "sha256:b458de8624c9f6034af492372eb2fee41a8e605f03f4732f43fc099e227858b2",
                "sha256:e70fc8ff03a961f13363c2c95ef8285e0cf6a720f8271836f852cc0fa64e97c8",
                "sha256:ee8e9d7cad5fe6dde50ede0d2e978d81eafeaa6233fb0b8719f60214cf226578",
                "sha256:f4a4f6aba148858a5a5d546a99280f71f5ee6ec8182a7d195af1a914195b21a2"
            ],
            "version": "==1.17.2"
        },
        "pandas": {
            "hashes": [
                "sha256:18d91a9199d1dfaa01ad645f7540370ba630bdcef09daaf9edf45b4b1bca0232",
                "sha256:3f26e5da310a0c0b83ea50da1fd397de2640b02b424aa69be7e0784228f656c9",
                "sha256:4182e32f4456d2c64619e97c58571fa5ca0993d1e8c2d9ca44916185e1726e15",
                "sha256:426e590e2eb0e60f765271d668a30cf38b582eaae5ec9b31229c8c3c10c5bc21",
                "sha256:5eb934a8f0dc358f0e0cdf314072286bbac74e4c124b64371395e94644d5d919",
                "sha256:717928808043d3ea55b9bcde636d4a52d2236c246f6df464163a66ff59980ad8",
                "sha256:8145f97c5ed71827a6ec98ceaef35afed1377e2d19c4078f324d209ff253ecb5",
                "sha256:8744c84c914dcc59cbbb2943b32b7664df1039d99e834e1034a3372acb89ea4d",
                "sha256:c1ac1d9590d0c9314ebf01591bd40d4c03d710bfc84a3889e5263c97d7891dee",
                "sha256:cb2e197b7b0687becb026b84d3c242482f20cbb29a9981e43604eb67576da9f6",
                "sha256:d4001b71ad2c9b84ff18b182cea22b7b6cbf624216da3ea06fb7af28d1f93165",
                "sha256:d8930772adccb2882989ab1493fa74bd87d47c8ac7417f5dd3dd834ba8c24dc9",
                "sha256:dfbb0173ee2399bc4ed3caf2d236e5c0092f948aafd0a15fbe4a0e77ee61a958",
                "sha256:eebfbba048f4fa8ac711b22c78516e16ff8117d05a580e7eeef6b0c2be554c18",
                "sha256:f1b21bc5cf3dbea53d33615d1ead892dfdae9d7052fa8898083bec88be20dcd2"
            ],
            "version": "==0.25.1"
        },
        "psycopg2-binary": {
            "hashes": [
                "sha256:080c72714784989474f97be9ab0ddf7b2ad2984527e77f2909fcd04d4df53809",
                "sha256:110457be80b63ff4915febb06faa7be002b93a76e5ba19bf3f27636a2ef58598",
                "sha256:171352a03b22fc099f15103959b52ee77d9a27e028895d7e5fde127aa8e3bac5",
                "sha256:19d013e7b0817087517a4b3cab39c084d78898369e5c46258aab7be4f233d6a1",
                "sha256:249b6b21ae4eb0f7b8423b330aa80fab5f821b9ffc3f7561a5e2fd6bb142cf5d",
                "sha256:2ac0731d2d84b05c7bb39e85b7e123c3a0acd4cda631d8d542802c88deb9e87e",
                "sha256:2b6d561193f0dc3f50acfb22dd52ea8c8dfbc64bcafe3938b5f209cc17cb6f00",
                "sha256:2bd23e242e954214944481124755cbefe7c2cf563b1a54cd8d196d502f2578bf",
                "sha256:3e1239242ca60b3725e65ab2f13765fc199b03af9eaf1b5572f0e97bdcee5b43",
                "sha256:3eb70bb697abbe86b1d2b1316370c02ba320bfd1e9e35cf3b9566a855ea8e4e5",
                "sha256:51a2fc7e94b98bd1bb5d4570936f24fc2b0541b63eccadf8fdea266db8ad2f70",
                "sha256:52f1bdafdc764b7447e393ed39bb263eccb12bfda25a4ac06d82e3a9056251f6",
                "sha256:5b3581319a3951f1e866f4f6c5e42023db0fae0284273b82e97dfd32c51985cd",
                "sha256:63c1b66e3b2a3a336288e4bcec499e0dc310cd1dceaed1c46fa7419764c68877",
                "sha256:8123a99f24ecee469e5c1339427bcdb2a33920a18bb5c0d58b7c13f3b0298ba3",
                "sha256:85e699fcabe7f817c0f0a412d4e7c6627e00c412b418da7666ff353f38e30f67",
                "sha256:8dbff4557bbef963697583366400822387cccf794ccb001f1f2307ed21854c68",
                "sha256:908d21d08d6b81f1b7e056bbf40b2f77f8c499ab29e64ec5113052819ef1c89b",
                "sha256:af39d0237b17d0a5a5f638e9dffb34013ce2b1d41441fd30283e42b22d16858a",
                "sha256:af51bb9f055a3f4af0187149a8f60c9d516cf7d5565b3dac53358796a8fb2a5b",
                "sha256:b2ecac57eb49e461e86c092761e6b8e1fd9654dbaaddf71a076dcc869f7014e2",
                "sha256:cd37cc170678a4609becb26b53a2bc1edea65177be70c48dd7b39a1149cabd6e",
                "sha256:d17e3054b17e1a6cb8c1140f76310f6ede811e75b7a9d461922d2c72973f583e",
                "sha256:d305313c5a9695f40c46294d4315ed3a07c7d2b55e48a9010dad7db7a66c8b7f",
                "sha256:dd0ef0eb1f7dd18a3f4187226e226a7284bda6af5671937a221766e6ef1ee88f",
                "sha256:e1adff53b56db9905db48a972fb89370ad5736e0450b96f91bcf99cadd96cfd7",
                "sha256:f0d43828003c82dbc9269de87aa449e9896077a71954fbbb10a614c017e65737",
                "sha256:f78e8b487de4d92640105c1389e5b90be3496b1d75c90a666edd8737cc2dbab7"
            ],
            "index": "pypi",
            "version": "==2.8.3"
        },
        "python-dateutil": {
            "hashes": [
                "sha256:7e6584c74aeed623791615e26efd690f29817a27c73085b78e4bad02493df2fb",
                "sha256:c89805f6f4d64db21ed966fda138f8a5ed7a4fdbc1a8ee329ce1b74e3c74da9e"
            ],
            "version": "==2.8.0"
        },
        "python-editor": {
            "hashes": [
                "sha256:1bf6e860a8ad52a14c3ee1252d5dc25b2030618ed80c022598f00176adc8367d",
                "sha256:51fda6bcc5ddbbb7063b2af7509e43bd84bfc32a4ff71349ec7847713882327b",
                "sha256:5f98b069316ea1c2ed3f67e7f5df6c0d8f10b689964a4a811ff64f0106819ec8"
            ],
            "version": "==1.0.4"
        },
        "pytz": {
            "hashes": [
                "sha256:26c0b32e437e54a18161324a2fca3c4b9846b74a8dccddd843113109e1116b32",
                "sha256:c894d57500a4cd2d5c71114aaab77dbab5eabd9022308ce5ac9bb93a60a6f0c7"
            ],
            "version": "==2019.2"
        },
        "shapely": {
            "hashes": [
                "sha256:0378964902f89b8dbc332e5bdfa08e0bc2f7ab39fecaeb17fbb2a7699a44fe71",
                "sha256:34e7c6f41fb27906ccdf2514ee44a5774b90b39a256b6511a6a57d11ffe64999",
                "sha256:3ca69d4b12e2b05b549465822744b6a3a1095d8488cc27b2728a06d3c07d0eee",
                "sha256:3e9388f29bd81fcd4fa5c35125e1fbd4975ee36971a87a90c093f032d0e9de24",
                "sha256:3ef28e3f20a1c37f5b99ea8cf8dcb58e2f1a8762d65ed2d21fd92bf1d4811182",
                "sha256:523c94403047eb6cacd7fc1863ebef06e26c04d8a4e7f8f182d49cd206fe787e",
                "sha256:5d22a1a705c2f70f61ccadc696e33d922c1a92e00df8e1d58a6ade14dd7e3b4f",
                "sha256:714b6680215554731389a1bbdae4cec61741aa4726921fa2b2b96a6f578a2534",
                "sha256:7dfe1528650c3f0dc82f41a74cf4f72018288db9bfb75dcd08f6f04233ec7e78",
                "sha256:ba58b21b9cf3c33725f7f530febff9ed6a6846f9d0bf8a120fc74683ff919f89",
                "sha256:c4b87bb61fc3de59fc1f85e71a79b0c709dc68364d9584473697aad4aa13240f",
                "sha256:ebb4d2bee7fac3f6c891fcdafaa17f72ab9c6480f6d00de0b2dc9a5137dfe342"
            ],
            "version": "==1.6.4.post2"
        },
        "six": {
            "hashes": [
                "sha256:3350809f0555b11f552448330d0b52d5f24c91a322ea4a15ef22629740f3761c",
                "sha256:d16a0141ec1a18405cd4ce8b4613101da75da0e9a7aec5bdd4fa804d0e0eba73"
            ],
            "version": "==1.12.0"
        },
        "sqlalchemy": {
            "hashes": [
                "sha256:2f8ff566a4d3a92246d367f2e9cd6ed3edeef670dcd6dda6dfdc9efed88bcd80"
            ],
            "index": "pypi",
            "version": "==1.3.8"
        },
        "structlog": {
            "hashes": [
                "sha256:5feae03167620824d3ae3e8915ea8589fc28d1ad6f3edf3cc90ed7c7cb33fab5",
                "sha256:db441b81c65b0f104a7ce5d86c5432be099956b98b8a2c8be0b3fb3a7a0b1536"
            ],
            "index": "pypi",
            "version": "==19.1.0"
        },
        "text-unidecode": {
            "hashes": [
                "sha256:5a1375bb2ba7968740508ae38d92e1f889a0832913cb1c447d5e2046061a396d",
                "sha256:801e38bd550b943563660a91de8d4b6fa5df60a542be9093f7abf819f86050cc"
            ],
            "version": "==1.2"
        },
        "tohu": {
            "hashes": [
                "sha256:d01a8f9cf6054c9608a51f9ea94ed71b97969b046e0eb1f93eef81ab311e14e3",
                "sha256:ff2861763743c29d389181d082fdfc1d0442b39dab8277674a0e88bc3c95c7b0"
            ],
            "index": "pypi",
            "version": "==0.6.7"
        },
        "tqdm": {
            "hashes": [
                "sha256:1be3e4e3198f2d0e47b928e9d9a8ec1b63525db29095cec1467f4c5a4ea8ebf9",
                "sha256:7e39a30e3d34a7a6539378e39d7490326253b7ee354878a92255656dc4284457"
            ],
            "version": "==4.35.0"
        }
    },
    "develop": {}
}<|MERGE_RESOLUTION|>--- conflicted
+++ resolved
@@ -32,17 +32,10 @@
         },
         "bidict": {
             "hashes": [
-<<<<<<< HEAD
-                "sha256:7d3f85240934b3eef3ec4b44820692280f998a72c406fb545928d382ff75a611",
-                "sha256:a918cf422f03fc6e8e08caaf5fe1955025cf58fa269d11653c24f9d2288c2998"
-            ],
-            "version": "==0.18.1"
-=======
                 "sha256:70af520df680b00a8ff554e60ce305644a59e8d693af1ab28bd89ad2b6a4232f",
                 "sha256:ba01c15664af7bd2b032a60fa21ed3575a66fd8b20b35436bedce45837ae556d"
             ],
             "version": "==0.18.2"
->>>>>>> fec104e7
         },
         "faker": {
             "hashes": [
