--- conflicted
+++ resolved
@@ -1,11 +1,7 @@
 {
     "_meta": {
         "hash": {
-<<<<<<< HEAD
-            "sha256": "bfd15ad7a427f98b0559883cd03acc5dfb776827b20157d4572ddaa82b103896"
-=======
-            "sha256": "519103b63d51b0b041c5e5b8bee26aec6dfbc426f55f181e820c130bb074a47c"
->>>>>>> b5b33a36
+            "sha256": "99eee78f711b5648850db42454ce9beb20636fb2fabff43bff71389935edb3e1"
         },
         "pipfile-spec": 6,
         "requires": {
@@ -38,7 +34,6 @@
         },
         "faker": {
             "hashes": [
-<<<<<<< HEAD
                 "sha256:998c29ee7d64429bd59204abffa9ba11f784fb26c7b9df4def78d1a70feb36a7",
                 "sha256:a5ddccbe97ab691fad6bd8036c31f5697cfaa550e62e000078d1935fa8a7ec2e"
             ],
@@ -53,21 +48,6 @@
             "index": "pypi",
             "markers": "python_version >= '3.7'",
             "version": "==0.14.7"
-=======
-                "sha256:4fb0c16c71ad35d278a5fa7a4106a5c26c2b2b5c5efc47c1d67635db90b6071e",
-                "sha256:89ae0932f4f269754790569828859eaa0ae2ce73d1f3eb1f30ae7c20d4daf5ce"
-            ],
-            "markers": "python_version >= '3.8'",
-            "version": "==24.1.0"
-        },
-        "geoalchemy2": {
-            "hashes": [
-                "sha256:649c70f9275aded0341ed0c879e140d77c16ec33023cc21352de2eb7bb5fd509",
-                "sha256:e940681a60571d692124f687ecfe605164675341dbbaf5adf5f0ee46932c337b"
-            ],
-            "index": "pypi",
-            "version": "==0.14.6"
->>>>>>> b5b33a36
         },
         "geojson": {
             "hashes": [
@@ -77,78 +57,13 @@
             "markers": "python_version >= '3.7'",
             "version": "==3.1.0"
         },
-<<<<<<< HEAD
-=======
-        "greenlet": {
-            "hashes": [
-                "sha256:01bc7ea167cf943b4c802068e178bbf70ae2e8c080467070d01bfa02f337ee67",
-                "sha256:0448abc479fab28b00cb472d278828b3ccca164531daab4e970a0458786055d6",
-                "sha256:086152f8fbc5955df88382e8a75984e2bb1c892ad2e3c80a2508954e52295257",
-                "sha256:098d86f528c855ead3479afe84b49242e174ed262456c342d70fc7f972bc13c4",
-                "sha256:149e94a2dd82d19838fe4b2259f1b6b9957d5ba1b25640d2380bea9c5df37676",
-                "sha256:1551a8195c0d4a68fac7a4325efac0d541b48def35feb49d803674ac32582f61",
-                "sha256:15d79dd26056573940fcb8c7413d84118086f2ec1a8acdfa854631084393efcc",
-                "sha256:1996cb9306c8595335bb157d133daf5cf9f693ef413e7673cb07e3e5871379ca",
-                "sha256:1a7191e42732df52cb5f39d3527217e7ab73cae2cb3694d241e18f53d84ea9a7",
-                "sha256:1ea188d4f49089fc6fb283845ab18a2518d279c7cd9da1065d7a84e991748728",
-                "sha256:1f672519db1796ca0d8753f9e78ec02355e862d0998193038c7073045899f305",
-                "sha256:2516a9957eed41dd8f1ec0c604f1cdc86758b587d964668b5b196a9db5bfcde6",
-                "sha256:2797aa5aedac23af156bbb5a6aa2cd3427ada2972c828244eb7d1b9255846379",
-                "sha256:2dd6e660effd852586b6a8478a1d244b8dc90ab5b1321751d2ea15deb49ed414",
-                "sha256:3ddc0f794e6ad661e321caa8d2f0a55ce01213c74722587256fb6566049a8b04",
-                "sha256:3ed7fb269f15dc662787f4119ec300ad0702fa1b19d2135a37c2c4de6fadfd4a",
-                "sha256:419b386f84949bf0e7c73e6032e3457b82a787c1ab4a0e43732898a761cc9dbf",
-                "sha256:43374442353259554ce33599da8b692d5aa96f8976d567d4badf263371fbe491",
-                "sha256:52f59dd9c96ad2fc0d5724107444f76eb20aaccb675bf825df6435acb7703559",
-                "sha256:57e8974f23e47dac22b83436bdcf23080ade568ce77df33159e019d161ce1d1e",
-                "sha256:5b51e85cb5ceda94e79d019ed36b35386e8c37d22f07d6a751cb659b180d5274",
-                "sha256:649dde7de1a5eceb258f9cb00bdf50e978c9db1b996964cd80703614c86495eb",
-                "sha256:64d7675ad83578e3fc149b617a444fab8efdafc9385471f868eb5ff83e446b8b",
-                "sha256:68834da854554926fbedd38c76e60c4a2e3198c6fbed520b106a8986445caaf9",
-                "sha256:6b66c9c1e7ccabad3a7d037b2bcb740122a7b17a53734b7d72a344ce39882a1b",
-                "sha256:70fb482fdf2c707765ab5f0b6655e9cfcf3780d8d87355a063547b41177599be",
-                "sha256:7170375bcc99f1a2fbd9c306f5be8764eaf3ac6b5cb968862cad4c7057756506",
-                "sha256:73a411ef564e0e097dbe7e866bb2dda0f027e072b04da387282b02c308807405",
-                "sha256:77457465d89b8263bca14759d7c1684df840b6811b2499838cc5b040a8b5b113",
-                "sha256:7f362975f2d179f9e26928c5b517524e89dd48530a0202570d55ad6ca5d8a56f",
-                "sha256:81bb9c6d52e8321f09c3d165b2a78c680506d9af285bfccbad9fb7ad5a5da3e5",
-                "sha256:881b7db1ebff4ba09aaaeae6aa491daeb226c8150fc20e836ad00041bcb11230",
-                "sha256:894393ce10ceac937e56ec00bb71c4c2f8209ad516e96033e4b3b1de270e200d",
-                "sha256:99bf650dc5d69546e076f413a87481ee1d2d09aaaaaca058c9251b6d8c14783f",
-                "sha256:9da2bd29ed9e4f15955dd1595ad7bc9320308a3b766ef7f837e23ad4b4aac31a",
-                "sha256:afaff6cf5200befd5cec055b07d1c0a5a06c040fe5ad148abcd11ba6ab9b114e",
-                "sha256:b1b5667cced97081bf57b8fa1d6bfca67814b0afd38208d52538316e9422fc61",
-                "sha256:b37eef18ea55f2ffd8f00ff8fe7c8d3818abd3e25fb73fae2ca3b672e333a7a6",
-                "sha256:b542be2440edc2d48547b5923c408cbe0fc94afb9f18741faa6ae970dbcb9b6d",
-                "sha256:b7dcbe92cc99f08c8dd11f930de4d99ef756c3591a5377d1d9cd7dd5e896da71",
-                "sha256:b7f009caad047246ed379e1c4dbcb8b020f0a390667ea74d2387be2998f58a22",
-                "sha256:bba5387a6975598857d86de9eac14210a49d554a77eb8261cc68b7d082f78ce2",
-                "sha256:c5e1536de2aad7bf62e27baf79225d0d64360d4168cf2e6becb91baf1ed074f3",
-                "sha256:c5ee858cfe08f34712f548c3c363e807e7186f03ad7a5039ebadb29e8c6be067",
-                "sha256:c9db1c18f0eaad2f804728c67d6c610778456e3e1cc4ab4bbd5eeb8e6053c6fc",
-                "sha256:d353cadd6083fdb056bb46ed07e4340b0869c305c8ca54ef9da3421acbdf6881",
-                "sha256:d46677c85c5ba00a9cb6f7a00b2bfa6f812192d2c9f7d9c4f6a55b60216712f3",
-                "sha256:d4d1ac74f5c0c0524e4a24335350edad7e5f03b9532da7ea4d3c54d527784f2e",
-                "sha256:d73a9fe764d77f87f8ec26a0c85144d6a951a6c438dfe50487df5595c6373eac",
-                "sha256:da70d4d51c8b306bb7a031d5cff6cc25ad253affe89b70352af5f1cb68e74b53",
-                "sha256:daf3cb43b7cf2ba96d614252ce1684c1bccee6b2183a01328c98d36fcd7d5cb0",
-                "sha256:dca1e2f3ca00b84a396bc1bce13dd21f680f035314d2379c4160c98153b2059b",
-                "sha256:dd4f49ae60e10adbc94b45c0b5e6a179acc1736cf7a90160b404076ee283cf83",
-                "sha256:e1f145462f1fa6e4a4ae3c0f782e580ce44d57c8f2c7aae1b6fa88c0b2efdb41",
-                "sha256:e3391d1e16e2a5a1507d83e4a8b100f4ee626e8eca43cf2cadb543de69827c4c",
-                "sha256:fcd2469d6a2cf298f198f0487e0a5b1a47a42ca0fa4dfd1b6862c999f018ebbf",
-                "sha256:fd096eb7ffef17c456cfa587523c5f92321ae02427ff955bebe9e3c63bc9f0da",
-                "sha256:fe754d231288e1e64323cfad462fcee8f0288654c10bdf4f603a39ed923bef33"
-            ],
-            "markers": "platform_machine == 'aarch64' or (platform_machine == 'ppc64le' or (platform_machine == 'x86_64' or (platform_machine == 'amd64' or (platform_machine == 'AMD64' or (platform_machine == 'win32' or platform_machine == 'WIN32')))))",
-            "version": "==3.0.3"
-        },
         "jinja2": {
             "hashes": [
                 "sha256:7d6d50dd97d52cbc355597bd845fabfbac3f551e1f99619e39a35ce8c370b5fa",
                 "sha256:ac8bd6544d4bb2c9792bf3a159e80bba8fda7f07e81bc3aed565432d5925ba90"
             ],
             "index": "pypi",
+            "markers": "python_version >= '3.7'",
             "version": "==3.1.3"
         },
         "markupsafe": {
@@ -217,7 +132,6 @@
             "markers": "python_version >= '3.7'",
             "version": "==2.1.5"
         },
->>>>>>> b5b33a36
         "numpy": {
             "hashes": [
                 "sha256:03a8c78d01d9781b28a6989f6fa1bb2c4f2d51201cf99d3dd875df6fbd96b23b",
@@ -453,7 +367,6 @@
         },
         "sqlalchemy": {
             "hashes": [
-<<<<<<< HEAD
                 "sha256:01d10638a37460616708062a40c7b55f73e4d35eaa146781c683e0fa7f6c43fb",
                 "sha256:04c487305ab035a9548f573763915189fc0fe0824d9ba28433196f8436f1449c",
                 "sha256:0dfefdb3e54cd15f5d56fd5ae32f1da2d95d78319c1f6dfb9bcd0eb15d603d5d",
@@ -507,60 +420,6 @@
             "index": "pypi",
             "markers": "python_version >= '3.7'",
             "version": "==2.0.29"
-=======
-                "sha256:0315d9125a38026227f559488fe7f7cee1bd2fbc19f9fd637739dc50bb6380b2",
-                "sha256:0d3dd67b5d69794cfe82862c002512683b3db038b99002171f624712fa71aeaa",
-                "sha256:124202b4e0edea7f08a4db8c81cc7859012f90a0d14ba2bf07c099aff6e96462",
-                "sha256:1ee8bd6d68578e517943f5ebff3afbd93fc65f7ef8f23becab9fa8fb315afb1d",
-                "sha256:243feb6882b06a2af68ecf4bec8813d99452a1b62ba2be917ce6283852cf701b",
-                "sha256:2858bbab1681ee5406650202950dc8f00e83b06a198741b7c656e63818633526",
-                "sha256:2f60843068e432311c886c5f03c4664acaef507cf716f6c60d5fde7265be9d7b",
-                "sha256:328529f7c7f90adcd65aed06a161851f83f475c2f664a898af574893f55d9e53",
-                "sha256:33157920b233bc542ce497a81a2e1452e685a11834c5763933b440fedd1d8e2d",
-                "sha256:3eba73ef2c30695cb7eabcdb33bb3d0b878595737479e152468f3ba97a9c22a4",
-                "sha256:426f2fa71331a64f5132369ede5171c52fd1df1bd9727ce621f38b5b24f48750",
-                "sha256:45c7b78dfc7278329f27be02c44abc0d69fe235495bb8e16ec7ef1b1a17952db",
-                "sha256:46a3d4e7a472bfff2d28db838669fc437964e8af8df8ee1e4548e92710929adc",
-                "sha256:4a5adf383c73f2d49ad15ff363a8748319ff84c371eed59ffd0127355d6ea1da",
-                "sha256:4b6303bfd78fb3221847723104d152e5972c22367ff66edf09120fcde5ddc2e2",
-                "sha256:56856b871146bfead25fbcaed098269d90b744eea5cb32a952df00d542cdd368",
-                "sha256:5da98815f82dce0cb31fd1e873a0cb30934971d15b74e0d78cf21f9e1b05953f",
-                "sha256:5df5d1dafb8eee89384fb7a1f79128118bc0ba50ce0db27a40750f6f91aa99d5",
-                "sha256:68722e6a550f5de2e3cfe9da6afb9a7dd15ef7032afa5651b0f0c6b3adb8815d",
-                "sha256:78bb7e8da0183a8301352d569900d9d3594c48ac21dc1c2ec6b3121ed8b6c986",
-                "sha256:81ba314a08c7ab701e621b7ad079c0c933c58cdef88593c59b90b996e8b58fa5",
-                "sha256:843a882cadebecc655a68bd9a5b8aa39b3c52f4a9a5572a3036fb1bb2ccdc197",
-                "sha256:87724e7ed2a936fdda2c05dbd99d395c91ea3c96f029a033a4a20e008dd876bf",
-                "sha256:8c7f10720fc34d14abad5b647bc8202202f4948498927d9f1b4df0fb1cf391b7",
-                "sha256:8e91b5e341f8c7f1e5020db8e5602f3ed045a29f8e27f7f565e0bdee3338f2c7",
-                "sha256:943aa74a11f5806ab68278284a4ddd282d3fb348a0e96db9b42cb81bf731acdc",
-                "sha256:9461802f2e965de5cff80c5a13bc945abea7edaa1d29360b485c3d2b56cdb075",
-                "sha256:9b66fcd38659cab5d29e8de5409cdf91e9986817703e1078b2fdaad731ea66f5",
-                "sha256:a6bec1c010a6d65b3ed88c863d56b9ea5eeefdf62b5e39cafd08c65f5ce5198b",
-                "sha256:a921002be69ac3ab2cf0c3017c4e6a3377f800f1fca7f254c13b5f1a2f10022c",
-                "sha256:aca7b6d99a4541b2ebab4494f6c8c2f947e0df4ac859ced575238e1d6ca5716b",
-                "sha256:ad7acbe95bac70e4e687a4dc9ae3f7a2f467aa6597049eeb6d4a662ecd990bb6",
-                "sha256:af8ce2d31679006e7b747d30a89cd3ac1ec304c3d4c20973f0f4ad58e2d1c4c9",
-                "sha256:b4a2cf92995635b64876dc141af0ef089c6eea7e05898d8d8865e71a326c0385",
-                "sha256:bbda76961eb8f27e6ad3c84d1dc56d5bc61ba8f02bd20fcf3450bd421c2fcc9c",
-                "sha256:bd7e4baf9161d076b9a7e432fce06217b9bd90cfb8f1d543d6e8c4595627edb9",
-                "sha256:bea30da1e76cb1acc5b72e204a920a3a7678d9d52f688f087dc08e54e2754c67",
-                "sha256:c61e2e41656a673b777e2f0cbbe545323dbe0d32312f590b1bc09da1de6c2a02",
-                "sha256:c6c4da4843e0dabde41b8f2e8147438330924114f541949e6318358a56d1875a",
-                "sha256:d3499008ddec83127ab286c6f6ec82a34f39c9817f020f75eca96155f9765097",
-                "sha256:dbb990612c36163c6072723523d2be7c3eb1517bbdd63fe50449f56afafd1133",
-                "sha256:dd53b6c4e6d960600fd6532b79ee28e2da489322fcf6648738134587faf767b6",
-                "sha256:df40c16a7e8be7413b885c9bf900d402918cc848be08a59b022478804ea076b8",
-                "sha256:e0a5354cb4de9b64bccb6ea33162cb83e03dbefa0d892db88a672f5aad638a75",
-                "sha256:e0b148ab0438f72ad21cb004ce3bdaafd28465c4276af66df3b9ecd2037bf252",
-                "sha256:e23b88c69497a6322b5796c0781400692eca1ae5532821b39ce81a48c395aae9",
-                "sha256:fc4974d3684f28b61b9a90fcb4c41fb340fd4b6a50c04365704a4da5a9603b05",
-                "sha256:feea693c452d85ea0015ebe3bb9cd15b6f49acc1a31c28b3c50f4db0f8fb1e71",
-                "sha256:fffcc8edc508801ed2e6a4e7b0d150a62196fd28b4e16ab9f65192e8186102b6"
-            ],
-            "index": "pypi",
-            "version": "==2.0.28"
->>>>>>> b5b33a36
         },
         "tohu": {
             "hashes": [
@@ -631,13 +490,8 @@
                 "sha256:e19cb1c6365fd6dc38a6eae2dcb691d7d83935c10215aef8e6c38edee3f77abd",
                 "sha256:e2af80566f43c85f5797365077fb64a393861a3730bd110971ab7a0c94e873e7"
             ],
-<<<<<<< HEAD
             "markers": "python_version >= '3.8'",
             "version": "==24.3.0"
-=======
-            "index": "pypi",
-            "version": "==24.2.0"
->>>>>>> b5b33a36
         },
         "click": {
             "hashes": [
