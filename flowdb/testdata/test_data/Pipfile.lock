--- conflicted
+++ resolved
@@ -34,7 +34,6 @@
         },
         "faker": {
             "hashes": [
-<<<<<<< HEAD
                 "sha256:5990380a8ee81cf189d6b85d5fdc1fb43772cb136aca0385a08ff24ef01b9fdf",
                 "sha256:91438f6b1713274ec3f24970ba303617be86ce5caf6f6a0776f1d04777b6ff5f"
             ],
@@ -48,21 +47,6 @@
             ],
             "index": "pypi",
             "version": "==0.14.2"
-=======
-                "sha256:801d1a2d71f1fc54d332de2ab19de7452454309937233ea2f7485402882d67b3",
-                "sha256:84bcf92bb725dd7341336eea4685df9a364f16f2470c4d29c1d7e6c5fd5a457d"
-            ],
-            "markers": "python_version >= '3.7'",
-            "version": "==18.13.0"
-        },
-        "geoalchemy2": {
-            "hashes": [
-                "sha256:0830c98f83d6b1706e62b5544793d304e2853493d6e70ac18444c13748c3d1c7",
-                "sha256:620b31cbf97a368b2486dbcfcd36da2081827e933d4163bcb942043b79b545e8"
-            ],
-            "index": "pypi",
-            "version": "==0.14.1"
->>>>>>> b46e8cfc
         },
         "geojson": {
             "hashes": [
@@ -132,13 +116,8 @@
                 "sha256:f89e21afe925fcfa655965ca8ea10f24773a1791400989ff32f467badfe4a064",
                 "sha256:fa24255ae3c0ab67e613556375a4341af04a084bd58764731972bcbc8baeba36"
             ],
-<<<<<<< HEAD
             "markers": "python_version >= '3.7'",
             "version": "==3.0.1"
-=======
-            "markers": "python_version >= '2.7' and python_version not in '3.0, 3.1, 3.2, 3.3, 3.4'",
-            "version": "==2.0.2"
->>>>>>> b46e8cfc
         },
         "importlib-metadata": {
             "hashes": [
@@ -150,7 +129,6 @@
         },
         "numpy": {
             "hashes": [
-<<<<<<< HEAD
                 "sha256:06934e1a22c54636a059215d6da99e23286424f316fddd979f5071093b648668",
                 "sha256:1c59c046c31a43310ad0199d6299e59f57a289e22f0f36951ced1c9eac3665b9",
                 "sha256:1d1bd82d539607951cac963388534da3b7ea0e18b149a53cf883d8f699178c0f",
@@ -186,42 +164,6 @@
             ],
             "markers": "python_version < '3.11'",
             "version": "==1.26.1"
-=======
-                "sha256:1dbe1c91269f880e364526649a52eff93ac30035507ae980d2fed33aaee633ac",
-                "sha256:357768c2e4451ac241465157a3e929b265dfac85d9214074985b1786244f2ef3",
-                "sha256:3820724272f9913b597ccd13a467cc492a0da6b05df26ea09e78b171a0bb9da6",
-                "sha256:4391bd07606be175aafd267ef9bea87cf1b8210c787666ce82073b05f202add1",
-                "sha256:4aa48afdce4660b0076a00d80afa54e8a97cd49f457d68a4342d188a09451c1a",
-                "sha256:58459d3bad03343ac4b1b42ed14d571b8743dc80ccbf27444f266729df1d6f5b",
-                "sha256:5c3c8def4230e1b959671eb959083661b4a0d2e9af93ee339c7dada6759a9470",
-                "sha256:5f30427731561ce75d7048ac254dbe47a2ba576229250fb60f0fb74db96501a1",
-                "sha256:643843bcc1c50526b3a71cd2ee561cf0d8773f062c8cbaf9ffac9fdf573f83ab",
-                "sha256:67c261d6c0a9981820c3a149d255a76918278a6b03b6a036800359aba1256d46",
-                "sha256:67f21981ba2f9d7ba9ade60c9e8cbaa8cf8e9ae51673934480e45cf55e953673",
-                "sha256:6aaf96c7f8cebc220cdfc03f1d5a31952f027dda050e5a703a0d1c396075e3e7",
-                "sha256:7c4068a8c44014b2d55f3c3f574c376b2494ca9cc73d2f1bd692382b6dffe3db",
-                "sha256:7c7e5fa88d9ff656e067876e4736379cc962d185d5cd808014a8a928d529ef4e",
-                "sha256:7f5ae4f304257569ef3b948810816bc87c9146e8c446053539947eedeaa32786",
-                "sha256:82691fda7c3f77c90e62da69ae60b5ac08e87e775b09813559f8901a88266552",
-                "sha256:8737609c3bbdd48e380d463134a35ffad3b22dc56295eff6f79fd85bd0eeeb25",
-                "sha256:9f411b2c3f3d76bba0865b35a425157c5dcf54937f82bbeb3d3c180789dd66a6",
-                "sha256:a6be4cb0ef3b8c9250c19cc122267263093eee7edd4e3fa75395dfda8c17a8e2",
-                "sha256:bcb238c9c96c00d3085b264e5c1a1207672577b93fa666c3b14a45240b14123a",
-                "sha256:bf2ec4b75d0e9356edea834d1de42b31fe11f726a81dfb2c2112bc1eaa508fcf",
-                "sha256:d136337ae3cc69aa5e447e78d8e1514be8c3ec9b54264e680cf0b4bd9011574f",
-                "sha256:d4bf4d43077db55589ffc9009c0ba0a94fa4908b9586d6ccce2e0b164c86303c",
-                "sha256:d6a96eef20f639e6a97d23e57dd0c1b1069a7b4fd7027482a4c5c451cd7732f4",
-                "sha256:d9caa9d5e682102453d96a0ee10c7241b72859b01a941a397fd965f23b3e016b",
-                "sha256:dd1c8f6bd65d07d3810b90d02eba7997e32abbdf1277a481d698969e921a3be0",
-                "sha256:e31f0bb5928b793169b87e3d1e070f2342b22d5245c755e2b81caa29756246c3",
-                "sha256:ecb55251139706669fdec2ff073c98ef8e9a84473e51e716211b41aa0f18e656",
-                "sha256:ee5ec40fdd06d62fe5d4084bef4fd50fd4bb6bfd2bf519365f569dc470163ab0",
-                "sha256:f17e562de9edf691a42ddb1eb4a5541c20dd3f9e65b09ded2beb0799c0cf29bb",
-                "sha256:fdffbfb6832cd0b300995a2b08b8f6fa9f6e856d562800fea9182316d99c4e8e"
-            ],
-            "markers": "python_version < '3.10' and platform_machine != 'aarch64' and platform_machine != 'arm64'",
-            "version": "==1.21.6"
->>>>>>> b46e8cfc
         },
         "packaging": {
             "hashes": [
@@ -233,7 +175,6 @@
         },
         "pandas": {
             "hashes": [
-<<<<<<< HEAD
                 "sha256:021f09c15e1381e202d95d4a21ece8e7f2bf1388b6d7e9cae09dfe27bd2043d1",
                 "sha256:02954e285e8e2f4006b6f22be6f0df1f1c3c97adbb7ed211c6b483426f20d5c8",
                 "sha256:08d287b68fd28906a94564f15118a7ca8c242e50ae7f8bd91130c362b2108a81",
@@ -339,102 +280,6 @@
             ],
             "markers": "python_version >= '3.7'",
             "version": "==2.9.9"
-=======
-                "sha256:1e4285f5de1012de20ca46b188ccf33521bff61ba5c5ebd78b4fb28e5416a9f1",
-                "sha256:2651d75b9a167cc8cc572cf787ab512d16e316ae00ba81874b560586fa1325e0",
-                "sha256:2c21778a688d3712d35710501f8001cdbf96eb70a7c587a3d5613573299fdca6",
-                "sha256:32e1a26d5ade11b547721a72f9bfc4bd113396947606e00d5b4a5b79b3dcb006",
-                "sha256:3345343206546545bc26a05b4602b6a24385b5ec7c75cb6059599e3d56831da2",
-                "sha256:344295811e67f8200de2390093aeb3c8309f5648951b684d8db7eee7d1c81fb7",
-                "sha256:37f06b59e5bc05711a518aa10beaec10942188dccb48918bb5ae602ccbc9f1a0",
-                "sha256:552020bf83b7f9033b57cbae65589c01e7ef1544416122da0c79140c93288f56",
-                "sha256:5cce0c6bbeb266b0e39e35176ee615ce3585233092f685b6a82362523e59e5b4",
-                "sha256:5f261553a1e9c65b7a310302b9dbac31cf0049a51695c14ebe04e4bfd4a96f02",
-                "sha256:60a8c055d58873ad81cae290d974d13dd479b82cbb975c3e1fa2cf1920715296",
-                "sha256:62d5b5ce965bae78f12c1c0df0d387899dd4211ec0bdc52822373f13a3a022b9",
-                "sha256:7d28a3c65463fd0d0ba8bbb7696b23073efee0510783340a44b08f5e96ffce0c",
-                "sha256:8025750767e138320b15ca16d70d5cdc1886e8f9cc56652d89735c016cd8aea6",
-                "sha256:8b6dbec5f3e6d5dc80dcfee250e0a2a652b3f28663492f7dab9a24416a48ac39",
-                "sha256:a395692046fd8ce1edb4c6295c35184ae0c2bbe787ecbe384251da609e27edcb",
-                "sha256:a62949c626dd0ef7de11de34b44c6475db76995c2064e2d99c6498c3dba7fe58",
-                "sha256:aaf183a615ad790801fa3cf2fa450e5b6d23a54684fe386f7e3208f8b9bfbef6",
-                "sha256:adfeb11be2d54f275142c8ba9bf67acee771b7186a5745249c7d5a06c670136b",
-                "sha256:b6b87b2fb39e6383ca28e2829cddef1d9fc9e27e55ad91ca9c435572cdba51bf",
-                "sha256:bd971a3f08b745a75a86c00b97f3007c2ea175951286cdda6abe543e687e5f2f",
-                "sha256:c69406a2808ba6cf580c2255bcf260b3f214d2664a3a4197d0e640f573b46fd3",
-                "sha256:d3bc49af96cd6285030a64779de5b3688633a07eb75c124b0747134a63f4c05f",
-                "sha256:fd541ab09e1f80a2a1760032d665f6e032d8e44055d602d65eeea6e6e85498cb",
-                "sha256:fe95bae4e2d579812865db2212bb733144e34d0c6785c0685329e5b60fcb85dd"
-            ],
-            "markers": "python_full_version >= '3.7.1'",
-            "version": "==1.3.5"
-        },
-        "psycopg2-binary": {
-            "hashes": [
-                "sha256:00d8db270afb76f48a499f7bb8fa70297e66da67288471ca873db88382850bf4",
-                "sha256:024eaeb2a08c9a65cd5f94b31ace1ee3bb3f978cd4d079406aef85169ba01f08",
-                "sha256:094af2e77a1976efd4956a031028774b827029729725e136514aae3cdf49b87b",
-                "sha256:1011eeb0c51e5b9ea1016f0f45fa23aca63966a4c0afcf0340ccabe85a9f65bd",
-                "sha256:11abdbfc6f7f7dea4a524b5f4117369b0d757725798f1593796be6ece20266cb",
-                "sha256:122641b7fab18ef76b18860dd0c772290566b6fb30cc08e923ad73d17461dc63",
-                "sha256:17cc17a70dfb295a240db7f65b6d8153c3d81efb145d76da1e4a096e9c5c0e63",
-                "sha256:18f12632ab516c47c1ac4841a78fddea6508a8284c7cf0f292cb1a523f2e2379",
-                "sha256:1b918f64a51ffe19cd2e230b3240ba481330ce1d4b7875ae67305bd1d37b041c",
-                "sha256:1c31c2606ac500dbd26381145684d87730a2fac9a62ebcfbaa2b119f8d6c19f4",
-                "sha256:26484e913d472ecb6b45937ea55ce29c57c662066d222fb0fbdc1fab457f18c5",
-                "sha256:2993ccb2b7e80844d534e55e0f12534c2871952f78e0da33c35e648bf002bbff",
-                "sha256:2b04da24cbde33292ad34a40db9832a80ad12de26486ffeda883413c9e1b1d5e",
-                "sha256:2dec5a75a3a5d42b120e88e6ed3e3b37b46459202bb8e36cd67591b6e5feebc1",
-                "sha256:2df562bb2e4e00ee064779902d721223cfa9f8f58e7e52318c97d139cf7f012d",
-                "sha256:3fbb1184c7e9d28d67671992970718c05af5f77fc88e26fd7136613c4ece1f89",
-                "sha256:42a62ef0e5abb55bf6ffb050eb2b0fcd767261fa3faf943a4267539168807522",
-                "sha256:4ecc15666f16f97709106d87284c136cdc82647e1c3f8392a672616aed3c7151",
-                "sha256:4eec5d36dbcfc076caab61a2114c12094c0b7027d57e9e4387b634e8ab36fd44",
-                "sha256:4fe13712357d802080cfccbf8c6266a3121dc0e27e2144819029095ccf708372",
-                "sha256:51d1b42d44f4ffb93188f9b39e6d1c82aa758fdb8d9de65e1ddfe7a7d250d7ad",
-                "sha256:59f7e9109a59dfa31efa022e94a244736ae401526682de504e87bd11ce870c22",
-                "sha256:62cb6de84d7767164a87ca97e22e5e0a134856ebcb08f21b621c6125baf61f16",
-                "sha256:642df77484b2dcaf87d4237792246d8068653f9e0f5c025e2c692fc56b0dda70",
-                "sha256:6822c9c63308d650db201ba22fe6648bd6786ca6d14fdaf273b17e15608d0852",
-                "sha256:692df8763b71d42eb8343f54091368f6f6c9cfc56dc391858cdb3c3ef1e3e584",
-                "sha256:6d92e139ca388ccfe8c04aacc163756e55ba4c623c6ba13d5d1595ed97523e4b",
-                "sha256:7952807f95c8eba6a8ccb14e00bf170bb700cafcec3924d565235dffc7dc4ae8",
-                "sha256:7db7b9b701974c96a88997d458b38ccb110eba8f805d4b4f74944aac48639b42",
-                "sha256:81d5dd2dd9ab78d31a451e357315f201d976c131ca7d43870a0e8063b6b7a1ec",
-                "sha256:8a136c8aaf6615653450817a7abe0fc01e4ea720ae41dfb2823eccae4b9062a3",
-                "sha256:8a7968fd20bd550431837656872c19575b687f3f6f98120046228e451e4064df",
-                "sha256:8c721ee464e45ecf609ff8c0a555018764974114f671815a0a7152aedb9f3343",
-                "sha256:8f309b77a7c716e6ed9891b9b42953c3ff7d533dc548c1e33fddc73d2f5e21f9",
-                "sha256:8f94cb12150d57ea433e3e02aabd072205648e86f1d5a0a692d60242f7809b15",
-                "sha256:95a7a747bdc3b010bb6a980f053233e7610276d55f3ca506afff4ad7749ab58a",
-                "sha256:9b0c2b466b2f4d89ccc33784c4ebb1627989bd84a39b79092e560e937a11d4ac",
-                "sha256:9dcfd5d37e027ec393a303cc0a216be564b96c80ba532f3d1e0d2b5e5e4b1e6e",
-                "sha256:a5ee89587696d808c9a00876065d725d4ae606f5f7853b961cdbc348b0f7c9a1",
-                "sha256:a6a8b575ac45af1eaccbbcdcf710ab984fd50af048fe130672377f78aaff6fc1",
-                "sha256:ac83ab05e25354dad798401babaa6daa9577462136ba215694865394840e31f8",
-                "sha256:ad26d4eeaa0d722b25814cce97335ecf1b707630258f14ac4d2ed3d1d8415265",
-                "sha256:ad5ec10b53cbb57e9a2e77b67e4e4368df56b54d6b00cc86398578f1c635f329",
-                "sha256:c82986635a16fb1fa15cd5436035c88bc65c3d5ced1cfaac7f357ee9e9deddd4",
-                "sha256:ced63c054bdaf0298f62681d5dcae3afe60cbae332390bfb1acf0e23dcd25fc8",
-                "sha256:d0b16e5bb0ab78583f0ed7ab16378a0f8a89a27256bb5560402749dbe8a164d7",
-                "sha256:dbbc3c5d15ed76b0d9db7753c0db40899136ecfe97d50cbde918f630c5eb857a",
-                "sha256:ded8e15f7550db9e75c60b3d9fcbc7737fea258a0f10032cdb7edc26c2a671fd",
-                "sha256:e02bc4f2966475a7393bd0f098e1165d470d3fa816264054359ed4f10f6914ea",
-                "sha256:e5666632ba2b0d9757b38fc17337d84bdf932d38563c5234f5f8c54fd01349c9",
-                "sha256:ea5f8ee87f1eddc818fc04649d952c526db4426d26bab16efbe5a0c52b27d6ab",
-                "sha256:eb1c0e682138f9067a58fc3c9a9bf1c83d8e08cfbee380d858e63196466d5c86",
-                "sha256:eb3b8d55924a6058a26db69fb1d3e7e32695ff8b491835ba9f479537e14dcf9f",
-                "sha256:ee919b676da28f78f91b464fb3e12238bd7474483352a59c8a16c39dfc59f0c5",
-                "sha256:f02f4a72cc3ab2565c6d9720f0343cb840fb2dc01a2e9ecb8bc58ccf95dc5c06",
-                "sha256:f4f37bbc6588d402980ffbd1f3338c871368fb4b1cfa091debe13c68bb3852b3",
-                "sha256:f8651cf1f144f9ee0fa7d1a1df61a9184ab72962531ca99f077bbdcba3947c58",
-                "sha256:f955aa50d7d5220fcb6e38f69ea126eafecd812d96aeed5d5f3597f33fad43bb",
-                "sha256:fc10da7e7df3380426521e8c1ed975d22df678639da2ed0ec3244c3dc2ab54c8",
-                "sha256:fdca0511458d26cf39b827a663d7d87db6f32b93efc22442a742035728603d5f"
-            ],
-            "markers": "python_version >= '3.6'",
-            "version": "==2.9.7"
->>>>>>> b46e8cfc
         },
         "python-dateutil": {
             "hashes": [
@@ -508,7 +353,6 @@
         },
         "sqlalchemy": {
             "hashes": [
-<<<<<<< HEAD
                 "sha256:0b7dbe6369677a2bea68fe9812c6e4bbca06ebfa4b5cde257b2b0bf208709131",
                 "sha256:128a948bd40780667114b0297e2cc6d657b71effa942e0a368d8cc24293febb3",
                 "sha256:14b0cacdc8a4759a1e1bd47dc3ee3f5db997129eb091330beda1da5a0e9e5bd7",
@@ -537,49 +381,6 @@
             ],
             "index": "pypi",
             "version": "==1.4.50"
-=======
-                "sha256:03db81b89fe7ef3857b4a00b63dedd632d6183d4ea5a31c5d8a92e000a41fc71",
-                "sha256:06ff25cbae30c396c4b7737464f2a7fc37a67b7da409993b182b024cec80aed9",
-                "sha256:0e8e608983e6f85d0852ca61f97e521b62e67969e6e640fe6c6b575d4db68557",
-                "sha256:171e04eeb5d1c0d96a544caf982621a1711d078dbc5c96f11d6469169bd003f1",
-                "sha256:1c890421651b45a681181301b3497e4d57c0d01dc001e10438a40e9a9c25ee77",
-                "sha256:201de072b818f8ad55c80d18d1a788729cccf9be6d9dc3b9d8613b053cd4836d",
-                "sha256:24e300c0c2147484a002b175f4e1361f102e82c345bf263242f0449672a4bccf",
-                "sha256:2e126cf98b7fd38f1e33c64484406b78e937b1a280e078ef558b95bf5b6895f6",
-                "sha256:36e58f8c4fe43984384e3fbe6341ac99b6b4e083de2fe838f0fdb91cebe9e9cb",
-                "sha256:37ce517c011560d68f1ffb28af65d7e06f873f191eb3a73af5671e9c3fada08a",
-                "sha256:45806315aae81a0c202752558f0df52b42d11dd7ba0097bf71e253b4215f34f4",
-                "sha256:4afbbf5ef41ac18e02c8dc1f86c04b22b7a2125f2a030e25bbb4aff31abb224b",
-                "sha256:5debe7d49b8acf1f3035317e63d9ec8d5e4d904c6e75a2a9246a119f5f2fdf3d",
-                "sha256:5fb1ebdfc8373b5a291485757bd6431de8d7ed42c27439f543c81f6c8febd729",
-                "sha256:647e0b309cb4512b1f1b78471fdaf72921b6fa6e750b9f891e09c6e2f0e5326f",
-                "sha256:706bfa02157b97c136547c406f263e4c6274a7b061b3eb9742915dd774bbc264",
-                "sha256:7653ed6817c710d0c95558232aba799307d14ae084cc9b1f4c389157ec50df5c",
-                "sha256:82b08e82da3756765c2e75f327b9bf6b0f043c9c3925fb95fb51e1567fa4ee87",
-                "sha256:8923dfdf24d5aa8a3adb59723f54118dd4fe62cf59ed0d0d65d940579c1170a4",
-                "sha256:95b9df9afd680b7a3b13b38adf6e3a38995da5e162cc7524ef08e3be4e5ed3e1",
-                "sha256:9c21b172dfb22e0db303ff6419451f0cac891d2e911bb9fbf8003d717f1bcf91",
-                "sha256:a1878ce508edea4a879015ab5215546c444233881301e97ca16fe251e89f1c55",
-                "sha256:a63e43bf3f668c11bb0444ce6e809c1227b8f067ca1068898f3008a273f52b09",
-                "sha256:a7f7b5c07ae5c0cfd24c2db86071fb2a3d947da7bd487e359cc91e67ac1c6d2e",
-                "sha256:a843e34abfd4c797018fd8d00ffffa99fd5184c421f190b6ca99def4087689bd",
-                "sha256:a9ab2c507a7a439f13ca4499db6d3f50423d1d65dc9b5ed897e70941d9e135b0",
-                "sha256:ab73ed1a05ff539afc4a7f8cf371764cdf79768ecb7d2ec691e3ff89abbc541e",
-                "sha256:b31e67ff419013f99ad6f8fc73ee19ea31585e1e9fe773744c0f3ce58c039c30",
-                "sha256:b6d0c4b15d65087738a6e22e0ff461b407533ff65a73b818089efc8eb2b3e1de",
-                "sha256:bbdf16372859b8ed3f4d05f925a984771cd2abd18bd187042f24be4886c2a15f",
-                "sha256:c14b29d9e1529f99efd550cd04dbb6db6ba5d690abb96d52de2bff4ed518bc95",
-                "sha256:c40f3470e084d31247aea228aa1c39bbc0904c2b9ccbf5d3cfa2ea2dac06f26d",
-                "sha256:ccf956da45290df6e809ea12c54c02ace7f8ff4d765d6d3dfb3655ee876ce58d",
-                "sha256:d26f280b8f0a8f497bc10573849ad6dc62e671d2468826e5c748d04ed9e670d5",
-                "sha256:ec2268de67f73b43320383947e74700e95c6770d0c68c4e615e9897e46296294",
-                "sha256:f167c8175ab908ce48bd6550679cc6ea20ae169379e73c7720a28f89e53aa532",
-                "sha256:f835c050ebaa4e48b18403bed2c0fda986525896efd76c245bdd4db995e51a4c",
-                "sha256:f8a65990c9c490f4651b5c02abccc9f113a7f56fa482031ac8cb88b70bc8ccaa"
-            ],
-            "index": "pypi",
-            "version": "==1.4.49"
->>>>>>> b46e8cfc
         },
         "tohu": {
             "hashes": [
