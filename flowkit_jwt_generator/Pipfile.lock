--- conflicted
+++ resolved
@@ -26,11 +26,11 @@
         },
         "certifi": {
             "hashes": [
-                "sha256:6ae10321df3e464305a46e997da41ea56c1d311fb9ff1dd4e04d6f14653ec63a",
-                "sha256:8d15a5a7fde18536a249c49e07e8e462b8fc13de21b3c80e8a68315dfa227c99"
-            ],
-            "markers": "python_version >= '3.5'",
-            "version": "==2022.5.18"
+                "sha256:9c5705e395cd70084351dd8ad5c41e65655e08ce46f2ec9cf6c2c08390f71eb7",
+                "sha256:f1d53542ee8cbedbe2118b5686372fb33c297fcd6379b050cca0ef13a597382a"
+            ],
+            "markers": "python_version >= '3.6'",
+            "version": "==2022.5.18.1"
         },
         "cffi": {
             "hashes": [
@@ -294,6 +294,14 @@
         }
     },
     "develop": {
+        "appnope": {
+            "hashes": [
+                "sha256:02bd91c4de869fbb1e1c50aafc4098827a7a54ab2f39d9dcba6c9547ed920e24",
+                "sha256:265a455292d0bd8a72453494fa24df5a11eb18373a60c7c0430889f22548605e"
+            ],
+            "markers": "sys_platform == 'darwin'",
+            "version": "==0.1.3"
+        },
         "asttokens": {
             "hashes": [
                 "sha256:0844691e88552595a6f4a4281a9f7f79b8dd45ca4ccea82e5e05b4bbdb76705c",
@@ -348,6 +356,77 @@
             "index": "pypi",
             "version": "==22.3.0"
         },
+        "certifi": {
+            "hashes": [
+                "sha256:9c5705e395cd70084351dd8ad5c41e65655e08ce46f2ec9cf6c2c08390f71eb7",
+                "sha256:f1d53542ee8cbedbe2118b5686372fb33c297fcd6379b050cca0ef13a597382a"
+            ],
+            "markers": "python_version >= '3.6'",
+            "version": "==2022.5.18.1"
+        },
+        "cffi": {
+            "hashes": [
+                "sha256:00c878c90cb53ccfaae6b8bc18ad05d2036553e6d9d1d9dbcf323bbe83854ca3",
+                "sha256:0104fb5ae2391d46a4cb082abdd5c69ea4eab79d8d44eaaf79f1b1fd806ee4c2",
+                "sha256:06c48159c1abed75c2e721b1715c379fa3200c7784271b3c46df01383b593636",
+                "sha256:0808014eb713677ec1292301ea4c81ad277b6cdf2fdd90fd540af98c0b101d20",
+                "sha256:10dffb601ccfb65262a27233ac273d552ddc4d8ae1bf93b21c94b8511bffe728",
+                "sha256:14cd121ea63ecdae71efa69c15c5543a4b5fbcd0bbe2aad864baca0063cecf27",
+                "sha256:17771976e82e9f94976180f76468546834d22a7cc404b17c22df2a2c81db0c66",
+                "sha256:181dee03b1170ff1969489acf1c26533710231c58f95534e3edac87fff06c443",
+                "sha256:23cfe892bd5dd8941608f93348c0737e369e51c100d03718f108bf1add7bd6d0",
+                "sha256:263cc3d821c4ab2213cbe8cd8b355a7f72a8324577dc865ef98487c1aeee2bc7",
+                "sha256:2756c88cbb94231c7a147402476be2c4df2f6078099a6f4a480d239a8817ae39",
+                "sha256:27c219baf94952ae9d50ec19651a687b826792055353d07648a5695413e0c605",
+                "sha256:2a23af14f408d53d5e6cd4e3d9a24ff9e05906ad574822a10563efcef137979a",
+                "sha256:31fb708d9d7c3f49a60f04cf5b119aeefe5644daba1cd2a0fe389b674fd1de37",
+                "sha256:3415c89f9204ee60cd09b235810be700e993e343a408693e80ce7f6a40108029",
+                "sha256:3773c4d81e6e818df2efbc7dd77325ca0dcb688116050fb2b3011218eda36139",
+                "sha256:3b96a311ac60a3f6be21d2572e46ce67f09abcf4d09344c49274eb9e0bf345fc",
+                "sha256:3f7d084648d77af029acb79a0ff49a0ad7e9d09057a9bf46596dac9514dc07df",
+                "sha256:41d45de54cd277a7878919867c0f08b0cf817605e4eb94093e7516505d3c8d14",
+                "sha256:4238e6dab5d6a8ba812de994bbb0a79bddbdf80994e4ce802b6f6f3142fcc880",
+                "sha256:45db3a33139e9c8f7c09234b5784a5e33d31fd6907800b316decad50af323ff2",
+                "sha256:45e8636704eacc432a206ac7345a5d3d2c62d95a507ec70d62f23cd91770482a",
+                "sha256:4958391dbd6249d7ad855b9ca88fae690783a6be9e86df65865058ed81fc860e",
+                "sha256:4a306fa632e8f0928956a41fa8e1d6243c71e7eb59ffbd165fc0b41e316b2474",
+                "sha256:57e9ac9ccc3101fac9d6014fba037473e4358ef4e89f8e181f8951a2c0162024",
+                "sha256:59888172256cac5629e60e72e86598027aca6bf01fa2465bdb676d37636573e8",
+                "sha256:5e069f72d497312b24fcc02073d70cb989045d1c91cbd53979366077959933e0",
+                "sha256:64d4ec9f448dfe041705426000cc13e34e6e5bb13736e9fd62e34a0b0c41566e",
+                "sha256:6dc2737a3674b3e344847c8686cf29e500584ccad76204efea14f451d4cc669a",
+                "sha256:74fdfdbfdc48d3f47148976f49fab3251e550a8720bebc99bf1483f5bfb5db3e",
+                "sha256:75e4024375654472cc27e91cbe9eaa08567f7fbdf822638be2814ce059f58032",
+                "sha256:786902fb9ba7433aae840e0ed609f45c7bcd4e225ebb9c753aa39725bb3e6ad6",
+                "sha256:8b6c2ea03845c9f501ed1313e78de148cd3f6cad741a75d43a29b43da27f2e1e",
+                "sha256:91d77d2a782be4274da750752bb1650a97bfd8f291022b379bb8e01c66b4e96b",
+                "sha256:91ec59c33514b7c7559a6acda53bbfe1b283949c34fe7440bcf917f96ac0723e",
+                "sha256:920f0d66a896c2d99f0adbb391f990a84091179542c205fa53ce5787aff87954",
+                "sha256:a5263e363c27b653a90078143adb3d076c1a748ec9ecc78ea2fb916f9b861962",
+                "sha256:abb9a20a72ac4e0fdb50dae135ba5e77880518e742077ced47eb1499e29a443c",
+                "sha256:c2051981a968d7de9dd2d7b87bcb9c939c74a34626a6e2f8181455dd49ed69e4",
+                "sha256:c21c9e3896c23007803a875460fb786118f0cdd4434359577ea25eb556e34c55",
+                "sha256:c2502a1a03b6312837279c8c1bd3ebedf6c12c4228ddbad40912d671ccc8a962",
+                "sha256:d4d692a89c5cf08a8557fdeb329b82e7bf609aadfaed6c0d79f5a449a3c7c023",
+                "sha256:da5db4e883f1ce37f55c667e5c0de439df76ac4cb55964655906306918e7363c",
+                "sha256:e7022a66d9b55e93e1a845d8c9eba2a1bebd4966cd8bfc25d9cd07d515b33fa6",
+                "sha256:ef1f279350da2c586a69d32fc8733092fd32cc8ac95139a00377841f59a3f8d8",
+                "sha256:f54a64f8b0c8ff0b64d18aa76675262e1700f3995182267998c31ae974fbc382",
+                "sha256:f5c7150ad32ba43a07c4479f40241756145a1f03b43480e058cfd862bf5041c7",
+                "sha256:f6f824dc3bce0edab5f427efcfb1d63ee75b6fcb7282900ccaf925be84efb0fc",
+                "sha256:fd8a250edc26254fe5b33be00402e6d287f562b6a5b2152dec302fa15bb3e997",
+                "sha256:ffaa5c925128e29efbde7301d8ecaf35c8c60ffbcd6a1ffd3a552177c8e5e796"
+            ],
+            "version": "==1.15.0"
+        },
+        "charset-normalizer": {
+            "hashes": [
+                "sha256:2857e29ff0d34db842cd7ca3230549d1a697f96ee6d3fb071cfa6c7393832597",
+                "sha256:6881edbebdb17b39b4eaaa821b438bf6eddffb4468cf344f09f89def34a8b1df"
+            ],
+            "markers": "python_version >= '3'",
+            "version": "==2.0.12"
+        },
         "click": {
             "hashes": [
                 "sha256:7682dc8afb30297001674575ea00d1814d808d6a36af415a82bd481d37ba7b8e",
@@ -361,51 +440,50 @@
                 "toml"
             ],
             "hashes": [
-                "sha256:06f54765cdbce99901871d50fe9f41d58213f18e98b170a30ca34f47de7dd5e8",
-                "sha256:114944e6061b68a801c5da5427b9173a0dd9d32cd5fcc18a13de90352843737d",
-                "sha256:1414e8b124611bf4df8d77215bd32cba6e3425da8ce9c1f1046149615e3a9a31",
-                "sha256:2781c43bffbbec2b8867376d4d61916f5e9c4cc168232528562a61d1b4b01879",
-                "sha256:2ab88a01cd180b5640ccc9c47232e31924d5f9967ab7edd7e5c91c68eee47a69",
-                "sha256:338c417613f15596af9eb7a39353b60abec9d8ce1080aedba5ecee6a5d85f8d3",
-                "sha256:3401b0d2ed9f726fadbfa35102e00d1b3547b73772a1de5508ef3bdbcb36afe7",
-                "sha256:462105283de203df8de58a68c1bb4ba2a8a164097c2379f664fa81d6baf94b81",
-                "sha256:4cd696aa712e6cd16898d63cf66139dc70d998f8121ab558f0e1936396dbc579",
-                "sha256:4d06380e777dd6b35ee936f333d55b53dc4a8271036ff884c909cf6e94be8b6c",
-                "sha256:61f4fbf3633cb0713437291b8848634ea97f89c7e849c2be17a665611e433f53",
-                "sha256:6d4a6f30f611e657495cc81a07ff7aa8cd949144e7667c5d3e680d73ba7a70e4",
-                "sha256:6f5fee77ec3384b934797f1873758f796dfb4f167e1296dc00f8b2e023ce6ee9",
-                "sha256:75b5dbffc334e0beb4f6c503fb95e6d422770fd2d1b40a64898ea26d6c02742d",
-                "sha256:7835f76a081787f0ca62a53504361b3869840a1620049b56d803a8cb3a9eeea3",
-                "sha256:79bf405432428e989cad7b8bc60581963238f7645ae8a404f5dce90236cc0293",
-                "sha256:8329635c0781927a2c6ae068461e19674c564e05b86736ab8eb29c420ee7dc20",
-                "sha256:8586b177b4407f988731eb7f41967415b2197f35e2a6ee1a9b9b561f6323c8e9",
-                "sha256:892e7fe32191960da559a14536768a62e83e87bbb867e1b9c643e7e0fbce2579",
-                "sha256:91502bf27cbd5c83c95cfea291ef387469f2387508645602e1ca0fd8a4ba7548",
-                "sha256:93b16b08f94c92cab88073ffd185070cdcb29f1b98df8b28e6649145b7f2c90d",
-                "sha256:9c9441d57b0963cf8340268ad62fc83de61f1613034b79c2b1053046af0c5284",
-                "sha256:ad8f9068f5972a46d50fe5f32c09d6ee11da69c560fcb1b4c3baea246ca4109b",
-                "sha256:afb03f981fadb5aed1ac6e3dd34f0488e1a0875623d557b6fad09b97a942b38a",
-                "sha256:b5ba058610e8289a07db2a57bce45a1793ec0d3d11db28c047aae2aa1a832572",
-                "sha256:baa8be8aba3dd1e976e68677be68a960a633a6d44c325757aefaa4d66175050f",
-                "sha256:c06455121a089252b5943ea682187a4e0a5cf0a3fb980eb8e7ce394b144430a9",
-                "sha256:c1a9942e282cc9d3ed522cd3e3cab081149b27ea3bda72d6f61f84eaf88c1a63",
-                "sha256:c488db059848702aff30aa1d90ef87928d4e72e4f00717343800546fdbff0a94",
-                "sha256:cb5311d6ccbd22578c80028c5e292a7ab9adb91bd62c1982087fad75abe2e63d",
-                "sha256:cbe91bc84be4e5ef0b1480d15c7b18e29c73bdfa33e07d3725da7d18e1b0aff2",
-                "sha256:cc692c9ee18f0dd3214843779ba6b275ee4bb9b9a5745ba64265bce911aefd1a",
-                "sha256:cc972d829ad5ef4d4c5fcabd2bbe2add84ce8236f64ba1c0c72185da3a273130",
-                "sha256:ceb6534fcdfb5c503affb6b1130db7b5bfc8a0f77fa34880146f7a5c117987d0",
-                "sha256:d522f1dc49127eab0bfbba4e90fa068ecff0899bbf61bf4065c790ddd6c177fe",
-                "sha256:db094a6a4ae6329ed322a8973f83630b12715654c197dd392410400a5bfa1a73",
-                "sha256:df32ee0f4935a101e4b9a5f07b617d884a531ed5666671ff6ac66d2e8e8246d8",
-                "sha256:e5af1feee71099ae2e3b086ec04f57f9950e1be9ecf6c420696fea7977b84738",
-                "sha256:e814a4a5a1d95223b08cdb0f4f57029e8eab22ffdbae2f97107aeef28554517e",
-                "sha256:f8cabc5fd0091976ab7b020f5708335033e422de25e20ddf9416bdce2b7e07d8",
-                "sha256:fbc86ae8cc129c801e7baaafe3addf3c8d49c9c1597c44bdf2d78139707c3c62"
+                "sha256:00c8544510f3c98476bbd58201ac2b150ffbcce46a8c3e4fb89ebf01998f806a",
+                "sha256:016d7f5cf1c8c84f533a3c1f8f36126fbe00b2ec0ccca47cc5731c3723d327c6",
+                "sha256:03014a74023abaf5a591eeeaf1ac66a73d54eba178ff4cb1fa0c0a44aae70383",
+                "sha256:033ebec282793bd9eb988d0271c211e58442c31077976c19c442e24d827d356f",
+                "sha256:21e6686a95025927775ac501e74f5940cdf6fe052292f3a3f7349b0abae6d00f",
+                "sha256:26f8f92699756cb7af2b30720de0c5bb8d028e923a95b6d0c891088025a1ac8f",
+                "sha256:2e76bd16f0e31bc2b07e0fb1379551fcd40daf8cdf7e24f31a29e442878a827c",
+                "sha256:341e9c2008c481c5c72d0e0dbf64980a4b2238631a7f9780b0fe2e95755fb018",
+                "sha256:3cfd07c5889ddb96a401449109a8b97a165be9d67077df6802f59708bfb07720",
+                "sha256:4002f9e8c1f286e986fe96ec58742b93484195defc01d5cc7809b8f7acb5ece3",
+                "sha256:50ed480b798febce113709846b11f5d5ed1e529c88d8ae92f707806c50297abf",
+                "sha256:543e172ce4c0de533fa892034cce260467b213c0ea8e39da2f65f9a477425211",
+                "sha256:5a78cf2c43b13aa6b56003707c5203f28585944c277c1f3f109c7b041b16bd39",
+                "sha256:5cd698341626f3c77784858427bad0cdd54a713115b423d22ac83a28303d1d95",
+                "sha256:60c2147921da7f4d2d04f570e1838db32b95c5509d248f3fe6417e91437eaf41",
+                "sha256:62d382f7d77eeeaff14b30516b17bcbe80f645f5cf02bb755baac376591c653c",
+                "sha256:69432946f154c6add0e9ede03cc43b96e2ef2733110a77444823c053b1ff5166",
+                "sha256:727dafd7f67a6e1cad808dc884bd9c5a2f6ef1f8f6d2f22b37b96cb0080d4f49",
+                "sha256:742fb8b43835078dd7496c3c25a1ec8d15351df49fb0037bffb4754291ef30ce",
+                "sha256:750e13834b597eeb8ae6e72aa58d1d831b96beec5ad1d04479ae3772373a8088",
+                "sha256:7b546cf2b1974ddc2cb222a109b37c6ed1778b9be7e6b0c0bc0cf0438d9e45a6",
+                "sha256:83bd142cdec5e4a5c4ca1d4ff6fa807d28460f9db919f9f6a31babaaa8b88426",
+                "sha256:8d2e80dd3438e93b19e1223a9850fa65425e77f2607a364b6fd134fcd52dc9df",
+                "sha256:9229d074e097f21dfe0643d9d0140ee7433814b3f0fc3706b4abffd1e3038632",
+                "sha256:968ed5407f9460bd5a591cefd1388cc00a8f5099de9e76234655ae48cfdbe2c3",
+                "sha256:9c82f2cd69c71698152e943f4a5a6b83a3ab1db73b88f6e769fabc86074c3b08",
+                "sha256:a00441f5ea4504f5abbc047589d09e0dc33eb447dc45a1a527c8b74bfdd32c65",
+                "sha256:a022394996419142b33a0cf7274cb444c01d2bb123727c4bb0b9acabcb515dea",
+                "sha256:af5b9ee0fc146e907aa0f5fb858c3b3da9199d78b7bb2c9973d95550bd40f701",
+                "sha256:b5578efe4038be02d76c344007b13119b2b20acd009a88dde8adec2de4f630b5",
+                "sha256:b84ab65444dcc68d761e95d4d70f3cfd347ceca5a029f2ffec37d4f124f61311",
+                "sha256:c53ad261dfc8695062fc8811ac7c162bd6096a05a19f26097f411bdf5747aee7",
+                "sha256:cc173f1ce9ffb16b299f51c9ce53f66a62f4d975abe5640e976904066f3c835d",
+                "sha256:d548edacbf16a8276af13063a2b0669d58bbcfca7c55a255f84aac2870786a61",
+                "sha256:d55fae115ef9f67934e9f1103c9ba826b4c690e4c5bcf94482b8b2398311bf9c",
+                "sha256:d8099ea680201c2221f8468c372198ceba9338a5fec0e940111962b03b3f716a",
+                "sha256:e35217031e4b534b09f9b9a5841b9344a30a6357627761d4218818b865d45055",
+                "sha256:e4f52c272fdc82e7c65ff3f17a7179bc5f710ebc8ce8a5cadac81215e8326740",
+                "sha256:e637ae0b7b481905358624ef2e81d7fb0b1af55f5ff99f9ba05442a444b11e45",
+                "sha256:eef5292b60b6de753d6e7f2d128d5841c7915fb1e3321c3a1fe6acfe76c38052",
+                "sha256:fb45fe08e1abc64eb836d187b20a59172053999823f7f6ef4f18a819c44ba16f"
             ],
             "markers": "python_version >= '3.7'",
-            "version": "==6.3.3"
-<<<<<<< HEAD
+            "version": "==6.4"
         },
         "cryptography": {
             "hashes": [
@@ -434,8 +512,6 @@
             ],
             "index": "pypi",
             "version": "==37.0.2"
-=======
->>>>>>> 118b4430
         },
         "decorator": {
             "hashes": [
@@ -453,178 +529,6 @@
             "version": "==0.8.3"
         },
         "flowkit-jwt-generator": {
-            "editable": true,
-            "extras": [
-                "pytest",
-                "cli"
-            ],
-            "path": "."
-        },
-        "iniconfig": {
-            "hashes": [
-                "sha256:011e24c64b7f47f6ebd835bb12a743f2fbe9a26d4cecaa7f53bc4f35ee9da8b3",
-                "sha256:bc3af051d7d14b2ee5ef9969666def0cd1a000e121eaea580d4a313df4b37f32"
-            ],
-            "version": "==1.1.1"
-        },
-        "ipython": {
-            "hashes": [
-                "sha256:341456643a764c28f670409bbd5d2518f9b82c013441084ff2c2fc999698f83b",
-                "sha256:807ae3cf43b84693c9272f70368440a9a7eaa2e7e6882dad943c32fbf7e51402"
-            ],
-            "version": "==8.3.0"
-        },
-        "jedi": {
-            "hashes": [
-                "sha256:637c9635fcf47945ceb91cd7f320234a7be540ded6f3e99a50cb6febdfd1ba8d",
-                "sha256:74137626a64a99c8eb6ae5832d99b3bdd7d29a3850fe2aa80a4126b2a7d949ab"
-            ],
-            "markers": "python_version >= '3.6'",
-            "version": "==0.18.1"
-        },
-        "matplotlib-inline": {
-            "hashes": [
-                "sha256:a04bfba22e0d1395479f866853ec1ee28eea1485c1d69a6faf00dc3e24ff34ee",
-                "sha256:aed605ba3b72462d64d475a21a9296f400a19c4f74a31b59103d2a99ffd5aa5c"
-            ],
-            "markers": "python_version >= '3.5'",
-            "version": "==0.1.3"
-        },
-        "mypy-extensions": {
-            "hashes": [
-                "sha256:090fedd75945a69ae91ce1303b5824f428daf5a028d2f6ab8a299250a846f15d",
-                "sha256:2d82818f5bb3e369420cb3c4060a7970edba416647068eb4c5343488a6c604a8"
-            ],
-            "version": "==0.4.3"
-        },
-        "packaging": {
-            "hashes": [
-                "sha256:dd47c42927d89ab911e606518907cc2d3a1f38bbd026385970643f9c5b8ecfeb",
-                "sha256:ef103e05f519cdc783ae24ea4e2e0f508a9c99b2d4969652eed6a2e1ea5bd522"
-            ],
-            "markers": "python_version >= '3.6'",
-            "version": "==21.3"
-        },
-        "parso": {
-            "hashes": [
-                "sha256:8c07be290bb59f03588915921e29e8a50002acaf2cdc5fa0e0114f91709fafa0",
-                "sha256:c001d4636cd3aecdaf33cbb40aebb59b094be2a74c556778ef5576c175e19e75"
-            ],
-            "markers": "python_version >= '3.6'",
-            "version": "==0.8.3"
-        },
-        "pathspec": {
-            "hashes": [
-                "sha256:7d15c4ddb0b5c802d161efc417ec1a2558ea2653c2e8ad9c19098201dc1c993a",
-                "sha256:e564499435a2673d586f6b2130bb5b95f04a3ba06f81b8f895b651a3c76aabb1"
-            ],
-            "version": "==0.9.0"
-        },
-        "pexpect": {
-            "hashes": [
-                "sha256:0b48a55dcb3c05f3329815901ea4fc1537514d6ba867a152b581d69ae3710937",
-                "sha256:fc65a43959d153d0114afe13997d439c22823a27cefceb5ff35c2178c6784c0c"
-            ],
-            "markers": "sys_platform != 'win32'",
-            "version": "==4.8.0"
-        },
-        "pickleshare": {
-            "hashes": [
-                "sha256:87683d47965c1da65cdacaf31c8441d12b8044cdec9aca500cd78fc2c683afca",
-                "sha256:9649af414d74d4df115d5d718f82acb59c9d418196b7b4290ed47a12ce62df56"
-            ],
-            "version": "==0.7.5"
-        },
-        "platformdirs": {
-            "hashes": [
-                "sha256:027d8e83a2d7de06bbac4e5ef7e023c02b863d7ea5d079477e722bb41ab25788",
-                "sha256:58c8abb07dcb441e6ee4b11d8df0ac856038f944ab98b7be6b27b2a3c7feef19"
-            ],
-            "markers": "python_version >= '3.7'",
-            "version": "==2.5.2"
-        },
-        "pluggy": {
-            "hashes": [
-                "sha256:4224373bacce55f955a878bf9cfa763c1e360858e330072059e10bad68531159",
-                "sha256:74134bbf457f031a36d68416e1509f34bd5ccc019f0bcc952c7b909d06b37bd3"
-            ],
-            "markers": "python_version >= '3.6'",
-            "version": "==1.0.0"
-        },
-        "prompt-toolkit": {
-            "hashes": [
-                "sha256:62291dad495e665fca0bda814e342c69952086afb0f4094d0893d357e5c78752",
-                "sha256:bd640f60e8cecd74f0dc249713d433ace2ddc62b65ee07f96d358e0b152b6ea7"
-            ],
-            "markers": "python_full_version >= '3.6.2'",
-            "version": "==3.0.29"
-        },
-        "ptyprocess": {
-            "hashes": [
-                "sha256:4b41f3967fce3af57cc7e94b888626c18bf37a083e3651ca8feeb66d492fef35",
-                "sha256:5c5d0a3b48ceee0b48485e0c26037c0acd7d29765ca3fbb5cb3831d347423220"
-            ],
-            "version": "==0.7.0"
-        },
-        "pure-eval": {
-            "hashes": [
-                "sha256:01eaab343580944bc56080ebe0a674b39ec44a945e6d09ba7db3cb8cec289350",
-                "sha256:2b45320af6dfaa1750f543d714b6d1c520a1688dec6fd24d339063ce0aaa9ac3"
-            ],
-            "version": "==0.2.2"
-        },
-        "py": {
-            "hashes": [
-                "sha256:51c75c4126074b472f746a24399ad32f6053d1b34b68d2fa41e558e6f4a98719",
-                "sha256:607c53218732647dff4acdfcd50cb62615cedf612e72d1724fb1a0cc6405b378"
-            ],
-            "markers": "python_version >= '2.7' and python_version not in '3.0, 3.1, 3.2, 3.3, 3.4'",
-            "version": "==1.11.0"
-        },
-        "pygments": {
-            "hashes": [
-                "sha256:5eb116118f9612ff1ee89ac96437bb6b49e8f04d8a13b514ba26f620208e26eb",
-                "sha256:dc9c10fb40944260f6ed4c688ece0cd2048414940f1cea51b8b226318411c519"
-            ],
-            "markers": "python_version >= '3.6'",
-            "version": "==2.12.0"
-        },
-<<<<<<< HEAD
-        "pyjwt": {
-            "hashes": [
-                "sha256:72d1d253f32dbd4f5c88eaf1fdc62f3a19f676ccbadb9dbc5d07e951b2b26daf",
-                "sha256:d42908208c699b3b973cbeb01a969ba6a96c821eefb1c5bfe4c390c01d67abba"
-            ],
-            "index": "pypi",
-            "version": "==2.4.0"
-        },
-=======
->>>>>>> 118b4430
-        "pyparsing": {
-            "hashes": [
-                "sha256:2b020ecf7d21b687f219b71ecad3631f644a47f01403fa1d1036b0c6416d70fb",
-                "sha256:5026bae9a10eeaefb61dab2f09052b9f4307d44aee4eda64b309723d8d206bbc"
-            ],
-            "markers": "python_full_version >= '3.6.8'",
-            "version": "==3.0.9"
-        },
-        "pytest": {
-            "hashes": [
-                "sha256:13d0e3ccfc2b6e26be000cb6568c832ba67ba32e719443bfe725814d3c42433c",
-                "sha256:a06a0425453864a270bc45e71f783330a7428defb4230fb5e6a731fde06ecd45"
-            ],
-            "index": "pypi",
-            "version": "==7.1.2"
-        },
-        "pytest-cov": {
-            "hashes": [
-                "sha256:578d5d15ac4a25e5f961c938b85a05b09fdaae9deef3bb6de9a6e766622ca7a6",
-                "sha256:e7f0f5b1617d2210a2cabc266dfe2f4c75a8d32fb89eafb7ad9d06f6d076d470"
-            ],
-            "index": "pypi",
-            "version": "==3.0.0"
-        },
-        "sanitized-package": {
             "editable": true,
             "extras": [
                 "cli",
@@ -632,28 +536,204 @@
             ],
             "path": "."
         },
+        "idna": {
+            "hashes": [
+                "sha256:84d9dd047ffa80596e0f246e2eab0b391788b0503584e8945f2368256d2735ff",
+                "sha256:9d643ff0a55b762d5cdb124b8eaa99c66322e2157b69160bc32796e824360e6d"
+            ],
+            "markers": "python_version >= '3'",
+            "version": "==3.3"
+        },
+        "iniconfig": {
+            "hashes": [
+                "sha256:011e24c64b7f47f6ebd835bb12a743f2fbe9a26d4cecaa7f53bc4f35ee9da8b3",
+                "sha256:bc3af051d7d14b2ee5ef9969666def0cd1a000e121eaea580d4a313df4b37f32"
+            ],
+            "version": "==1.1.1"
+        },
+        "ipython": {
+            "hashes": [
+                "sha256:341456643a764c28f670409bbd5d2518f9b82c013441084ff2c2fc999698f83b",
+                "sha256:807ae3cf43b84693c9272f70368440a9a7eaa2e7e6882dad943c32fbf7e51402"
+            ],
+            "version": "==8.3.0"
+        },
+        "jedi": {
+            "hashes": [
+                "sha256:637c9635fcf47945ceb91cd7f320234a7be540ded6f3e99a50cb6febdfd1ba8d",
+                "sha256:74137626a64a99c8eb6ae5832d99b3bdd7d29a3850fe2aa80a4126b2a7d949ab"
+            ],
+            "markers": "python_version >= '3.6'",
+            "version": "==0.18.1"
+        },
+        "matplotlib-inline": {
+            "hashes": [
+                "sha256:a04bfba22e0d1395479f866853ec1ee28eea1485c1d69a6faf00dc3e24ff34ee",
+                "sha256:aed605ba3b72462d64d475a21a9296f400a19c4f74a31b59103d2a99ffd5aa5c"
+            ],
+            "markers": "python_version >= '3.5'",
+            "version": "==0.1.3"
+        },
+        "mypy-extensions": {
+            "hashes": [
+                "sha256:090fedd75945a69ae91ce1303b5824f428daf5a028d2f6ab8a299250a846f15d",
+                "sha256:2d82818f5bb3e369420cb3c4060a7970edba416647068eb4c5343488a6c604a8"
+            ],
+            "version": "==0.4.3"
+        },
+        "packaging": {
+            "hashes": [
+                "sha256:dd47c42927d89ab911e606518907cc2d3a1f38bbd026385970643f9c5b8ecfeb",
+                "sha256:ef103e05f519cdc783ae24ea4e2e0f508a9c99b2d4969652eed6a2e1ea5bd522"
+            ],
+            "markers": "python_version >= '3.6'",
+            "version": "==21.3"
+        },
+        "parso": {
+            "hashes": [
+                "sha256:8c07be290bb59f03588915921e29e8a50002acaf2cdc5fa0e0114f91709fafa0",
+                "sha256:c001d4636cd3aecdaf33cbb40aebb59b094be2a74c556778ef5576c175e19e75"
+            ],
+            "markers": "python_version >= '3.6'",
+            "version": "==0.8.3"
+        },
+        "pathspec": {
+            "hashes": [
+                "sha256:7d15c4ddb0b5c802d161efc417ec1a2558ea2653c2e8ad9c19098201dc1c993a",
+                "sha256:e564499435a2673d586f6b2130bb5b95f04a3ba06f81b8f895b651a3c76aabb1"
+            ],
+            "version": "==0.9.0"
+        },
+        "pexpect": {
+            "hashes": [
+                "sha256:0b48a55dcb3c05f3329815901ea4fc1537514d6ba867a152b581d69ae3710937",
+                "sha256:fc65a43959d153d0114afe13997d439c22823a27cefceb5ff35c2178c6784c0c"
+            ],
+            "markers": "sys_platform != 'win32'",
+            "version": "==4.8.0"
+        },
+        "pickleshare": {
+            "hashes": [
+                "sha256:87683d47965c1da65cdacaf31c8441d12b8044cdec9aca500cd78fc2c683afca",
+                "sha256:9649af414d74d4df115d5d718f82acb59c9d418196b7b4290ed47a12ce62df56"
+            ],
+            "version": "==0.7.5"
+        },
+        "platformdirs": {
+            "hashes": [
+                "sha256:027d8e83a2d7de06bbac4e5ef7e023c02b863d7ea5d079477e722bb41ab25788",
+                "sha256:58c8abb07dcb441e6ee4b11d8df0ac856038f944ab98b7be6b27b2a3c7feef19"
+            ],
+            "markers": "python_version >= '3.7'",
+            "version": "==2.5.2"
+        },
+        "pluggy": {
+            "hashes": [
+                "sha256:4224373bacce55f955a878bf9cfa763c1e360858e330072059e10bad68531159",
+                "sha256:74134bbf457f031a36d68416e1509f34bd5ccc019f0bcc952c7b909d06b37bd3"
+            ],
+            "markers": "python_version >= '3.6'",
+            "version": "==1.0.0"
+        },
+        "prompt-toolkit": {
+            "hashes": [
+                "sha256:62291dad495e665fca0bda814e342c69952086afb0f4094d0893d357e5c78752",
+                "sha256:bd640f60e8cecd74f0dc249713d433ace2ddc62b65ee07f96d358e0b152b6ea7"
+            ],
+            "markers": "python_full_version >= '3.6.2'",
+            "version": "==3.0.29"
+        },
+        "ptyprocess": {
+            "hashes": [
+                "sha256:4b41f3967fce3af57cc7e94b888626c18bf37a083e3651ca8feeb66d492fef35",
+                "sha256:5c5d0a3b48ceee0b48485e0c26037c0acd7d29765ca3fbb5cb3831d347423220"
+            ],
+            "version": "==0.7.0"
+        },
+        "pure-eval": {
+            "hashes": [
+                "sha256:01eaab343580944bc56080ebe0a674b39ec44a945e6d09ba7db3cb8cec289350",
+                "sha256:2b45320af6dfaa1750f543d714b6d1c520a1688dec6fd24d339063ce0aaa9ac3"
+            ],
+            "version": "==0.2.2"
+        },
+        "py": {
+            "hashes": [
+                "sha256:51c75c4126074b472f746a24399ad32f6053d1b34b68d2fa41e558e6f4a98719",
+                "sha256:607c53218732647dff4acdfcd50cb62615cedf612e72d1724fb1a0cc6405b378"
+            ],
+            "markers": "python_version >= '2.7' and python_version not in '3.0, 3.1, 3.2, 3.3, 3.4'",
+            "version": "==1.11.0"
+        },
+        "pycparser": {
+            "hashes": [
+                "sha256:8ee45429555515e1f6b185e78100aea234072576aa43ab53aefcae078162fca9",
+                "sha256:e644fdec12f7872f86c58ff790da456218b10f863970249516d60a5eaca77206"
+            ],
+            "version": "==2.21"
+        },
+        "pygments": {
+            "hashes": [
+                "sha256:5eb116118f9612ff1ee89ac96437bb6b49e8f04d8a13b514ba26f620208e26eb",
+                "sha256:dc9c10fb40944260f6ed4c688ece0cd2048414940f1cea51b8b226318411c519"
+            ],
+            "markers": "python_version >= '3.6'",
+            "version": "==2.12.0"
+        },
+        "pyjwt": {
+            "hashes": [
+                "sha256:72d1d253f32dbd4f5c88eaf1fdc62f3a19f676ccbadb9dbc5d07e951b2b26daf",
+                "sha256:d42908208c699b3b973cbeb01a969ba6a96c821eefb1c5bfe4c390c01d67abba"
+            ],
+            "index": "pypi",
+            "version": "==2.4.0"
+        },
+        "pyparsing": {
+            "hashes": [
+                "sha256:2b020ecf7d21b687f219b71ecad3631f644a47f01403fa1d1036b0c6416d70fb",
+                "sha256:5026bae9a10eeaefb61dab2f09052b9f4307d44aee4eda64b309723d8d206bbc"
+            ],
+            "markers": "python_full_version >= '3.6.8'",
+            "version": "==3.0.9"
+        },
+        "pytest": {
+            "hashes": [
+                "sha256:13d0e3ccfc2b6e26be000cb6568c832ba67ba32e719443bfe725814d3c42433c",
+                "sha256:a06a0425453864a270bc45e71f783330a7428defb4230fb5e6a731fde06ecd45"
+            ],
+            "index": "pypi",
+            "version": "==7.1.2"
+        },
+        "pytest-cov": {
+            "hashes": [
+                "sha256:578d5d15ac4a25e5f961c938b85a05b09fdaae9deef3bb6de9a6e766622ca7a6",
+                "sha256:e7f0f5b1617d2210a2cabc266dfe2f4c75a8d32fb89eafb7ad9d06f6d076d470"
+            ],
+            "index": "pypi",
+            "version": "==3.0.0"
+        },
+        "requests": {
+            "hashes": [
+                "sha256:68d7c56fd5a8999887728ef304a6d12edc7be74f1cfa47714fc8b414525c9a61",
+                "sha256:f22fa1e554c9ddfd16e6e41ac79759e17be9e492b3587efa038054674760e72d"
+            ],
+            "index": "pypi",
+            "version": "==2.27.1"
+        },
         "setuptools": {
             "hashes": [
-<<<<<<< HEAD
-                "sha256:5534570b9980fc650d45c62877ff603c7aaaf24893371708736cc016bd221c3c",
-                "sha256:ca6ba73b7fd5f734ae70ece8c4c1f7062b07f3352f6428f6277e27c8f5c64237"
-            ],
-            "markers": "python_version >= '3.7'",
-            "version": "==62.2.0"
-=======
                 "sha256:68e45d17c9281ba25dc0104eadd2647172b3472d9e01f911efa57965e8d51a36",
                 "sha256:a43bdedf853c670e5fed28e5623403bad2f73cf02f9a2774e91def6bda8265a7"
             ],
             "markers": "python_version >= '3.7'",
             "version": "==62.3.2"
->>>>>>> 118b4430
         },
         "six": {
             "hashes": [
                 "sha256:1e61c37477a1626458e36f7b1d82aa5c9b094fa4802892072e49de9c60c4c926",
                 "sha256:8abb2f1d86890a2dfb989f9a77cfcfd3e47c2a354b01111771326f8aa26e0254"
             ],
-            "markers": "python_version >= '2.7' and python_version not in '3.0, 3.1, 3.2, 3.3'",
+            "markers": "python_version >= '2.7' and python_version not in '3.0, 3.1, 3.2'",
             "version": "==1.16.0"
         },
         "stack-data": {
@@ -680,19 +760,11 @@
         },
         "traitlets": {
             "hashes": [
-<<<<<<< HEAD
-                "sha256:60474f39bf1d39a11e0233090b99af3acee93bbc2281777e61dd8c87da8a0014",
-                "sha256:9dd4025123fbe018a2092b2ad6984792f53ea3362c698f37473258b1fa97b0bc"
-            ],
-            "markers": "python_version >= '3.7'",
-            "version": "==5.2.0"
-=======
                 "sha256:70815ecb20ec619d1af28910ade523383be13754283aef90528eb3d47b77c5db",
                 "sha256:f44b708d33d98b0addb40c29d148a761f44af740603a8fd0e2f8b5b27cf0f087"
             ],
             "markers": "python_version >= '3.7'",
             "version": "==5.2.1.post0"
->>>>>>> 118b4430
         },
         "typing-extensions": {
             "hashes": [
@@ -701,6 +773,14 @@
             ],
             "markers": "python_version < '3.10'",
             "version": "==4.2.0"
+        },
+        "urllib3": {
+            "hashes": [
+                "sha256:44ece4d53fb1706f667c9bd1c648f5469a2ec925fcf3a776667042d645472c14",
+                "sha256:aabaf16477806a5e1dd19aa41f8c2b7950dd3c746362d7e3223dbe6de6ac448e"
+            ],
+            "markers": "python_version >= '2.7' and python_version not in '3.0, 3.1, 3.2, 3.3, 3.4' and python_version < '4'",
+            "version": "==1.26.9"
         },
         "versioneer": {
             "hashes": [
