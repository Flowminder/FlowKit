--- conflicted
+++ resolved
@@ -5,15 +5,9 @@
 import datetime
 import os
 import uuid
-<<<<<<< HEAD
-from binascii import Error
-from json import JSONEncoder
-from typing import Dict, List, Union, Callable, Tuple
-=======
 import binascii
 from json import JSONEncoder
 from typing import Dict, List, Union, Callable, Tuple, Optional
->>>>>>> a36b9d03
 from collections import ChainMap
 from datetime import timedelta
 import click
@@ -50,11 +44,7 @@
     except ValueError:
         try:
             return load_private_key(base64.b64decode(key_string).decode())
-<<<<<<< HEAD
-        except (Error, ValueError):
-=======
         except (binascii.Error, ValueError):
->>>>>>> a36b9d03
             raise ValueError("Failed to load key.")
 
 
@@ -79,11 +69,7 @@
     except ValueError:
         try:
             return load_public_key(base64.b64decode(key_string).decode())
-<<<<<<< HEAD
-        except (Error, ValueError):
-=======
         except (binascii.Error, ValueError):
->>>>>>> a36b9d03
             raise ValueError("Failed to load key.")
 
 
@@ -115,11 +101,8 @@
     return private_key_bytes, public_key_bytes
 
 
-<<<<<<< HEAD
-=======
 # Duplicated in FlowAuth (cannot use this implementation there because
 # this module is outside the docker build context for FlowAuth).
->>>>>>> a36b9d03
 def generate_token(
     *,
     flowapi_identifier: Optional[str] = None,
@@ -148,15 +131,9 @@
 
     Examples
     --------
-<<<<<<< HEAD
-    >>> generate_token("TEST_USER","SECRET",datetime.timedelta(5),{"daily_location":{"permissions": {"run":True},)
-            "spatial_aggregation": ["admin3"}})
-    'eyJ0eXAiOiJKV1QiLCJhbGciOiJIUzI1NiJ9.eyJpYXQiOjE1NTczMDMyOTMsIm5iZiI6MTU1NzMwMzI5MywianRpIjoiOTRjZWMxODQtZTc4Mi00ZDk3LTkxNDYtNTczZjlkMTBlNDI2IiwidXNlcl9jbGFpbXMiOnsiZGFpbHlfbG9jYXRpb24iOnsicGVybWlzc2lvbnMiOnsicnVuIjp0cnVlfSwic3BhdGlhbF9hZ2dyZWdhdGlvbiI6WyJhZG1pbjMiXX19LCJpZGVudGl0eSI6IlRFU1RfVVNFUiIsImV4cCI6MTU1NzczNTI5M30.CG7xlsyaKywK4lHpnlpI-DlNk4wdMNufrguz4Y6qDi4'
-=======
-    >>> generate_token(flowapi_identifier="TEST_SERVER",username="TEST_USER",secret="SECRET",lifetime=datetime.timedelta(5),claims={"daily_location":{"permissions": {"run":True},)
+    >>> generate_token(flowapi_identifier="TEST_SERVER",username="TEST_USER",private_key="SECRET",lifetime=datetime.timedelta(5),claims={"daily_location":{"permissions": {"run":True},)
             "spatial_aggregation": ["admin3"]}})
     'eyJ0eXAiOiJKV1QiLCJhbGciOiJIUzI1NiJ9.eyJpYXQiOjE1NTc0MDM1OTgsIm5iZiI6MTU1NzQwMzU5OCwianRpIjoiZjIwZmRlYzYtYTA4ZS00Y2VlLWJiODktYjc4OGJhNjcyMDFiIiwidXNlcl9jbGFpbXMiOnsiZGFpbHlfbG9jYXRpb24iOnsicGVybWlzc2lvbnMiOnsicnVuIjp0cnVlfSwic3BhdGlhbF9hZ2dyZWdhdGlvbiI6WyJhZG1pbjMiXX19LCJpZGVudGl0eSI6IlRFU1RfVVNFUiIsImV4cCI6MTU1NzgzNTU5OCwiYXVkIjoiVEVTVF9TRVJWRVIifQ.yxBFYZ2EFyVKdVT9Sc-vC6qUpwRNQHt4KcOdFrQ4YrI'
->>>>>>> a36b9d03
 
     Returns
     -------
@@ -293,15 +270,10 @@
 
 @click.group(chain=True)
 @click.argument("username", type=str)
-@click.argument("audience", type=str)
 @click.argument("private-key", type=str, envvar="PRIVATE_JWT_SIGNING_KEY")
 @click.argument("lifetime", type=int)
-<<<<<<< HEAD
-def print_token(username, audience, private_key, lifetime):
-=======
 @click.argument("audience", type=str)
-def print_token(username, secret_key, lifetime, audience):
->>>>>>> a36b9d03
+def print_token(username, private_key, lifetime, audience):
     """
     Generate a JWT token for access to FlowAPI.
 
@@ -311,13 +283,13 @@
 
     For example:
 
-<<<<<<< HEAD
+
     generate-jwt TEST_USER TEST_SERVER 1 --all-access http://localhost:9090
 
     Or,
 
     generate-jwt TEST_USER TEST_SERVER 1 --query -a admin0 -a admin1 -p run -p get_result daily_location --query -a admin0 -p get_result flows
-=======
+
     \b
     generate-jwt TEST_USER SECRET 1 TEST_SERVER --all-access http://localhost:9090
 
@@ -325,17 +297,12 @@
 
     \b
     generate-jwt TEST_USER SECRET 1 TEST_SERVER --query -a admin0 -a admin1 -p run -p get_result daily_location --query -a admin0 -p get_result flows
->>>>>>> a36b9d03
     """
     pass
 
 
 @print_token.resultcallback()
-<<<<<<< HEAD
-def output_token(claims, username, audience, private_key, lifetime):
-=======
-def output_token(claims, username, secret_key, lifetime, audience):
->>>>>>> a36b9d03
+def output_token(claims, username, private_key, lifetime, audience):
     click.echo(
         generate_token(
             flowapi_identifier=audience,
