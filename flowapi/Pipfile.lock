--- conflicted
+++ resolved
@@ -349,19 +349,11 @@
         },
         "importlib-metadata": {
             "hashes": [
-<<<<<<< HEAD
-                "sha256:23c2bcae4762dfb0bbe072d358faec24957901d75b6c4ab11172c0c982532402",
-                "sha256:8f8bd2af397cf33bd344d35cfe7f489219b7d14fc79a3f854b75b8417e9226b0"
-            ],
-            "markers": "python_version < '3.10'",
-            "version": "==6.3.0"
-=======
                 "sha256:63ace321e24167d12fbb176b6015f4dbe06868c54a2af4f15849586afb9027fd",
                 "sha256:eb1a7933041f0f85c94cd130258df3fb0dec060ad8c1c9318892ef4192c47ce1"
             ],
             "markers": "python_version < '3.10'",
             "version": "==6.4.1"
->>>>>>> af8c7180
         },
         "importlib-resources": {
             "hashes": [
@@ -471,11 +463,7 @@
                 "sha256:994793af429502c4ea2ebf6bf664629d07c1a9fe974af92966e4b8d2df7edc61",
                 "sha256:a392980d2b6cffa644431898be54b0045151319d1e7ec34f0cfed48767dd334f"
             ],
-<<<<<<< HEAD
-            "markers": "python_version >= '3.7'",
-=======
-            "markers": "python_full_version >= '3.7.0'",
->>>>>>> af8c7180
+            "markers": "python_full_version >= '3.7.0'",
             "version": "==23.1"
         },
         "pkgutil-resolve-name": {
@@ -1377,19 +1365,11 @@
         },
         "importlib-metadata": {
             "hashes": [
-<<<<<<< HEAD
-                "sha256:23c2bcae4762dfb0bbe072d358faec24957901d75b6c4ab11172c0c982532402",
-                "sha256:8f8bd2af397cf33bd344d35cfe7f489219b7d14fc79a3f854b75b8417e9226b0"
-            ],
-            "markers": "python_version < '3.10'",
-            "version": "==6.3.0"
-=======
                 "sha256:63ace321e24167d12fbb176b6015f4dbe06868c54a2af4f15849586afb9027fd",
                 "sha256:eb1a7933041f0f85c94cd130258df3fb0dec060ad8c1c9318892ef4192c47ce1"
             ],
             "markers": "python_version < '3.10'",
             "version": "==6.4.1"
->>>>>>> af8c7180
         },
         "importlib-resources": {
             "hashes": [
@@ -1538,11 +1518,7 @@
                 "sha256:994793af429502c4ea2ebf6bf664629d07c1a9fe974af92966e4b8d2df7edc61",
                 "sha256:a392980d2b6cffa644431898be54b0045151319d1e7ec34f0cfed48767dd334f"
             ],
-<<<<<<< HEAD
-            "markers": "python_version >= '3.7'",
-=======
-            "markers": "python_full_version >= '3.7.0'",
->>>>>>> af8c7180
+            "markers": "python_full_version >= '3.7.0'",
             "version": "==23.1"
         },
         "parso": {
@@ -1699,19 +1675,11 @@
         },
         "pytest": {
             "hashes": [
-<<<<<<< HEAD
-                "sha256:58ecc27ebf0ea643ebfdf7fb1249335da761a00c9f955bcd922349bcb68ee57d",
-                "sha256:933051fa1bfbd38a21e73c3960cebdad4cf59483ddba7696c48509727e17f201"
-            ],
-            "index": "pypi",
-            "version": "==7.3.0"
-=======
                 "sha256:3799fa815351fea3a5e96ac7e503a96fa51cc9942c3753cda7651b93c1cfa362",
                 "sha256:434afafd78b1d78ed0addf160ad2b77a30d35d4bdf8af234fe621919d9ed15e3"
             ],
             "index": "pypi",
             "version": "==7.3.1"
->>>>>>> af8c7180
         },
         "pytest-asyncio": {
             "hashes": [
