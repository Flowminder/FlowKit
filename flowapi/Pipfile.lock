--- conflicted
+++ resolved
@@ -1,11 +1,7 @@
 {
     "_meta": {
         "hash": {
-<<<<<<< HEAD
-            "sha256": "f35a53b6797ef98e36f93c47373e9c3b0ad9480b79b4695290b01f8892be3a86"
-=======
-            "sha256": "3ed54dbdd5b047bd94ec7df76d76ab0da494c5c0f5a1077823183dff6b30f406"
->>>>>>> 07ffb7bd
+            "sha256": "33e74696bccd5fdb2861095b4ec02ddce43051f6931236e29eed2120c6c3e72d"
         },
         "pipfile-spec": 6,
         "requires": {
