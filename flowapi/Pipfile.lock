--- conflicted
+++ resolved
@@ -301,19 +301,11 @@
         },
         "jsonschema": {
             "hashes": [
-<<<<<<< HEAD
-                "sha256:8ff7b44c6a99c6bfd55ca9ac45261c649cefd40aaba1124c29aaef1bcb378d84",
-                "sha256:92128509e5b700bf0f1fd08a7d018252b16a1454465dfa6b899558eeae584241"
-            ],
-            "markers": "python_full_version >= '3.7.0'",
-            "version": "==4.10.0"
-=======
-                "sha256:58bb77251318cef5e1179e33dd6e7a008a3c6c638487ab4d943c2f370cc31a1a",
-                "sha256:c1d410e379b210ba903bee6adf3fce6d5204cea4c2b622d63f914d2dbfef0993"
+                "sha256:73764f461d61eb97a057c929368610a134d1d1fffd858acfe88864ee94f1f1d3",
+                "sha256:c7448a421b25e424fccfceea86b4e3a8672b4436e1988ccbde92c80828d4f085"
             ],
             "markers": "python_version >= '3.7'",
-            "version": "==4.8.0"
->>>>>>> 65a2a054
+            "version": "==4.7.2"
         },
         "markupsafe": {
             "hashes": [
@@ -366,11 +358,7 @@
                 "sha256:2c64907728c3ef78e23711c8840a423f0b241588c9ed929855e4b2d1bb0cf5f2",
                 "sha256:9bae709212a19222892cabcc60cafd903cbf4b220223f48583afa3c0e3cc6fc4"
             ],
-<<<<<<< HEAD
-            "markers": "python_full_version >= '3.7.0' and python_full_version < '4.0.0'",
-=======
-            "markers": "python_version >= '3.7' and python_version < '4'",
->>>>>>> 65a2a054
+            "markers": "python_version >= '3.7' and python_full_version < '4.0.0'",
             "version": "==0.2.3"
         },
         "openapi-spec-validator": {
@@ -633,11 +621,7 @@
                 "sha256:7c5599b102feddaa661c826c56ab4fee28bfd17f5abca1ebbe3e7f19d7c97983",
                 "sha256:8fefa2a1a1365bf5520aac41836fbee479da67864514bdb821f31ce07ce65349"
             ],
-<<<<<<< HEAD
-            "markers": "python_full_version >= '3.7.0' and python_full_version < '4.0.0'",
-=======
-            "markers": "python_version >= '3.7' and python_version < '4'",
->>>>>>> 65a2a054
+            "markers": "python_version >= '3.7' and python_full_version < '4.0.0'",
             "version": "==2.28.1"
         },
         "ruamel.yaml": {
@@ -721,28 +705,16 @@
                 "sha256:c33ccba33c819596124764c23a97d25f32b28433ba0dedeb77d873a38722c9bc",
                 "sha256:ea6e8fb210b19d950fab93b60c9009226c63a28808bc8386e05301e25883ac0a"
             ],
-<<<<<<< HEAD
             "markers": "python_version >= '2.7' and python_version not in '3.0, 3.1, 3.2, 3.3, 3.4, 3.5' and python_full_version < '4.0.0'",
-=======
-            "markers": "python_version >= '2.7' and python_version not in '3.0, 3.1, 3.2, 3.3, 3.4, 3.5' and python_version < '4'",
->>>>>>> 65a2a054
-            "version": "==1.26.11"
+            "version": "==1.26.10"
         },
         "werkzeug": {
             "hashes": [
-<<<<<<< HEAD
-                "sha256:7ea2d48322cc7c0f8b3a215ed73eabd7b5d75d0b50e31ab006286ccff9e00b8f",
-                "sha256:f979ab81f58d7318e064e99c4506445d60135ac5cd2e177a2de0089bfd4c9bd5"
-            ],
-            "index": "pypi",
-            "version": "==2.2.2"
-=======
-                "sha256:4d7013ef96fd197d1cdeb03e066c6c5a491ccb44758a5b2b91137319383e5a5a",
-                "sha256:7e1db6a5ba6b9a8be061e47e900456355b8714c0f238b0313f53afce1a55a79a"
-            ],
-            "index": "pypi",
-            "version": "==2.2.1"
->>>>>>> 65a2a054
+                "sha256:1ce08e8093ed67d638d63879fd1ba3735817f7a80de3674d293f5984f25fb6e6",
+                "sha256:72a4b735692dd3135217911cbeaa1be5fa3f62bffb8745c5215420a03dc55255"
+            ],
+            "index": "pypi",
+            "version": "==2.1.2"
         },
         "wsproto": {
             "hashes": [
@@ -1048,13 +1020,8 @@
                 "sha256:fde17bc42e0716c94bf19d92e4c9f5a00c5feb401f5bc01101fdf2a8b7cacf60",
                 "sha256:ff934ced84054b9018665ca3967fc48e1ac99e811f6cc99ea65978e1d384454b"
             ],
-<<<<<<< HEAD
             "markers": "python_version >= '3.7'",
-            "version": "==6.4.4"
-=======
-            "markers": "python_full_version >= '3.7.0'",
             "version": "==6.4.2"
->>>>>>> 65a2a054
         },
         "cryptography": {
             "hashes": [
@@ -1094,17 +1061,10 @@
         },
         "executing": {
             "hashes": [
-<<<<<<< HEAD
-                "sha256:9c745f80cda11eb22b62cbecf21156491a794eb56ab06f9d286a44e62822b24e",
-                "sha256:d1cd87c2e371e9966261410c5b3769d6df2f9e4a79a83eebd2662dd3388f9833"
-            ],
-            "version": "==0.10.0"
-=======
-                "sha256:4ce4d6082d99361c0231fc31ac1a0f56979363cc6819de0b1410784f99e49105",
-                "sha256:ea278e2cf90cbbacd24f1080dd1f0ac25b71b2e21f50ab439b7ba45dd3195587"
-            ],
-            "version": "==0.9.1"
->>>>>>> 65a2a054
+                "sha256:c6554e21c6b060590a6d3be4b82fb78f8f0194d809de5ea7df1c093763311501",
+                "sha256:d1eef132db1b83649a3905ca6dd8897f71ac6f8cac79a7e58a1a09cf137546c9"
+            ],
+            "version": "==0.8.3"
         },
         "flowapi": {
             "editable": true,
@@ -1228,19 +1188,11 @@
         },
         "jsonschema": {
             "hashes": [
-<<<<<<< HEAD
-                "sha256:8ff7b44c6a99c6bfd55ca9ac45261c649cefd40aaba1124c29aaef1bcb378d84",
-                "sha256:92128509e5b700bf0f1fd08a7d018252b16a1454465dfa6b899558eeae584241"
-            ],
-            "markers": "python_full_version >= '3.7.0'",
-            "version": "==4.10.0"
-=======
-                "sha256:58bb77251318cef5e1179e33dd6e7a008a3c6c638487ab4d943c2f370cc31a1a",
-                "sha256:c1d410e379b210ba903bee6adf3fce6d5204cea4c2b622d63f914d2dbfef0993"
+                "sha256:73764f461d61eb97a057c929368610a134d1d1fffd858acfe88864ee94f1f1d3",
+                "sha256:c7448a421b25e424fccfceea86b4e3a8672b4436e1988ccbde92c80828d4f085"
             ],
             "markers": "python_version >= '3.7'",
-            "version": "==4.8.0"
->>>>>>> 65a2a054
+            "version": "==4.7.2"
         },
         "markupsafe": {
             "hashes": [
@@ -1308,11 +1260,7 @@
                 "sha256:2c64907728c3ef78e23711c8840a423f0b241588c9ed929855e4b2d1bb0cf5f2",
                 "sha256:9bae709212a19222892cabcc60cafd903cbf4b220223f48583afa3c0e3cc6fc4"
             ],
-<<<<<<< HEAD
-            "markers": "python_full_version >= '3.7.0' and python_full_version < '4.0.0'",
-=======
-            "markers": "python_version >= '3.7' and python_version < '4'",
->>>>>>> 65a2a054
+            "markers": "python_version >= '3.7' and python_full_version < '4.0.0'",
             "version": "==0.2.3"
         },
         "openapi-spec-validator": {
@@ -1445,13 +1393,8 @@
                 "sha256:56a8508ae95f98e2b9bdf93a6be5ae3f7d8af858b43e02c5a2ff083726be40c1",
                 "sha256:f643f331ab57ba3c9d89212ee4a2dabc6e94f117cf4eefde99a0574720d14c42"
             ],
-<<<<<<< HEAD
             "markers": "python_version >= '3.6'",
-            "version": "==2.13.0"
-=======
-            "markers": "python_full_version >= '3.6.0'",
             "version": "==2.12.0"
->>>>>>> 65a2a054
         },
         "pyjwt": {
             "hashes": [
@@ -1712,11 +1655,7 @@
                 "sha256:7c5599b102feddaa661c826c56ab4fee28bfd17f5abca1ebbe3e7f19d7c97983",
                 "sha256:8fefa2a1a1365bf5520aac41836fbee479da67864514bdb821f31ce07ce65349"
             ],
-<<<<<<< HEAD
-            "markers": "python_full_version >= '3.7.0' and python_full_version < '4.0.0'",
-=======
-            "markers": "python_version >= '3.7' and python_version < '4'",
->>>>>>> 65a2a054
+            "markers": "python_version >= '3.7' and python_full_version < '4.0.0'",
             "version": "==2.28.1"
         },
         "ruamel.yaml": {
@@ -1837,12 +1776,8 @@
                 "sha256:c33ccba33c819596124764c23a97d25f32b28433ba0dedeb77d873a38722c9bc",
                 "sha256:ea6e8fb210b19d950fab93b60c9009226c63a28808bc8386e05301e25883ac0a"
             ],
-<<<<<<< HEAD
             "markers": "python_version >= '2.7' and python_version not in '3.0, 3.1, 3.2, 3.3, 3.4, 3.5' and python_full_version < '4.0.0'",
-=======
-            "markers": "python_version >= '2.7' and python_version not in '3.0, 3.1, 3.2, 3.3, 3.4, 3.5' and python_version < '4'",
->>>>>>> 65a2a054
-            "version": "==1.26.11"
+            "version": "==1.26.10"
         },
         "wcwidth": {
             "hashes": [
@@ -1853,19 +1788,11 @@
         },
         "werkzeug": {
             "hashes": [
-<<<<<<< HEAD
-                "sha256:7ea2d48322cc7c0f8b3a215ed73eabd7b5d75d0b50e31ab006286ccff9e00b8f",
-                "sha256:f979ab81f58d7318e064e99c4506445d60135ac5cd2e177a2de0089bfd4c9bd5"
-            ],
-            "index": "pypi",
-            "version": "==2.2.2"
-=======
-                "sha256:4d7013ef96fd197d1cdeb03e066c6c5a491ccb44758a5b2b91137319383e5a5a",
-                "sha256:7e1db6a5ba6b9a8be061e47e900456355b8714c0f238b0313f53afce1a55a79a"
-            ],
-            "index": "pypi",
-            "version": "==2.2.1"
->>>>>>> 65a2a054
+                "sha256:1ce08e8093ed67d638d63879fd1ba3735817f7a80de3674d293f5984f25fb6e6",
+                "sha256:72a4b735692dd3135217911cbeaa1be5fa3f62bffb8745c5215420a03dc55255"
+            ],
+            "index": "pypi",
+            "version": "==2.1.2"
         },
         "wsproto": {
             "hashes": [
