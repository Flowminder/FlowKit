--- conflicted
+++ resolved
@@ -111,28 +111,25 @@
         },
         "cryptography": {
             "hashes": [
-                "sha256:066f815f1fe46020877c5983a7e747ae140f517f1b09030ec098503575265ce1",
-                "sha256:210210d9df0afba9e000636e97810117dc55b7157c903a55716bb73e3ae07705",
-                "sha256:26c821cbeb683facb966045e2064303029d572a87ee69ca5a1bf54bf55f93ca6",
-                "sha256:2afb83308dc5c5255149ff7d3fb9964f7c9ee3d59b603ec18ccf5b0a8852e2b1",
-                "sha256:2db34e5c45988f36f7a08a7ab2b69638994a8923853dec2d4af121f689c66dc8",
-                "sha256:409c4653e0f719fa78febcb71ac417076ae5e20160aec7270c91d009837b9151",
-                "sha256:45a4f4cf4f4e6a55c8128f8b76b4c057027b27d4c67e3fe157fa02f27e37830d",
-                "sha256:48eab46ef38faf1031e58dfcc9c3e71756a1108f4c9c966150b605d4a1a7f659",
-                "sha256:6b9e0ae298ab20d371fc26e2129fd683cfc0cfde4d157c6341722de645146537",
-                "sha256:6c4778afe50f413707f604828c1ad1ff81fadf6c110cb669579dea7e2e98a75e",
-                "sha256:8c33fb99025d353c9520141f8bc989c2134a1f76bac6369cea060812f5b5c2bb",
-                "sha256:9873a1760a274b620a135054b756f9f218fa61ca030e42df31b409f0fb738b6c",
-                "sha256:9b069768c627f3f5623b1cbd3248c5e7e92aec62f4c98827059eed7053138cc9",
-                "sha256:9e4ce27a507e4886efbd3c32d120db5089b906979a4debf1d5939ec01b9dd6c5",
-                "sha256:acb424eaca214cb08735f1a744eceb97d014de6530c1ea23beb86d9c6f13c2ad",
-                "sha256:c8181c7d77388fe26ab8418bb088b1a1ef5fde058c6926790c8a0a3d94075a4a",
-                "sha256:d4afbb0840f489b60f5a580a41a1b9c3622e08ecb5eec8614d4fb4cd914c4460",
-                "sha256:d9ed28030797c00f4bc43c86bf819266c76a5ea61d006cd4078a93ebf7da6bfd",
-                "sha256:e603aa7bb52e4e8ed4119a58a03b60323918467ef209e6ff9db3ac382e5cf2c6"
-            ],
-            "index": "pypi",
-            "version": "==2.6.1"
+                "sha256:24b61e5fcb506424d3ec4e18bca995833839bf13c59fc43e530e488f28d46b8c",
+                "sha256:25dd1581a183e9e7a806fe0543f485103232f940fcfc301db65e630512cce643",
+                "sha256:3452bba7c21c69f2df772762be0066c7ed5dc65df494a1d53a58b683a83e1216",
+                "sha256:41a0be220dd1ed9e998f5891948306eb8c812b512dc398e5a01846d855050799",
+                "sha256:5751d8a11b956fbfa314f6553d186b94aa70fdb03d8a4d4f1c82dcacf0cbe28a",
+                "sha256:5f61c7d749048fa6e3322258b4263463bfccefecb0dd731b6561cb617a1d9bb9",
+                "sha256:72e24c521fa2106f19623a3851e9f89ddfdeb9ac63871c7643790f872a305dfc",
+                "sha256:7b97ae6ef5cba2e3bb14256625423413d5ce8d1abb91d4f29b6d1a081da765f8",
+                "sha256:961e886d8a3590fd2c723cf07be14e2a91cf53c25f02435c04d39e90780e3b53",
+                "sha256:96d8473848e984184b6728e2c9d391482008646276c3ff084a1bd89e15ff53a1",
+                "sha256:ae536da50c7ad1e002c3eee101871d93abdc90d9c5f651818450a0d3af718609",
+                "sha256:b0db0cecf396033abb4a93c95d1602f268b3a68bb0a9cc06a7cff587bb9a7292",
+                "sha256:cfee9164954c186b191b91d4193989ca994703b2fff406f71cf454a2d3c7327e",
+                "sha256:e6347742ac8f35ded4a46ff835c60e68c22a536a8ae5c4422966d06946b6d4c6",
+                "sha256:f27d93f0139a3c056172ebb5d4f9056e770fdf0206c2f422ff2ebbad142e09ed",
+                "sha256:f57b76e46a58b63d1c6375017f4564a28f19a5ca912691fd2e4261b3414b618d"
+            ],
+            "index": "pypi",
+            "version": "==2.7"
         },
         "flask": {
             "hashes": [
@@ -552,30 +549,6 @@
         },
         "cryptography": {
             "hashes": [
-<<<<<<< HEAD
-                "sha256:066f815f1fe46020877c5983a7e747ae140f517f1b09030ec098503575265ce1",
-                "sha256:210210d9df0afba9e000636e97810117dc55b7157c903a55716bb73e3ae07705",
-                "sha256:26c821cbeb683facb966045e2064303029d572a87ee69ca5a1bf54bf55f93ca6",
-                "sha256:2afb83308dc5c5255149ff7d3fb9964f7c9ee3d59b603ec18ccf5b0a8852e2b1",
-                "sha256:2db34e5c45988f36f7a08a7ab2b69638994a8923853dec2d4af121f689c66dc8",
-                "sha256:409c4653e0f719fa78febcb71ac417076ae5e20160aec7270c91d009837b9151",
-                "sha256:45a4f4cf4f4e6a55c8128f8b76b4c057027b27d4c67e3fe157fa02f27e37830d",
-                "sha256:48eab46ef38faf1031e58dfcc9c3e71756a1108f4c9c966150b605d4a1a7f659",
-                "sha256:6b9e0ae298ab20d371fc26e2129fd683cfc0cfde4d157c6341722de645146537",
-                "sha256:6c4778afe50f413707f604828c1ad1ff81fadf6c110cb669579dea7e2e98a75e",
-                "sha256:8c33fb99025d353c9520141f8bc989c2134a1f76bac6369cea060812f5b5c2bb",
-                "sha256:9873a1760a274b620a135054b756f9f218fa61ca030e42df31b409f0fb738b6c",
-                "sha256:9b069768c627f3f5623b1cbd3248c5e7e92aec62f4c98827059eed7053138cc9",
-                "sha256:9e4ce27a507e4886efbd3c32d120db5089b906979a4debf1d5939ec01b9dd6c5",
-                "sha256:acb424eaca214cb08735f1a744eceb97d014de6530c1ea23beb86d9c6f13c2ad",
-                "sha256:c8181c7d77388fe26ab8418bb088b1a1ef5fde058c6926790c8a0a3d94075a4a",
-                "sha256:d4afbb0840f489b60f5a580a41a1b9c3622e08ecb5eec8614d4fb4cd914c4460",
-                "sha256:d9ed28030797c00f4bc43c86bf819266c76a5ea61d006cd4078a93ebf7da6bfd",
-                "sha256:e603aa7bb52e4e8ed4119a58a03b60323918467ef209e6ff9db3ac382e5cf2c6"
-            ],
-            "index": "pypi",
-            "version": "==2.6.1"
-=======
                 "sha256:24b61e5fcb506424d3ec4e18bca995833839bf13c59fc43e530e488f28d46b8c",
                 "sha256:25dd1581a183e9e7a806fe0543f485103232f940fcfc301db65e630512cce643",
                 "sha256:3452bba7c21c69f2df772762be0066c7ed5dc65df494a1d53a58b683a83e1216",
@@ -593,8 +566,8 @@
                 "sha256:f27d93f0139a3c056172ebb5d4f9056e770fdf0206c2f422ff2ebbad142e09ed",
                 "sha256:f57b76e46a58b63d1c6375017f4564a28f19a5ca912691fd2e4261b3414b618d"
             ],
+            "index": "pypi",
             "version": "==2.7"
->>>>>>> ac0c5e17
         },
         "flowkit-jwt-generator": {
             "editable": true,
