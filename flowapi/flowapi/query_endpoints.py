--- conflicted
+++ resolved
@@ -1,13 +1,8 @@
 # This Source Code Form is subject to the terms of the Mozilla Public
 # License, v. 2.0. If a copy of the MPL was not distributed with this
 # file, You can obtain one at http://mozilla.org/MPL/2.0/.
-<<<<<<< HEAD
-from flask_jwt_extended import jwt_required, current_user
-=======
 
-
-from flask_jwt_extended import get_jwt_claims, jwt_required
->>>>>>> 4294bada
+from flask_jwt_extended import jwt_required, jwt_required, current_user
 from quart import Blueprint, current_app, request, url_for, stream_with_context, jsonify
 from .stream_results import stream_result_as_json
 
