--- conflicted
+++ resolved
@@ -55,19 +55,11 @@
             contact=dict(email="flowkit@flowminder.org"),
         ),
     )
-<<<<<<< HEAD
-    spec.components.schemas.update(flowmachine_query_schemas)
     scopes = schema_to_scopes(spec.to_dict())
-    breakpoint()
-=======
-    import pdb
-
-    pdb.set_trace()
     spec.components.schemas.update(flowmachine_query_schemas)
     r = RefResolver(spec_dict := spec.to_dict(), base_uri="")
     r.resolve_references()
     scopes = schema_to_scopes(spec_dict["components"]["schemas"])
->>>>>>> 7c80ee7a
     scopes += ["run", "get_available_dates", "get_result"]
     spec.components.security_scheme(
         "token",
