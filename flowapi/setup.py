# This Source Code Form is subject to the terms of the Mozilla Public
# License, v. 2.0. If a copy of the MPL was not distributed with this
# file, You can obtain one at http://mozilla.org/MPL/2.0/.

import io

from setuptools import find_packages, setup

import versioneer


with io.open("README.md", "rt", encoding="utf8") as f:
    readme = f.read()

setup(
    name="flowapi",
    version=versioneer.get_version(),
    cmdclass=versioneer.get_cmdclass(),
    url="http://github.com/Flowminder/FlowKit",
    license="MPLv2",
    maintainer="Flowminder",
    maintainer_email="flowkit@flowminder.org",
    description="FlowAPI provides a web API for communications with FlowMachine.",
    long_description=readme,
    packages=find_packages(),
    include_package_data=True,
    zip_safe=False,
    python_requires=">=3.7",
    install_requires=[
        "quart",
        "pyzmq",
        "hypercorn",
        "python-rapidjson",
        "structlog",
        "quart-jwt-extended[asymmetric_crypto]",
        "asyncpg",
        "pyyaml >= 5.1",
        "apispec[yaml]",
        "get-secret-or-env-var",
        "prance[osv]",
<<<<<<< HEAD
        "openapi_spec_validator",
=======
>>>>>>> f250dac9
        "werkzeug",
    ],
    extras_require={"test": ["pytest", "coverage"]},
)<|MERGE_RESOLUTION|>--- conflicted
+++ resolved
@@ -38,10 +38,7 @@
         "apispec[yaml]",
         "get-secret-or-env-var",
         "prance[osv]",
-<<<<<<< HEAD
         "openapi_spec_validator",
-=======
->>>>>>> f250dac9
         "werkzeug",
     ],
     extras_require={"test": ["pytest", "coverage"]},
