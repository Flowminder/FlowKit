"""
Utilities to generate access tokens for testing purposes
"""

<<<<<<< HEAD
from flask_jwt_extended.tokens import encode_access_token
from quart.json import JSONEncoder


def make_token(username, secret_key, lifetime, claims):
    """
    Produce a JWT for access to the API.
    Parameters
    ----------
    username : str
        Name of user to issue token for.
    secret_key : str
        Secret used to sign the token.
    lifetime : timedelta
        Time for which the token is valid.
    claims : dict
        User claims. Query types this token will allow access to, and type of access allowed.
    """
    return encode_access_token(
        identity=username,
        secret=secret_key,
        algorithm="RS256",
        expires_delta=lifetime,
        fresh=True,
        user_claims=claims,
        csrf=False,
        identity_claim_key="identity",
        user_claims_key="user_claims",
        json_encoder=JSONEncoder,
    )

=======
>>>>>>> 69bf65f7

query_kinds = ["daily_location", "modal_location", "flow"]


exemplar_query_params = {
    "daily_location": {
        "query_kind": "daily_location",
        "date": "2016-01-01",
        "aggregation_unit": "admin3",
        "method": "last",
    },
    "modal_location": {
        "query_kind": "modal_location",
        "aggregation_unit": "admin3",
        "locations": [
            {
                "query_kind": "daily_location",
                "date": "2016-01-01",
                "aggregation_unit": "admin3",
                "method": "last",
            },
            {
                "query_kind": "daily_location",
                "date": "2016-01-02",
                "aggregation_unit": "admin3",
                "method": "last",
            },
        ],
    },
    "flow": {
        "query_kind": "flow",
        "aggregation_unit": "admin3",
        "from_location": {
            "query_kind": "daily_location",
            "date": "2016-01-01",
            "aggregation_unit": "admin3",
            "method": "last",
        },
        "to_location": {
            "query_kind": "daily_location",
            "date": "2016-01-02",
            "aggregation_unit": "admin3",
            "method": "last",
        },
    },
}<|MERGE_RESOLUTION|>--- conflicted
+++ resolved
@@ -2,40 +2,6 @@
 Utilities to generate access tokens for testing purposes
 """
 
-<<<<<<< HEAD
-from flask_jwt_extended.tokens import encode_access_token
-from quart.json import JSONEncoder
-
-
-def make_token(username, secret_key, lifetime, claims):
-    """
-    Produce a JWT for access to the API.
-    Parameters
-    ----------
-    username : str
-        Name of user to issue token for.
-    secret_key : str
-        Secret used to sign the token.
-    lifetime : timedelta
-        Time for which the token is valid.
-    claims : dict
-        User claims. Query types this token will allow access to, and type of access allowed.
-    """
-    return encode_access_token(
-        identity=username,
-        secret=secret_key,
-        algorithm="RS256",
-        expires_delta=lifetime,
-        fresh=True,
-        user_claims=claims,
-        csrf=False,
-        identity_claim_key="identity",
-        user_claims_key="user_claims",
-        json_encoder=JSONEncoder,
-    )
-
-=======
->>>>>>> 69bf65f7
 
 query_kinds = ["daily_location", "modal_location", "flow"]
 
