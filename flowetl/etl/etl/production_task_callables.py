# This Source Code Form is subject to the terms of the Mozilla Public
# License, v. 2.0. If a copy of the MPL was not distributed with this
# file, You can obtain one at http://mozilla.org/MPL/2.0/.

# -*- coding: utf-8 -*-
"""
Contains the definition of callables to be used in the production ETL dag.
"""
import shutil
import structlog

from pathlib import Path
from uuid import uuid1
from pendulum import utcnow

from airflow.models import DagRun, BaseOperator
from airflow.hooks.dbapi_hook import DbApiHook
from airflow.api.common.experimental.trigger_dag import trigger_dag

<<<<<<< HEAD
from etl.model import ETLRecord, ETLPostQueryOutcome
from etl.etl_utils import (
    get_session,
    find_files,
    filter_files,
    get_config,
    generate_table_names,
)
=======
from etl.model import ETLRecord
from etl.etl_utils import get_session, find_files, filter_files, get_config
>>>>>>> 50e1ea99

logger = structlog.get_logger("flowetl")


# pylint: disable=unused-argument
def record_ingestion_state__callable(*, dag_run: DagRun, to_state: str, **kwargs):
    """
    Function to deal with recording the state of the ingestion. The actual
    change to the DB to record new state is accomplished in the
    ETLRecord.set_state function.

    Parameters
    ----------
    dag_run : DagRun
        Passed as part of the Dag context - contains the config.
    to_state : str
        The the resulting state of the file
    """
    cdr_type = dag_run.conf["cdr_type"]
    cdr_date = dag_run.conf["cdr_date"]

    session = get_session()
    ETLRecord.set_state(
        cdr_type=cdr_type, cdr_date=cdr_date, state=to_state, session=session
    )


# pylint: disable=unused-argument
def run_postload_queries__callable(*, queries: dict, dag_run: DagRun, **kwargs):
    """
    Function to deal with running and recording the outcome of informative
    post-load ETL queries for the cdr_type of the running DAG.

    Parameters
    ----------
    queries : dict
        The dictionary that maps CDRType to the array of queries to run.
    dag_run : DagRun
        Passed as part of the Dag context - contains the config.
    """
    cdr_type = dag_run.conf["cdr_type"]
    cdr_date = dag_run.conf["cdr_date"]

    session = get_session()

    if cdr_type not in queries:
        raise ValueError(
            f"Attempted to run queries for non-existing CDRType {cdr_type}"
        )

    for query in queries[cdr_type]:
        query_result = query(cdr_date=cdr_date, session=session)
        optional_comment_or_description = (
            query_result["optional_comment_or_description"]
            if "optional_comment_or_description" in query_result
            else ""
        )

        ETLPostQueryOutcome.set_outcome(
            cdr_type=cdr_type,
            cdr_date=cdr_date,
            type_of_query_or_check=query_result["type_of_query_or_check"],
            outcome=query_result["outcome"],
            optional_comment_or_description=optional_comment_or_description,
            session=session,
        )


# pylint: disable=unused-argument
def success_branch__callable(*, dag_run: DagRun, **kwargs):
    """
    Function to determine if we should follow the quarantine or
    the archive branch. If no downstream tasks have failed we follow
    archive branch and quarantine otherwise.
    """
    previous_task_failures = [
        dag_run.get_task_instance(task_id).state == "failed"
        for task_id in ["init", "extract", "transform", "load"]
    ]

    logger.info(dag_run)

    if any(previous_task_failures):
        branch = "quarantine"
    else:
        branch = "archive"

    return branch


def trigger__callable(
    *, dag_run: DagRun, files_path: Path, cdr_type_config: dict, **kwargs
):
    """
    Function that determines which files in files/ should be processed
    and triggers the correct ETL dag with config based on filename.

    Parameters
    ----------
    dag_run : DagRun
        Passed as part of the Dag context - contains the config.
    files_path : Path
        Location of files directory
    cdr_type_config : dict
        ETL config for each cdr type
    """

    found_files = find_files(files_path=files_path)
    logger.info(found_files)

    # remove files that either do not match a pattern
    # or have been processed successfully allready...
    filtered_files = filter_files(
        found_files=found_files, cdr_type_config=cdr_type_config
    )
    logger.info(filtered_files)

    # what to do with these!?
    bad_files = list(set(found_files) - set(filtered_files))
    logger.info(bad_files)

    configs = [
        (file, get_config(file_name=file.name, cdr_type_config=cdr_type_config))
        for file in filtered_files
    ]
    logger.info(configs)

    for file, config in configs:

        cdr_type = config["cdr_type"]
        cdr_date = config["cdr_date"]
        uuid = uuid1()
        trigger_dag(
            f"etl_{cdr_type}",
            execution_date=cdr_date,
            run_id=f"{file.name}-{str(uuid)}",
            conf=config,
            replace_microseconds=False,
        )<|MERGE_RESOLUTION|>--- conflicted
+++ resolved
@@ -17,19 +17,8 @@
 from airflow.hooks.dbapi_hook import DbApiHook
 from airflow.api.common.experimental.trigger_dag import trigger_dag
 
-<<<<<<< HEAD
 from etl.model import ETLRecord, ETLPostQueryOutcome
-from etl.etl_utils import (
-    get_session,
-    find_files,
-    filter_files,
-    get_config,
-    generate_table_names,
-)
-=======
-from etl.model import ETLRecord
 from etl.etl_utils import get_session, find_files, filter_files, get_config
->>>>>>> 50e1ea99
 
 logger = structlog.get_logger("flowetl")
 
