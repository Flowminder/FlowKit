--- conflicted
+++ resolved
@@ -16,11 +16,7 @@
 from airflow.models import DagRun
 from airflow.api.common.experimental.trigger_dag import trigger_dag
 
-<<<<<<< HEAD
 from etl.model import ETLRecord, ETLPostQueryOutcome
-from etl.etl_utils import get_session, find_files, filter_files, get_config
-=======
-from etl.model import ETLRecord
 from etl.etl_utils import (
     CDRType,
     get_session,
@@ -28,7 +24,6 @@
     extract_date_from_filename,
     find_distinct_dates_in_table,
 )
->>>>>>> 374a2d8d
 
 logger = structlog.get_logger("flowetl")
 
