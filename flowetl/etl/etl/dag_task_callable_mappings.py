# This Source Code Form is subject to the terms of the Mozilla Public
# License, v. 2.0. If a copy of the MPL was not distributed with this
# file, You can obtain one at http://mozilla.org/MPL/2.0/.

# -*- coding: utf-8 -*-
"""
Mapping task id to a python callable. Allows for the specification of a set of
dummy callables to be used for testing.
"""
import os
from functools import partial
from pathlib import Path

from airflow.hooks.postgres_hook import PostgresHook
from airflow.operators.postgres_operator import PostgresOperator
from airflow.operators.python_operator import BranchPythonOperator, PythonOperator

from etl.config_parser import get_config_from_file
from etl.dummy_task_callables import (
    dummy__callable,
    dummy_failing__callable,
    dummy_trigger__callable,
)
from etl.production_task_callables import (
<<<<<<< HEAD
    move_file_and_record_ingestion_state__callable,
=======
    record_ingestion_state__callable,
    render_and_run_sql__callable,
>>>>>>> 99d5406d
    success_branch__callable,
    trigger__callable,
)

db_hook = PostgresHook(postgres_conn_id="flowdb")
config_path = Path("/mounts/config")
files_path = Path("/mounts/files")
try:
    config = get_config_from_file(config_filepath=config_path / "config.yml")
except FileNotFoundError:
    # If we are testing then there will be no config file and we
    # don't actually need any!
    config = {}

# callables to be used when testing the structure of the ETL DAG
TEST_ETL_TASK_CALLABLES = {
<<<<<<< HEAD
    "init": partial(
        PythonOperator, provide_context=True, python_callable=dummy__callable
    ),
=======
    "init": dummy__callable,
    "extract": dummy__callable,
    "transform": dummy__callable,
    "load": dummy__callable,
    "success_branch": success_branch__callable,
    "archive": dummy__callable,
    "quarantine": dummy__callable,
    "clean": dummy__callable,
    "fail": dummy_failing__callable,
}

# callables to be used in production
PRODUCTION_ETL_TASK_CALLABLES = {
    "init": partial(record_ingestion_state__callable, to_state="ingest"),
>>>>>>> 99d5406d
    "extract": partial(
        PythonOperator, provide_context=True, python_callable=dummy__callable
    ),
    "transform": partial(
        PythonOperator, provide_context=True, python_callable=dummy__callable
    ),
    "load": partial(
        PythonOperator, provide_context=True, python_callable=dummy__callable
    ),
    "success_branch": partial(
        BranchPythonOperator,
        provide_context=True,
        python_callable=success_branch__callable,
    ),
<<<<<<< HEAD
    "archive": partial(
        PythonOperator, provide_context=True, python_callable=dummy__callable
    ),
    "quarantine": partial(
        PythonOperator, provide_context=True, python_callable=dummy__callable
    ),
=======
    "success_branch": success_branch__callable,
    "archive": partial(record_ingestion_state__callable, to_state="archive"),
    "quarantine": partial(record_ingestion_state__callable, to_state="quarantine"),
>>>>>>> 99d5406d
    "clean": partial(
        PythonOperator, provide_context=True, python_callable=dummy__callable
    ),
    "fail": partial(
        PythonOperator, provide_context=True, python_callable=dummy_failing__callable
    ),
}

# callables to be used in production
PRODUCTION_ETL_TASK_CALLABLES = {
    "init": partial(
        PythonOperator,
        provide_context=True,
        python_callable=partial(
            move_file_and_record_ingestion_state__callable,
            mount_paths=mount_paths,
            from_dir="dump",
            to_dir="ingest",
        ),
    ),
    "extract": partial(PostgresOperator, postgres_conn_id="flowdb"),
    "transform": partial(PostgresOperator, postgres_conn_id="flowdb"),
    "load": partial(PostgresOperator, postgres_conn_id="flowdb"),
    "success_branch": partial(
        BranchPythonOperator,
        provide_context=True,
        python_callable=success_branch__callable,
    ),
    "archive": partial(
        PythonOperator,
        provide_context=True,
        python_callable=partial(
            move_file_and_record_ingestion_state__callable,
            mount_paths=mount_paths,
            from_dir="ingest",
            to_dir="archive",
        ),
    ),
    "quarantine": partial(
        PythonOperator,
        provide_context=True,
        python_callable=partial(
            move_file_and_record_ingestion_state__callable,
            mount_paths=mount_paths,
            from_dir="ingest",
            to_dir="quarantine",
        ),
    ),
    "clean": partial(PostgresOperator, postgres_conn_id="flowdb"),
    "fail": partial(
        PythonOperator, provide_context=True, python_callable=dummy_failing__callable
    ),
}

TEST_ETL_SENSOR_TASK_CALLABLE = dummy_trigger__callable
PRODUCTION_ETL_SENSOR_TASK_CALLABLE = partial(
    trigger__callable, files_path=files_path, cdr_type_config=config.get("etl", {})
)<|MERGE_RESOLUTION|>--- conflicted
+++ resolved
@@ -22,12 +22,7 @@
     dummy_trigger__callable,
 )
 from etl.production_task_callables import (
-<<<<<<< HEAD
-    move_file_and_record_ingestion_state__callable,
-=======
     record_ingestion_state__callable,
-    render_and_run_sql__callable,
->>>>>>> 99d5406d
     success_branch__callable,
     trigger__callable,
 )
@@ -44,26 +39,9 @@
 
 # callables to be used when testing the structure of the ETL DAG
 TEST_ETL_TASK_CALLABLES = {
-<<<<<<< HEAD
     "init": partial(
         PythonOperator, provide_context=True, python_callable=dummy__callable
     ),
-=======
-    "init": dummy__callable,
-    "extract": dummy__callable,
-    "transform": dummy__callable,
-    "load": dummy__callable,
-    "success_branch": success_branch__callable,
-    "archive": dummy__callable,
-    "quarantine": dummy__callable,
-    "clean": dummy__callable,
-    "fail": dummy_failing__callable,
-}
-
-# callables to be used in production
-PRODUCTION_ETL_TASK_CALLABLES = {
-    "init": partial(record_ingestion_state__callable, to_state="ingest"),
->>>>>>> 99d5406d
     "extract": partial(
         PythonOperator, provide_context=True, python_callable=dummy__callable
     ),
@@ -78,18 +56,12 @@
         provide_context=True,
         python_callable=success_branch__callable,
     ),
-<<<<<<< HEAD
     "archive": partial(
         PythonOperator, provide_context=True, python_callable=dummy__callable
     ),
     "quarantine": partial(
         PythonOperator, provide_context=True, python_callable=dummy__callable
     ),
-=======
-    "success_branch": success_branch__callable,
-    "archive": partial(record_ingestion_state__callable, to_state="archive"),
-    "quarantine": partial(record_ingestion_state__callable, to_state="quarantine"),
->>>>>>> 99d5406d
     "clean": partial(
         PythonOperator, provide_context=True, python_callable=dummy__callable
     ),
@@ -103,12 +75,7 @@
     "init": partial(
         PythonOperator,
         provide_context=True,
-        python_callable=partial(
-            move_file_and_record_ingestion_state__callable,
-            mount_paths=mount_paths,
-            from_dir="dump",
-            to_dir="ingest",
-        ),
+        python_callable=partial(record_ingestion_state__callable, to_state="ingest"),
     ),
     "extract": partial(PostgresOperator, postgres_conn_id="flowdb"),
     "transform": partial(PostgresOperator, postgres_conn_id="flowdb"),
@@ -121,21 +88,13 @@
     "archive": partial(
         PythonOperator,
         provide_context=True,
-        python_callable=partial(
-            move_file_and_record_ingestion_state__callable,
-            mount_paths=mount_paths,
-            from_dir="ingest",
-            to_dir="archive",
-        ),
+        python_callable=partial(record_ingestion_state__callable, to_state="archive"),
     ),
     "quarantine": partial(
         PythonOperator,
         provide_context=True,
         python_callable=partial(
-            move_file_and_record_ingestion_state__callable,
-            mount_paths=mount_paths,
-            from_dir="ingest",
-            to_dir="quarantine",
+            record_ingestion_state__callable, to_state="quarantine"
         ),
     ),
     "clean": partial(PostgresOperator, postgres_conn_id="flowdb"),
